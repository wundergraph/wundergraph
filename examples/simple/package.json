{
  "name": "wundergraph-simple",
  "version": "1.0.0",
  "description": "",
  "scripts": {
    "start": "wunderctl up --debug",
    "generate": "wunderctl generate up --debug",
    "check": "tsc --noEmit",
    "test": "jest"
  },
  "author": "",
  "license": "ISC",
  "dependencies": {
<<<<<<< HEAD
    "@wundergraph/sdk": "^0.123.0",
    "@types/node-fetch": "^2.6.2",
=======
    "@wundergraph/sdk": "^0.124.0",
>>>>>>> f78f79b7
    "graphql": "^16.3.0"
  },
  "devDependencies": {
    "@jest/globals": "^29.3.1",
    "@types/node": "^14.14.37",
    "jest": "^29.3.1",
    "ts-jest": "^29.0.3",
    "typescript": "^4.8.2"
  }
}<|MERGE_RESOLUTION|>--- conflicted
+++ resolved
@@ -11,12 +11,8 @@
   "author": "",
   "license": "ISC",
   "dependencies": {
-<<<<<<< HEAD
-    "@wundergraph/sdk": "^0.123.0",
+    "@wundergraph/sdk": "^0.124.0",
     "@types/node-fetch": "^2.6.2",
-=======
-    "@wundergraph/sdk": "^0.124.0",
->>>>>>> f78f79b7
     "graphql": "^16.3.0"
   },
   "devDependencies": {
