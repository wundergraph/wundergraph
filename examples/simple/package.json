{
  "name": "wundergraph-example-simple",
  "version": "1.0.0",
  "description": "",
  "scripts": {
    "start": "cd .wundergraph && wunderctl up --debug",
<<<<<<< HEAD
    "wunderctl": "wunderctl"
=======
    "check": "tsc"
>>>>>>> 24e28ff3
  },
  "author": "",
  "license": "ISC",
  "dependencies": {
    "@wundergraph/sdk": "^0.90.4",
    "graphql": "^16.3.0"
  },
  "devDependencies": {
    "@types/node": "^14.14.37",
    "typescript": "^4.1.3"
  }
}<|MERGE_RESOLUTION|>--- conflicted
+++ resolved
@@ -4,11 +4,7 @@
   "description": "",
   "scripts": {
     "start": "cd .wundergraph && wunderctl up --debug",
-<<<<<<< HEAD
-    "wunderctl": "wunderctl"
-=======
     "check": "tsc"
->>>>>>> 24e28ff3
   },
   "author": "",
   "license": "ISC",
