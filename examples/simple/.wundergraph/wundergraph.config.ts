--- conflicted
+++ resolved
@@ -77,12 +77,6 @@
 			templates: [
 				// use all the typescript react templates to generate a client
 				...templates.typescript.all,
-<<<<<<< HEAD
-				templates.typescript.operations,
-				templates.typescript.linkBuilder,
-				templates.typescript.client,
-=======
->>>>>>> f78f79b7
 			],
 			// create-react-app expects all code to be inside /src
 			// path: "../frontend/src/generated",
