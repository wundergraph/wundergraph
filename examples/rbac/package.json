--- conflicted
+++ resolved
@@ -12,14 +12,9 @@
     "dev": "next dev"
   },
   "dependencies": {
-<<<<<<< HEAD
-    "@wundergraph/nextjs": "^0.5.2",
+    "@wundergraph/nextjs": "^0.6.0",
     "swr": "^2.0.0-rc.3",
-    "@wundergraph/sdk": "^0.123.0",
-=======
-    "@wundergraph/nextjs": "^0.6.0",
     "@wundergraph/sdk": "^0.124.0",
->>>>>>> f78f79b7
     "graphql": "^16.3.0",
     "next": "^12.1.6",
     "react": "^18.0.0",
