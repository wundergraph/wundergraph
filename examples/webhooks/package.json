{
  "name": "wundergraph-webhooks",
  "version": "0.1.0",
  "private": true,
  "scripts": {
    "start": "run-p wundergraph open",
    "wundergraph": "wunderctl up --debug",
    "build": "wunderctl generate --debug",
    "open": "wait-on -d 500 http://localhost:9991 && open-cli http://localhost:9991/webhooks/github",
    "wunderctl": "wunderctl",
    "check": "tsc --noEmit",
    "test": "jest"
  },
  "dependencies": {
<<<<<<< HEAD
    "@jest/globals": "^29.3.1",
    "@types/node-fetch": "^2.6.2",
    "@wundergraph/sdk": "^0.131.0",
    "jest": "^29.3.1",
    "ts-jest": "^29.0.3"
=======
    "@wundergraph/sdk": "^0.131.2"
>>>>>>> e93217be
  },
  "devDependencies": {
    "@types/node": "^17.0.15",
    "node-fetch": "^2.6.7",
    "npm-run-all": "^4.1.5",
    "open-cli": "^7.0.1",
    "ts-node": "^10.8.0",
    "typescript": "^4.8.2",
    "wait-on": "^6.0.1"
  }
}<|MERGE_RESOLUTION|>--- conflicted
+++ resolved
@@ -12,15 +12,11 @@
     "test": "jest"
   },
   "dependencies": {
-<<<<<<< HEAD
     "@jest/globals": "^29.3.1",
     "@types/node-fetch": "^2.6.2",
-    "@wundergraph/sdk": "^0.131.0",
+    "@wundergraph/sdk": "^0.131.2",
     "jest": "^29.3.1",
     "ts-jest": "^29.0.3"
-=======
-    "@wundergraph/sdk": "^0.131.2"
->>>>>>> e93217be
   },
   "devDependencies": {
     "@types/node": "^17.0.15",
