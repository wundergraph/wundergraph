--- conflicted
+++ resolved
@@ -28,15 +28,9 @@
     "wait-on": "^7.0.1"
   },
   "dependencies": {
-<<<<<<< HEAD
     "@tanstack/svelte-query": "^4.29.1",
-    "@wundergraph/sdk": "^0.166.0",
-    "@wundergraph/svelte-query": "^0.2.40"
-=======
-    "@tanstack/svelte-query": "4.24.9",
     "@wundergraph/sdk": "^0.167.1",
     "@wundergraph/svelte-query": "^0.2.43"
->>>>>>> 30a0b129
   },
   "type": "module"
 }