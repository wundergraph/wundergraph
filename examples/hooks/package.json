--- conflicted
+++ resolved
@@ -12,11 +12,7 @@
     "test": "jest"
   },
   "dependencies": {
-<<<<<<< HEAD
-    "@wundergraph/sdk": "workspace:*",
-=======
     "@wundergraph/sdk": "^0.125.0",
->>>>>>> 2c811c3d
     "graphql": "^16.3.0"
   },
   "devDependencies": {
