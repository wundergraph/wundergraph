--- conflicted
+++ resolved
@@ -1,5 +1,4 @@
 import { useMutation } from '../components/generated/nextjs';
-<<<<<<< HEAD
 import { useSWRConfig } from 'swr';
 
 function useReorderTodoMutation() {
@@ -7,7 +6,6 @@
 	const mutation = useMutation({
 		operationName: 'UpdateTodoOrder',
 		onSuccess() {
-			console.log('onsuccess');
 			mutate({ operationName: 'Todos' });
 		},
 		onError() {
@@ -15,55 +13,6 @@
 		},
 	});
 	return mutation;
-=======
-import {
-	ReorderTodosDragDownResponseData,
-	ReorderTodosDragUpInput,
-	ReorderTodosDragUpResponseData,
-	UpdateTodoOrderInput,
-	UpdateTodoOrderResponseData,
-} from '../components/generated/models';
-import { ReorderTodosDragDownInput } from '../.wundergraph/generated/models';
-
-function useReorderTodoMutation() {
-	const reorderTodosDragDown = useMutation({ operationName: 'ReorderTodosDragDown' });
-	const reorderTodosDragUp = useMutation({ operationName: 'ReorderTodosDragUp' });
-	const updateTodoOrder = useMutation({ operationName: 'UpdateTodoOrder' });
-	return function ({ id, oldOrder, newOrder, allTodos }) {
-		return new Promise(async (resolve) => {
-			let updateTodoOrderInput: UpdateTodoOrderInput = {
-				id: id,
-				order: {
-					set: newOrder,
-				},
-			};
-			let reorderTodosInput: ReorderTodosDragDownInput | ReorderTodosDragUpInput = {
-				newOrder: newOrder,
-				oldOrder: oldOrder,
-			};
-			let todosReorder: ReorderTodosDragUpResponseData | ReorderTodosDragDownResponseData;
-
-			//drag down
-			if (newOrder < oldOrder) {
-				todosReorder = await reorderTodosDragDown.trigger(reorderTodosInput);
-			}
-			//drag up
-			else {
-				todosReorder = await reorderTodosDragUp.trigger(reorderTodosInput);
-			}
-
-			//update order of dragged todoclea
-			let singleTodoUpdate: UpdateTodoOrderResponseData = await updateTodoOrder.trigger(updateTodoOrderInput);
-
-			allTodos.mutate();
-
-			resolve({
-				todosReorder,
-				singleTodoUpdate,
-			});
-		});
-	};
->>>>>>> 8d8dc0f1
 }
 
 export default useReorderTodoMutation;