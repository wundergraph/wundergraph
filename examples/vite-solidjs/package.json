{
  "name": "wundergraph-vite-solidjs",
  "version": "0.0.0",
  "description": "",
  "scripts": {
    "start": "concurrently \"npm run dev:vite\" \"npm run wundergraph\" \"npm run browser\"",
    "check": "tsc --noEmit",
    "clean": "rimraf ./.next",
    "wundergraph": "wunderctl up",
    "browser": "wait-on \"http-get://localhost:3000\" && wait-on \"http-get://localhost:9991\" && open-cli http://localhost:5173",
    "dev:vite": "vite",
    "build:vite": "vite build",
    "build:wundergraph": "wunderctl generate",
    "build": "npm run build:wundergraph && npm run build:vite",
    "preview": "vite preview",
    "test": "jest"
  },
  "license": "MIT",
  "devDependencies": {
    "@jest/globals": "^29.4.3",
    "@types/node": "^18.13.0",
    "@types/node-fetch": "^2.6.2",
    "autoprefixer": "^10.4.13",
    "concurrently": "^7.6.0",
    "esbuild": "^0.17.8",
    "jest": "^29.4.3",
    "node-fetch": "^2.6.7",
    "postcss": "^8.4.19",
    "rollup": "^3.15.0",
    "ts-jest": "^29.0.5",
    "typescript": "^4.9.5",
    "vite": "^4.1.1",
    "vite-plugin-solid": "^2.5.0"
  },
  "dependencies": {
<<<<<<< HEAD
    "@tanstack/solid-query": "^4.24.6",
    "@wundergraph/sdk": "^0.173.0",
    "@wundergraph/solid-query": "^0.5.4",
=======
    "@tanstack/solid-query": "^4.29.1",
    "@wundergraph/sdk": "^0.171.0",
    "@wundergraph/solid-query": "^0.5.2",
>>>>>>> db4fab41
    "solid-js": "^1.6.10"
  }
}<|MERGE_RESOLUTION|>--- conflicted
+++ resolved
@@ -33,15 +33,9 @@
     "vite-plugin-solid": "^2.5.0"
   },
   "dependencies": {
-<<<<<<< HEAD
-    "@tanstack/solid-query": "^4.24.6",
+    "@tanstack/solid-query": "^4.29.1",
     "@wundergraph/sdk": "^0.173.0",
     "@wundergraph/solid-query": "^0.5.4",
-=======
-    "@tanstack/solid-query": "^4.29.1",
-    "@wundergraph/sdk": "^0.171.0",
-    "@wundergraph/solid-query": "^0.5.2",
->>>>>>> db4fab41
     "solid-js": "^1.6.10"
   }
 }