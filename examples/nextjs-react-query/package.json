{
  "name": "wundergraph-nextjs-react-query",
  "version": "0.1.0",
  "private": true,
  "scripts": {
    "start": "run-p dev wundergraph open",
    "wundergraph": "wunderctl up --debug",
    "open": "wait-on -d 500 http://localhost:9991 && open-cli http://localhost:3000",
    "build": "wunderctl generate --debug",
    "build:next": "next build",
    "dev": "next dev",
    "check": "tsc --noEmit",
    "test": "jest"
  },
  "dependencies": {
    "@tanstack/react-query": "^4.16.1",
<<<<<<< HEAD
    "@wundergraph/nextjs": "^0.7.0",
    "@wundergraph/react-query": "^0.2.0",
    "@wundergraph/sdk": "^0.125.0",
=======
    "@wundergraph/nextjs": "^0.7.4",
    "@wundergraph/react-query": "^0.1.0",
    "@wundergraph/sdk": "^0.129.0",
>>>>>>> 45921a3b
    "graphql": "^16.3.0",
    "next": "^12.1.6",
    "react": "^18.0.0",
    "react-dom": "^18.0.0"
  },
  "devDependencies": {
    "@jest/globals": "^29.3.1",
    "@types/node": "^17.0.15",
    "@types/node-fetch": "^2.6.2",
    "@types/react": "^18.0.6",
    "autoprefixer": "^10.4.7",
    "jest": "^29.3.1",
    "node-fetch": "^2.6.7",
    "npm-run-all": "^4.1.5",
    "open-cli": "^7.0.1",
    "postcss": "^8.4.19",
    "tailwindcss": "^3.1.4",
    "ts-jest": "^29.0.3",
    "ts-node": "^10.8.0",
    "typescript": "^4.8.2",
    "wait-on": "^6.0.1"
  }
}<|MERGE_RESOLUTION|>--- conflicted
+++ resolved
@@ -14,15 +14,9 @@
   },
   "dependencies": {
     "@tanstack/react-query": "^4.16.1",
-<<<<<<< HEAD
-    "@wundergraph/nextjs": "^0.7.0",
-    "@wundergraph/react-query": "^0.2.0",
-    "@wundergraph/sdk": "^0.125.0",
-=======
     "@wundergraph/nextjs": "^0.7.4",
-    "@wundergraph/react-query": "^0.1.0",
+    "@wundergraph/react-query": "^0.2.1",
     "@wundergraph/sdk": "^0.129.0",
->>>>>>> 45921a3b
     "graphql": "^16.3.0",
     "next": "^12.1.6",
     "react": "^18.0.0",
