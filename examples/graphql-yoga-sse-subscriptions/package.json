{
  "name": "wundergraph-yoga-sse",
  "version": "1.0.0",
  "description": "",
  "scripts": {
    "start": "run-p start:services wundergraph",
    "start:services": "ts-node yoga/server.ts",
    "wundergraph": "wait-on tcp:4000 && wunderctl up --debug",
<<<<<<< HEAD
    "check": "tsc --noEmit"
=======
    "yoga": "ts-node yoga/server.ts",
    "check": "tsc --noEmit",
    "test": "jest"
>>>>>>> 85d797b0
  },
  "author": "",
  "license": "ISC",
  "dependencies": {
    "@graphql-yoga/node": "^2.13.13",
    "@wundergraph/sdk": "^0.125.0",
    "graphql": "^16.3.0",
    "npm-run-all": "^4.1.5",
    "ts-node": "^10.9.1",
    "wait-on": "^6.0.1"
  },
  "devDependencies": {
    "@types/node": "^14.14.37",
    "typescript": "^4.8.2",
    "@jest/globals": "^29.3.1",
    "jest": "^29.3.1",
    "ts-jest": "^29.0.3",
    "node-fetch": "^2.6.7",
    "@types/node-fetch": "^2.6.2"
  }
}<|MERGE_RESOLUTION|>--- conflicted
+++ resolved
@@ -6,13 +6,8 @@
     "start": "run-p start:services wundergraph",
     "start:services": "ts-node yoga/server.ts",
     "wundergraph": "wait-on tcp:4000 && wunderctl up --debug",
-<<<<<<< HEAD
-    "check": "tsc --noEmit"
-=======
-    "yoga": "ts-node yoga/server.ts",
     "check": "tsc --noEmit",
     "test": "jest"
->>>>>>> 85d797b0
   },
   "author": "",
   "license": "ISC",
