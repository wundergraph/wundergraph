--- conflicted
+++ resolved
@@ -4,14 +4,7 @@
   "private": true,
   "scripts": {
     "start": "npm run start:services && run-p dev wundergraph open",
-<<<<<<< HEAD
     "start:services": "cd minio && ./setup.sh",
-    "postinstall": "cp -n .env.example .env",
-    "generate": "wunderctl generate --debug",
-    "wundergraph": "wunderctl up --debug",
-=======
-    "start:services": "cd minio && sh ./setup.sh",
->>>>>>> 473653f5
     "open": "wait-on -d 500 http://localhost:9991 && open-cli http://localhost:3000",
     "build": "wunderctl generate --debug",
     "build:next": "next build",
