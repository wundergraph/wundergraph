--- conflicted
+++ resolved
@@ -18,10 +18,7 @@
 chmod +x ./scripts/mc
 ./scripts/mc alias set minio http://localhost:9000 minio minio123
 ./scripts/mc admin user add minio test 12345678
-<<<<<<< HEAD
-=======
 ./scripts/mc admin policy attach minio readwrite -u test
->>>>>>> 878a20a6
 ./scripts/mc admin user info minio test
 ./scripts/mc mb --ignore-existing minio/uploads
-./scripts/mc anonymous -r set public minio/uploads+./scripts/mc policy set public minio/uploads