import { defineWorkspace } from 'vitest/config';

export default defineWorkspace([
	// {
	// 	root: 'apps/auth',
	// 	test: {
	// 		globalSetup: 'apps/auth/test-setup.ts',
	// 		testTimeout: 15000,
	// 		hookTimeout: 20000,
	// 	},
	// },
	// {
	// 	root: 'apps/basic',
	// 	test: {
	// 		globalSetup: 'apps/basic/test-setup.ts',
	// 		testTimeout: 15000,
	// 		hookTimeout: 20000,
	// 	},
	// },
	{
		root: 'apps/dynamic-router',
		test: {
<<<<<<< HEAD
			globalSetup: 'apps/dynamic-router/test-setup.ts',
=======
			globalSetup: 'apps/auth/test-setup.ts',
			testTimeout: 15000,
			hookTimeout: 20000,
		},
	},
	{
		root: 'apps/basic',
		test: {
			globalSetup: 'apps/basic/test-setup.ts',
			testTimeout: 15000,
			hookTimeout: 20000,
		},
	},
	{
		root: 'apps/hooks',
		test: {
			globalSetup: 'apps/hooks/test-setup.ts',
			testTimeout: 15000,
			hookTimeout: 20000,
		},
	},
	{
		root: 'apps/http-proxy',
		test: {
			globalSetup: 'apps/http-proxy/test-setup.ts',
			// High timeout because we're testing code generation
			testTimeout: 60000,
			hookTimeout: 20000,
		},
	},
	{
		root: 'apps/mock',
		test: {
			globalSetup: 'apps/mock/test-setup.ts',
			testTimeout: 15000,
			hookTimeout: 20000,
		},
	},
	{
		root: 'apps/nats-kv',
		test: {
			globalSetup: 'apps/nats-kv/test-setup.ts',
			testTimeout: 15000,
			hookTimeout: 20000,
		},
	},
	{
		root: 'apps/openapi',
		test: {
			globalSetup: 'apps/openapi/test-setup.ts',
			testTimeout: 15000,
			hookTimeout: 20000,
		},
	},
	{
		root: 'apps/opentelemetry',
		test: {
			globalSetup: 'apps/opentelemetry/test-setup.ts',
			testTimeout: 15000,
			hookTimeout: 20000,
		},
	},
	{
		root: 'apps/orm',
		test: {
			globalSetup: 'apps/orm/test-setup.ts',
			testTimeout: 15000,
			hookTimeout: 20000,
		},
	},
	{
		root: 'apps/schema-extensions',
		test: {
			globalSetup: 'apps/schema-extensions/test-setup.ts',
>>>>>>> 961f1f0d
			testTimeout: 15000,
			hookTimeout: 20000,
		},
	},
	// {
	// 	root: 'apps/hooks',
	// 	test: {
	// 		globalSetup: 'apps/hooks/test-setup.ts',
	// 		testTimeout: 15000,
	// 		hookTimeout: 20000,
	// 	},
	// },
	// {
	// 	root: 'apps/http-proxy',
	// 	test: {
	// 		globalSetup: 'apps/http-proxy/test-setup.ts',
	// 		// High timeout because we're testing code generation
	// 		testTimeout: 60000,
	// 		hookTimeout: 20000,
	// 	},
	// },
	// {
	// 	root: 'apps/mock',
	// 	test: {
	// 		globalSetup: 'apps/mock/test-setup.ts',
	// 		testTimeout: 15000,
	// 		hookTimeout: 20000,
	// 	},
	// },
	// {
	// 	root: 'apps/openapi',
	// 	test: {
	// 		globalSetup: 'apps/openapi/test-setup.ts',
	// 		testTimeout: 15000,
	// 		hookTimeout: 20000,
	// 	},
	// },
	// {
	// 	root: 'apps/opentelemetry',
	// 	test: {
	// 		globalSetup: 'apps/opentelemetry/test-setup.ts',
	// 		testTimeout: 15000,
	// 		hookTimeout: 20000,
	// 	},
	// },
	// {
	// 	root: 'apps/orm',
	// 	test: {
	// 		globalSetup: 'apps/orm/test-setup.ts',
	// 		testTimeout: 15000,
	// 		hookTimeout: 20000,
	// 	},
	// },
	// {
	// 	root: 'apps/schema-extensions',
	// 	test: {
	// 		globalSetup: 'apps/schema-extensions/test-setup.ts',
	// 		testTimeout: 15000,
	// 		hookTimeout: 20000,
	// 	},
	// },
]);<|MERGE_RESOLUTION|>--- conflicted
+++ resolved
@@ -1,29 +1,26 @@
 import { defineWorkspace } from 'vitest/config';
 
 export default defineWorkspace([
-	// {
-	// 	root: 'apps/auth',
-	// 	test: {
-	// 		globalSetup: 'apps/auth/test-setup.ts',
-	// 		testTimeout: 15000,
-	// 		hookTimeout: 20000,
-	// 	},
-	// },
-	// {
-	// 	root: 'apps/basic',
-	// 	test: {
-	// 		globalSetup: 'apps/basic/test-setup.ts',
-	// 		testTimeout: 15000,
-	// 		hookTimeout: 20000,
-	// 	},
-	// },
+	{
+		root: 'apps/auth',
+		test: {
+			globalSetup: 'apps/auth/test-setup.ts',
+			testTimeout: 15000,
+			hookTimeout: 20000,
+		},
+	},
+	{
+		root: 'apps/basic',
+		test: {
+			globalSetup: 'apps/basic/test-setup.ts',
+			testTimeout: 15000,
+			hookTimeout: 20000,
+		},
+	},
 	{
 		root: 'apps/dynamic-router',
 		test: {
-<<<<<<< HEAD
 			globalSetup: 'apps/dynamic-router/test-setup.ts',
-=======
-			globalSetup: 'apps/auth/test-setup.ts',
 			testTimeout: 15000,
 			hookTimeout: 20000,
 		},
@@ -97,66 +94,65 @@
 		root: 'apps/schema-extensions',
 		test: {
 			globalSetup: 'apps/schema-extensions/test-setup.ts',
->>>>>>> 961f1f0d
 			testTimeout: 15000,
 			hookTimeout: 20000,
 		},
 	},
-	// {
-	// 	root: 'apps/hooks',
-	// 	test: {
-	// 		globalSetup: 'apps/hooks/test-setup.ts',
-	// 		testTimeout: 15000,
-	// 		hookTimeout: 20000,
-	// 	},
-	// },
-	// {
-	// 	root: 'apps/http-proxy',
-	// 	test: {
-	// 		globalSetup: 'apps/http-proxy/test-setup.ts',
-	// 		// High timeout because we're testing code generation
-	// 		testTimeout: 60000,
-	// 		hookTimeout: 20000,
-	// 	},
-	// },
-	// {
-	// 	root: 'apps/mock',
-	// 	test: {
-	// 		globalSetup: 'apps/mock/test-setup.ts',
-	// 		testTimeout: 15000,
-	// 		hookTimeout: 20000,
-	// 	},
-	// },
-	// {
-	// 	root: 'apps/openapi',
-	// 	test: {
-	// 		globalSetup: 'apps/openapi/test-setup.ts',
-	// 		testTimeout: 15000,
-	// 		hookTimeout: 20000,
-	// 	},
-	// },
-	// {
-	// 	root: 'apps/opentelemetry',
-	// 	test: {
-	// 		globalSetup: 'apps/opentelemetry/test-setup.ts',
-	// 		testTimeout: 15000,
-	// 		hookTimeout: 20000,
-	// 	},
-	// },
-	// {
-	// 	root: 'apps/orm',
-	// 	test: {
-	// 		globalSetup: 'apps/orm/test-setup.ts',
-	// 		testTimeout: 15000,
-	// 		hookTimeout: 20000,
-	// 	},
-	// },
-	// {
-	// 	root: 'apps/schema-extensions',
-	// 	test: {
-	// 		globalSetup: 'apps/schema-extensions/test-setup.ts',
-	// 		testTimeout: 15000,
-	// 		hookTimeout: 20000,
-	// 	},
-	// },
+	{
+		root: 'apps/hooks',
+		test: {
+			globalSetup: 'apps/hooks/test-setup.ts',
+			testTimeout: 15000,
+			hookTimeout: 20000,
+		},
+	},
+	{
+		root: 'apps/http-proxy',
+		test: {
+			globalSetup: 'apps/http-proxy/test-setup.ts',
+			// High timeout because we're testing code generation
+			testTimeout: 60000,
+			hookTimeout: 20000,
+		},
+	},
+	{
+		root: 'apps/mock',
+		test: {
+			globalSetup: 'apps/mock/test-setup.ts',
+			testTimeout: 15000,
+			hookTimeout: 20000,
+		},
+	},
+	{
+		root: 'apps/openapi',
+		test: {
+			globalSetup: 'apps/openapi/test-setup.ts',
+			testTimeout: 15000,
+			hookTimeout: 20000,
+		},
+	},
+	{
+		root: 'apps/opentelemetry',
+		test: {
+			globalSetup: 'apps/opentelemetry/test-setup.ts',
+			testTimeout: 15000,
+			hookTimeout: 20000,
+		},
+	},
+	{
+		root: 'apps/orm',
+		test: {
+			globalSetup: 'apps/orm/test-setup.ts',
+			testTimeout: 15000,
+			hookTimeout: 20000,
+		},
+	},
+	{
+		root: 'apps/schema-extensions',
+		test: {
+			globalSetup: 'apps/schema-extensions/test-setup.ts',
+			testTimeout: 15000,
+			hookTimeout: 20000,
+		},
+	},
 ]);