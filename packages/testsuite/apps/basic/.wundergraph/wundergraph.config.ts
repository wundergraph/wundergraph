--- conflicted
+++ resolved
@@ -46,19 +46,6 @@
 	authorization: {
 		roles: ['admin', 'user'],
 	},
-<<<<<<< HEAD
-	generate: {
-		codeGenerators: [
-			{
-				templates: [
-					// use all the typescript react templates to generate a client
-					...templates.typescript.all,
-				],
-			},
-		],
-	},
-=======
->>>>>>> 8442e83c
 	cors: {
 		...cors.allowAll,
 		allowedOrigins:
