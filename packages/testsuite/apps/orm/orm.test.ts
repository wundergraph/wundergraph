import { beforeAll, describe, expect, it } from 'vitest';
import { createTestServer } from './.wundergraph/generated/testing';

const wg = createTestServer({
	dir: __dirname,
});

beforeAll(async () => {
	await wg.start();

	return async () => {
		await wg.stop();
	};
});

describe('The WunderGraph ORM', () => {
	it('should be able to be used from a TypeScript Operation', async () => {
		const client = wg.client();
		const { data, error } = await client.query({
			operationName: 'ts/orm',
		});
		expect(error).toBeUndefined();
		expect(data?.code).toEqual('DE');
	});

	it('should be able to be used from a webhook', async () => {
		const resp = await fetch(wg.url('/webhooks/country'), {
			method: 'POST',
			headers: {
				'Content-Type': 'application/json',
			},
			body: '{"country_code":"DE"}',
		});
		const data = await resp.json();
		expect(data.name).toBe('Germany');
	});

<<<<<<< HEAD
	it('should add custom headers', async () => {
		const client = wg.client();
		const { data, error } = await client.query({
			operationName: 'ts/with-headers',
		});
		expect(error).toBeUndefined();
		expect(data).toEqual('test');
=======
	it('it should pass a clientRequest to the internal GraphQL server', async () => {
		const client = wg.client();
		// This needs to be run in a loop because we need to reuse a resolve.Context
		// to trigger the bug
		for (let ii = 0; ii < 100; ii++) {
			const { data, error } = await client.query({
				operationName: 'clientRequestContentLength',
			});
			expect(error).toBeUndefined();
			expect(parseInt(data?.length ?? '', 10)).toBeGreaterThan(0);
		}
>>>>>>> 8b8fdf6b
	});
});<|MERGE_RESOLUTION|>--- conflicted
+++ resolved
@@ -35,15 +35,6 @@
 		expect(data.name).toBe('Germany');
 	});
 
-<<<<<<< HEAD
-	it('should add custom headers', async () => {
-		const client = wg.client();
-		const { data, error } = await client.query({
-			operationName: 'ts/with-headers',
-		});
-		expect(error).toBeUndefined();
-		expect(data).toEqual('test');
-=======
 	it('it should pass a clientRequest to the internal GraphQL server', async () => {
 		const client = wg.client();
 		// This needs to be run in a loop because we need to reuse a resolve.Context
@@ -55,6 +46,14 @@
 			expect(error).toBeUndefined();
 			expect(parseInt(data?.length ?? '', 10)).toBeGreaterThan(0);
 		}
->>>>>>> 8b8fdf6b
+	});
+
+	it('should add custom headers', async () => {
+		const client = wg.client();
+		const { data, error } = await client.query({
+			operationName: 'ts/with-headers',
+		});
+		expect(error).toBeUndefined();
+		expect(data).toEqual('test');
 	});
 });