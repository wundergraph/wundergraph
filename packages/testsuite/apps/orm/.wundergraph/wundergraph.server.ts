import { configureWunderGraphServer } from '@wundergraph/sdk/server';
<<<<<<< HEAD
import { buildSchema } from 'graphql';
=======
import { GraphQLObjectType, GraphQLSchema, GraphQLString } from 'graphql';
>>>>>>> 8b8fdf6b

export default configureWunderGraphServer(() => ({
	hooks: {
		queries: {},
		mutations: {},
	},
	graphqlServers: [
		{
<<<<<<< HEAD
			apiNamespace: 'sdl',
			serverName: 'sdl',
			schema: buildSchema(`
                type Query {
                    sdlField(sdl: String!): String!
                }
            `),
			customResolverFactory: async (ctx) => {
				return {
					sdlField: (args: any) => ctx.wundergraph?.clientRequest?.headers.get('Wg-Test') || '',
				};
			},
=======
			serverName: 'echo',
			apiNamespace: 'echo',
			schema: new GraphQLSchema({
				query: new GraphQLObjectType({
					name: 'RootQueryType',
					fields: {
						clientRequestContentLength: {
							type: GraphQLString,
							resolve(obj, args, context, info) {
								return context.wundergraph.clientRequest.headers.get('Content-Length');
							},
						},
					},
				}),
			}),
>>>>>>> 8b8fdf6b
		},
	],
}));<|MERGE_RESOLUTION|>--- conflicted
+++ resolved
@@ -1,9 +1,5 @@
 import { configureWunderGraphServer } from '@wundergraph/sdk/server';
-<<<<<<< HEAD
-import { buildSchema } from 'graphql';
-=======
-import { GraphQLObjectType, GraphQLSchema, GraphQLString } from 'graphql';
->>>>>>> 8b8fdf6b
+import { buildSchema, GraphQLObjectType, GraphQLSchema, GraphQLString } from 'graphql';
 
 export default configureWunderGraphServer(() => ({
 	hooks: {
@@ -12,7 +8,6 @@
 	},
 	graphqlServers: [
 		{
-<<<<<<< HEAD
 			apiNamespace: 'sdl',
 			serverName: 'sdl',
 			schema: buildSchema(`
@@ -25,7 +20,8 @@
 					sdlField: (args: any) => ctx.wundergraph?.clientRequest?.headers.get('Wg-Test') || '',
 				};
 			},
-=======
+		},
+		{
 			serverName: 'echo',
 			apiNamespace: 'echo',
 			schema: new GraphQLSchema({
@@ -41,7 +37,6 @@
 					},
 				}),
 			}),
->>>>>>> 8b8fdf6b
 		},
 	],
 }));