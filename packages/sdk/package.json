{
  "name": "@wundergraph/sdk",
  "version": "0.143.0",
  "license": "Apache-2.0",
  "exports": {
    ".": {
      "types": "./dist/index.d.ts",
      "default": "./dist/index.js"
    },
    "./client": {
      "types": "./dist/client/index.d.ts",
      "default": "./dist/client/index.js"
    },
    "./testing": {
      "types": "./dist/testing/index.d.ts",
      "default": "./dist/testing/index.js"
    },
    "./internal": {
      "types": "./dist/internal/index.d.ts",
      "default": "./dist/internal/index.js"
    },
    "./server": {
      "types": "./dist/server/index.d.ts",
      "default": "./dist/server/index.js"
    },
    "./operations": {
      "types": "./dist/operations/index.d.ts",
      "default": "./dist/operations/index.js"
    },
    "./internal/logger": {
      "types": "./dist/logger/index.d.ts",
      "default": "./dist/logger/index.js"
    },
    "./dist/*": {
      "types": "./dist/*.d.ts",
      "default": "./dist/*.js"
    }
  },
  "typesVersions": {
    "*": {
      "client": [
        "./dist/client"
      ],
      "testing": [
        "./dist/testing"
      ],
      "internal": [
        "./dist/internal"
      ],
      "server": [
        "./dist/server"
      ],
      "operations": [
        "./dist/operations"
      ],
      "internal/logger": [
        "./dist/logger"
      ]
    }
  },
  "main": "./dist/index.js",
  "types": "./dist/index.d.ts",
  "description": "WunderGraph SDK",
  "files": [
    "dist",
    "tsconfig.json"
  ],
  "bin": {
    "wunderctl": "./dist/wunderctl/bin/run.js"
  },
  "publishConfig": {
    "registry": "https://registry.npmjs.org",
    "access": "public"
  },
  "repository": {
    "type": "git",
    "url": "git+https://github.com/wundergraph/wundergraph.git"
  },
  "homepage": "https://wundergraph.com",
  "author": {
    "name": "WunderGraph Maintainers",
    "email": "info@wundergraph.com"
  },
  "bugs": {
    "url": "https://github.com/wundergraph/wundergraph/issues"
  },
  "scripts": {
    "clean": "rimraf ./dist",
    "build": "tsc",
    "watch": "tsc -w",
    "test": "jest && npm run test:types",
    "test:types": "tsd --typings ./tsconfig.json",
    "test:int": "TEST_INTEGRATION=true jest"
  },
  "devDependencies": {
    "@types/chai": "^4.2.22",
    "@types/cors": "^2.8.10",
    "@types/debug": "^4.1.7",
    "@types/jest": "^28.1.1",
    "@types/js-yaml": "^4.0.0",
    "@types/json-schema": "^7.0.6",
    "@types/lodash": "^4.14.178",
    "@types/node": "^18.14.4",
    "@types/node-fetch": "^2.6.2",
    "@types/object-hash": "^1.3.4",
    "@types/write-file-atomic": "^4.0.0",
    "chai": "^4.3.4",
    "jest": "^29.0.3",
    "nock": "^13.2.9",
    "node-fetch": "^2.6.7",
    "ts-jest": "^29.0.1",
    "tsd": "^0.24.1",
    "type-fest": "^3.5.2",
    "typescript": "^4.8.2"
  },
  "dependencies": {
    "@fastify/formbody": "^7.3.0",
    "@graphql-mesh/cross-helpers": "^0.3.4",
    "@graphql-mesh/types": "^0.91.12",
    "@graphql-mesh/utils": "^0.43.20",
    "@graphql-tools/schema": "^8.3.10",
<<<<<<< HEAD
    "@opentelemetry/api": "^1.4.1",
    "@opentelemetry/core": "^1.10.1",
    "@opentelemetry/exporter-jaeger": "^1.10.1",
    "@opentelemetry/exporter-trace-otlp-http": "^0.36.1",
    "@opentelemetry/resources": "^1.10.1",
    "@opentelemetry/sdk-trace-base": "^1.10.1",
    "@opentelemetry/sdk-trace-node": "^1.10.1",
    "@opentelemetry/semantic-conventions": "^1.10.1",
=======
    "@graphql-tools/utils": "^9.2.1",
    "@omnigraph/json-schema": "^0.38.24",
    "@omnigraph/openapi": "^0.19.26",
>>>>>>> ecf60770
    "@prisma/generator-helper": "^3.9.2",
    "@web-std/fetch": "^4.1.0",
    "@whatwg-node/fetch": "^0.8.4",
    "@wundergraph/protobuf": "workspace:^0.106.1",
    "@wundergraph/wunderctl": "workspace:^0.137.0",
    "axios": "^0.26.1",
    "axios-retry": "^3.3.1",
    "close-with-grace": "^1.1.0",
    "cross-fetch": "^3.1.5",
    "execa": "5.1.1",
    "fast-json-patch": "^3.1.1",
    "fastify": "^4.10.2",
    "fastify-plugin": "^4.4.0",
    "graphql": "^16.6.0",
    "graphql-helix": "^1.13.0",
    "handlebars": "^4.7.7",
    "js-yaml": "^4.1.0",
    "json-schema": "^0.4.0",
    "json-schema-to-typescript": "^11.0.3",
    "lodash": "^4.17.21",
    "long": "^5.2.0",
    "object-hash": "^2.2.0",
    "openapi-types": "^10.0.0",
    "pino": "^8.8.0",
    "pino-pretty": "^9.1.1",
    "postman-collection": "^4.1.1",
    "prettier": "^2.7.1",
    "protobufjs": "^6.11.2",
    "swagger2openapi": "^7.0.8",
    "terminate": "^2.5.0",
    "ts-retry-promise": "^0.7.0",
    "tslib": "^2.5.0",
    "typescript-json-schema": "^0.55.0",
    "write-file-atomic": "^5.0.0",
    "zod": "^3.20.2",
    "zod-to-json-schema": "^3.20.2"
  },
  "jest": {
    "preset": "ts-jest",
    "testPathIgnorePatterns": [
      "dist"
    ],
    "testEnvironment": "node"
  },
  "tsd": {
    "directory": "test-d"
  },
  "sideEffects": false
}<|MERGE_RESOLUTION|>--- conflicted
+++ resolved
@@ -119,7 +119,6 @@
     "@graphql-mesh/types": "^0.91.12",
     "@graphql-mesh/utils": "^0.43.20",
     "@graphql-tools/schema": "^8.3.10",
-<<<<<<< HEAD
     "@opentelemetry/api": "^1.4.1",
     "@opentelemetry/core": "^1.10.1",
     "@opentelemetry/exporter-jaeger": "^1.10.1",
@@ -128,11 +127,9 @@
     "@opentelemetry/sdk-trace-base": "^1.10.1",
     "@opentelemetry/sdk-trace-node": "^1.10.1",
     "@opentelemetry/semantic-conventions": "^1.10.1",
-=======
     "@graphql-tools/utils": "^9.2.1",
     "@omnigraph/json-schema": "^0.38.24",
     "@omnigraph/openapi": "^0.19.26",
->>>>>>> ecf60770
     "@prisma/generator-helper": "^3.9.2",
     "@web-std/fetch": "^4.1.0",
     "@whatwg-node/fetch": "^0.8.4",
