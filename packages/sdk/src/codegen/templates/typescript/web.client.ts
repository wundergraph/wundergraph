import { Template, TemplateOutputFile } from '../../index';
import { ResolvedApplication, ResolvedWunderGraphConfig } from '../../../configure';
import Handlebars from 'handlebars';
import { formatTypeScript } from './index';
import { OperationType } from '@wundergraph/protobuf';
import hash from 'object-hash';
import { template } from './web.client.template';
<<<<<<< HEAD
import { listenAddrHttp } from '../../../env';
import { hasInjectedInput, hasInternalInput, hasInput } from './helpers';
=======
import { hasInjectedInput, hasInternalInput, hasInput } from './react';
>>>>>>> 778737fe

export class TypeScriptLegacyWebClient implements Template {
	constructor(reactNative?: boolean) {
		this.reactNative = reactNative || false;
	}

	private readonly reactNative: boolean;

	generate(config: ResolvedWunderGraphConfig): Promise<TemplateOutputFile[]> {
		const tmpl = Handlebars.compile(template);
		const _queries = operations(config.application, OperationType.QUERY, false);
		const _liveQueries = liveQueries(config.application, false);
		const _mutations = operations(config.application, OperationType.MUTATION, false);
		const _subscriptions = operations(config.application, OperationType.SUBSCRIPTION, false);
		const content = tmpl({
			modelImports: modelImports(config.application, false),
			baseURL: config.deployment.environment.baseUrl,
			sdkVersion: config.sdkVersion,
			applicationPath: config.deployment.path,
			applicationHash: hash(config).substring(0, 8),
			queries: _queries,
			liveQueries: _liveQueries,
			hasLiveQueries: _liveQueries.length !== 0,
			hasQueries: _queries.length !== 0,
			mutations: _mutations,
			hasMutations: _mutations.length !== 0,
			subscriptions: _subscriptions,
			hasSubscriptions: _subscriptions.length !== 0,
			hasSubscriptionsOrLiveQueries: _subscriptions.length + _liveQueries.length !== 0,
			authProviders: config.authentication.cookieBased.map((provider) => provider.id),
			hasAuthProviders: config.authentication.cookieBased.length !== 0,
			hasS3Provider: config.application.S3UploadProvider.length > 0,
			s3Provider: config.application.S3UploadProvider,
			reactNative: this.reactNative,
		});
		return Promise.resolve([
			{
				path: 'wundergraph.client.ts',
				content: formatTypeScript(content),
				doNotEditHeader: true,
			},
		]);
	}
}

const filteredOperations = (application: ResolvedApplication, includeInternal: boolean) =>
	includeInternal ? application.Operations : application.Operations.filter((op) => !op.Internal);

export const operations = (application: ResolvedApplication, operationType: OperationType, includeInternal: boolean) =>
	filteredOperations(application, includeInternal)
		.filter((op) => op.OperationType === operationType)
		.map((op) => {
			return {
				operationName: op.Name,
				path: op.Name,
				hasInput: hasInput(op),
				hasInternalInput: hasInternalInput(op),
				requiresAuthentication: op.AuthenticationConfig.required,
			};
		});

export const liveQueries = (application: ResolvedApplication, includeInternal: boolean) =>
	filteredOperations(application, includeInternal)
		.filter((op) => op.OperationType === OperationType.QUERY && op.LiveQuery && op.LiveQuery.enable)
		.map((op) => {
			return {
				operationName: op.Name,
				path: op.Name,
				hasInput: hasInput(op),
				hasInternalInput: hasInternalInput(op),
				requiresAuthentication: op.AuthenticationConfig.required,
			};
		});

export const modelImports = (
	application: ResolvedApplication,
	includeInternal: boolean,
	includeResponseData?: boolean
): string => {
	return filteredOperations(application, includeInternal)
		.map((op) => {
			let out = `${op.Name}Response`;
			if (hasInput(op)) {
				out += `,${op.Name}Input`;
			}
			if (includeInternal && hasInternalInput(op)) {
				out += `,Internal${op.Name}Input`;
			}
			if (includeInternal && hasInjectedInput(op)) {
				out += `,Injected${op.Name}Input`;
			}
			if (includeResponseData === true) {
				out += `,${op.Name}ResponseData`;
			}
			return out;
		})
		.join(',');
};<|MERGE_RESOLUTION|>--- conflicted
+++ resolved
@@ -5,12 +5,7 @@
 import { OperationType } from '@wundergraph/protobuf';
 import hash from 'object-hash';
 import { template } from './web.client.template';
-<<<<<<< HEAD
-import { listenAddrHttp } from '../../../env';
 import { hasInjectedInput, hasInternalInput, hasInput } from './helpers';
-=======
-import { hasInjectedInput, hasInternalInput, hasInput } from './react';
->>>>>>> 778737fe
 
 export class TypeScriptLegacyWebClient implements Template {
 	constructor(reactNative?: boolean) {
