import { handlebarTemplate } from './client.template';
import Handlebars from 'handlebars';
import { Template, TemplateOutputFile } from '../../index';
import {
	BaseTypeScriptDataModel,
	formatTypeScript,
	TypeScriptInputModels,
	TypeScriptResponseDataModels,
	TypeScriptResponseModels,
} from './';
import { OperationType } from '@wundergraph/protobuf';
import hash from 'object-hash';
import { ResolvedWunderGraphConfig } from '../../../configure';
<<<<<<< HEAD
import { listenAddrHttp } from '../../../env';
import { liveQueries, modelImports, operations, queries as allQueries } from './helpers';
=======
>>>>>>> 778737fe

export class TypeScriptClient implements Template {
	constructor(reactNative: boolean = false) {}
	generate(config: ResolvedWunderGraphConfig): Promise<TemplateOutputFile[]> {
		const tmpl = Handlebars.compile(handlebarTemplate);
<<<<<<< HEAD
		const allOperations = allQueries(config.application, false);
		const _liveQueries = liveQueries(config.application, false);
		const _queries = operations(config.application, OperationType.QUERY, false);
		const _mutations = operations(config.application, OperationType.MUTATION, false);
		const _subscriptions = operations(config.application, OperationType.SUBSCRIPTION, false);
		const productionBaseURL = 'https://' + config.deployment.environment.name;
		const content = tmpl({
			modelImports: modelImports(config.application, false, true),
			baseURL: process.env.NODE_ENV === 'production' ? productionBaseURL : listenAddrHttp,
=======
		const content = tmpl({
			baseURL: config.deployment.environment.baseUrl,
>>>>>>> 778737fe
			roleDefinitions: config.authentication.roles.map((role) => '"' + role + '"').join(' | '),
			sdkVersion: config.sdkVersion,
			applicationPath: config.deployment.path,
			applicationHash: hash(config).substring(0, 8),
			queries: _queries,
			allOperations: allOperations,
			liveQueries: _liveQueries,
			hasLiveQueries: _liveQueries.length !== 0,
			hasOperations: allOperations.length !== 0,
			mutations: _mutations,
			hasMutations: _mutations.length !== 0,
			subscriptions: _subscriptions,
			hasSubscriptions: _subscriptions.length !== 0,
			hasSubscriptionsOrLiveQueries: _subscriptions.length + _liveQueries.length !== 0,
			hasAuthProviders: config.authentication.cookieBased.length !== 0,
			authProviders: config.authentication.cookieBased.map((provider) => provider.id),
			hasS3Providers: config.application.S3UploadProvider.length !== 0,
			s3Providers: config.application.S3UploadProvider.map((provider) => provider.name),
			hasS3Provider: config.application.S3UploadProvider.length > 0,
			s3Provider: config.application.S3UploadProvider,
		});
		return Promise.resolve([
			{
				path: 'client.ts',
				content: formatTypeScript(content),
				doNotEditHeader: true,
			},
		]);
	}
	dependencies(): Template[] {
		return [
			new TypeScriptInputModels(),
			new TypeScriptResponseModels(),
			new TypeScriptResponseDataModels(),
			new BaseTypeScriptDataModel(),
		];
	}
}<|MERGE_RESOLUTION|>--- conflicted
+++ resolved
@@ -11,17 +11,12 @@
 import { OperationType } from '@wundergraph/protobuf';
 import hash from 'object-hash';
 import { ResolvedWunderGraphConfig } from '../../../configure';
-<<<<<<< HEAD
-import { listenAddrHttp } from '../../../env';
 import { liveQueries, modelImports, operations, queries as allQueries } from './helpers';
-=======
->>>>>>> 778737fe
 
 export class TypeScriptClient implements Template {
 	constructor(reactNative: boolean = false) {}
 	generate(config: ResolvedWunderGraphConfig): Promise<TemplateOutputFile[]> {
 		const tmpl = Handlebars.compile(handlebarTemplate);
-<<<<<<< HEAD
 		const allOperations = allQueries(config.application, false);
 		const _liveQueries = liveQueries(config.application, false);
 		const _queries = operations(config.application, OperationType.QUERY, false);
@@ -30,11 +25,7 @@
 		const productionBaseURL = 'https://' + config.deployment.environment.name;
 		const content = tmpl({
 			modelImports: modelImports(config.application, false, true),
-			baseURL: process.env.NODE_ENV === 'production' ? productionBaseURL : listenAddrHttp,
-=======
-		const content = tmpl({
 			baseURL: config.deployment.environment.baseUrl,
->>>>>>> 778737fe
 			roleDefinitions: config.authentication.roles.map((role) => '"' + role + '"').join(' | '),
 			sdkVersion: config.sdkVersion,
 			applicationPath: config.deployment.path,
