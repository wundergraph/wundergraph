import { z } from 'zod';
import zodToJsonSchema from 'zod-to-json-schema';

import Handlebars from 'handlebars';
import hash from 'object-hash';
import { compile as compileJSONSchema } from 'json-schema-to-typescript';

import { handlebarTemplate } from './client.template';
import { Template, TemplateOutputFile } from '../../index';
import { formatTypeScript } from './';
import { OperationType } from '@wundergraph/protobuf';
import { ResolvedWunderGraphConfig } from '../../../configure';
import { liveQueries, modelImports, operations, queries as allQueries } from './helpers';
import templates from '../index';

export class TypeScriptClient implements Template {
	constructor(reactNative: boolean = false) {}
	async generate(config: ResolvedWunderGraphConfig): Promise<TemplateOutputFile[]> {
		const tmpl = Handlebars.compile(handlebarTemplate);
		const allOperations = allQueries(config.application, false);
		const _liveQueries = liveQueries(config.application, false);
		const _queries = operations(config.application, OperationType.QUERY, false);
		const _mutations = operations(config.application, OperationType.MUTATION, false);
		const _subscriptions = operations(config.application, OperationType.SUBSCRIPTION, false);
<<<<<<< HEAD
		const _uploadProfileTypeDefinitions: string[] = [];
		const _uploadProfileTypeNames: Record<string, Record<string, string>> = {};
		for (const provider of config.application.S3UploadProvider) {
			_uploadProfileTypeNames[provider.name] = {};
			for (const key in provider.uploadProfiles) {
				const profile = provider.uploadProfiles[key];
				if (profile.meta) {
					let schema: object;
					if (profile.meta instanceof z.ZodType) {
						try {
							schema = zodToJsonSchema(profile.meta);
						} catch (e: any) {
							throw new Error(`could not convert zod type to JSON schema: ${e}`);
						}
					} else {
						schema = profile.meta;
					}
					const requestedTypeName = `${provider.name}_${key}_metadata`;
					const typeDefinition = await compileJSONSchema(schema, requestedTypeName, {
						additionalProperties: false,
						format: false,
						bannerComment: '',
					});
					// compileJSONSchema might change the typeName capitalization, retrieve it
					const match = typeDefinition.match(/export interface (\w+)/);
					if (!match) {
						throw new Error(`could not retrieve type name from ${typeDefinition}`);
					}
					const typeName = match[1];
					_uploadProfileTypeDefinitions.push(typeDefinition);
					_uploadProfileTypeNames[provider.name][key] = typeName;
				} else {
					_uploadProfileTypeNames[provider.name][key] = 'object';
				}
			}
		}
=======
>>>>>>> a3d2f91d
		const hasAuthProviders = config.authentication.cookieBased.length !== 0;
		const content = tmpl({
			modelImports: modelImports(config.application, false, true),
			baseURL: config.deployment.environment.baseUrl,
			roleDefinitions: config.authentication.roles.map((role) => '"' + role + '"').join(' | '),
			sdkVersion: config.sdkVersion,
			applicationHash: hash(config).substring(0, 8),
			queries: _queries,
			allOperations: allOperations,
			liveQueries: _liveQueries,
			hasLiveQueries: _liveQueries.length !== 0,
			hasOperations: allOperations.length !== 0,
			mutations: _mutations,
			hasMutations: _mutations.length !== 0,
			subscriptions: _subscriptions,
			hasSubscriptions: _subscriptions.length !== 0,
			hasSubscriptionsOrLiveQueries: _subscriptions.length + _liveQueries.length !== 0,
			hasAuthProviders: config.authentication.cookieBased.length !== 0,
			authProviders: config.authentication.cookieBased.map((provider) => provider.id),
<<<<<<< HEAD
			hasS3Providers: config.application.S3UploadProvider.length > 0,
			s3Providers: config.application.S3UploadProvider.map((provider) => {
				return {
					...provider,
					hasProfiles: Object.keys(provider.uploadProfiles).length,
				};
			}),
			uploadProfileTypeDefinitions: _uploadProfileTypeDefinitions,
			uploadProfileTypeNames: _uploadProfileTypeNames,
			csrfEnabled: hasAuthProviders,
=======
			csrfEnabled: hasAuthProviders,
			hasS3Providers: config.application.S3UploadProvider.length !== 0,
			s3Providers: config.application.S3UploadProvider.map((provider) => provider.name),
>>>>>>> a3d2f91d
			hasS3Provider: config.application.S3UploadProvider.length > 0,
			s3Provider: config.application.S3UploadProvider,
		});
		return Promise.resolve([
			{
				path: 'client.ts',
				content: formatTypeScript(content),
				doNotEditHeader: true,
			},
		]);
	}
	dependencies(): Template[] {
		return templates.typescript.models;
	}
}<|MERGE_RESOLUTION|>--- conflicted
+++ resolved
@@ -22,7 +22,6 @@
 		const _queries = operations(config.application, OperationType.QUERY, false);
 		const _mutations = operations(config.application, OperationType.MUTATION, false);
 		const _subscriptions = operations(config.application, OperationType.SUBSCRIPTION, false);
-<<<<<<< HEAD
 		const _uploadProfileTypeDefinitions: string[] = [];
 		const _uploadProfileTypeNames: Record<string, Record<string, string>> = {};
 		for (const provider of config.application.S3UploadProvider) {
@@ -59,8 +58,6 @@
 				}
 			}
 		}
-=======
->>>>>>> a3d2f91d
 		const hasAuthProviders = config.authentication.cookieBased.length !== 0;
 		const content = tmpl({
 			modelImports: modelImports(config.application, false, true),
@@ -80,7 +77,6 @@
 			hasSubscriptionsOrLiveQueries: _subscriptions.length + _liveQueries.length !== 0,
 			hasAuthProviders: config.authentication.cookieBased.length !== 0,
 			authProviders: config.authentication.cookieBased.map((provider) => provider.id),
-<<<<<<< HEAD
 			hasS3Providers: config.application.S3UploadProvider.length > 0,
 			s3Providers: config.application.S3UploadProvider.map((provider) => {
 				return {
@@ -91,13 +87,6 @@
 			uploadProfileTypeDefinitions: _uploadProfileTypeDefinitions,
 			uploadProfileTypeNames: _uploadProfileTypeNames,
 			csrfEnabled: hasAuthProviders,
-=======
-			csrfEnabled: hasAuthProviders,
-			hasS3Providers: config.application.S3UploadProvider.length !== 0,
-			s3Providers: config.application.S3UploadProvider.map((provider) => provider.name),
->>>>>>> a3d2f91d
-			hasS3Provider: config.application.S3UploadProvider.length > 0,
-			s3Provider: config.application.S3UploadProvider,
 		});
 		return Promise.resolve([
 			{
