//language=handlebars
export const template = `
import type { HooksConfig } from "./wundergraph.hooks";
import type { WebhooksConfig } from "./wundergraph.webhooks";
import type { InternalOperationsClient } from "./wundergraph.internal.operations.client";
import type { CustomClaims } from "./claims";
import type {
	BaseRequestContext,
	CustomContext,
	GraphQLServerConfig,
	WunderGraphUser,
	WunderGraphServerConfig,
	WunderGraphHooksAndServerConfig
} from "@wundergraph/sdk/server";

export type Role = {{{ roleDefinitions }}};

export interface User extends WunderGraphUser<Role, CustomClaims> {}

/**
 * We extract the custom context defined by the user
 */
type RequestContext = CustomContext extends { request: infer R } ? R : any;
type GlobalContext = CustomContext extends { global: infer G } ? G : any;

<<<<<<< HEAD
/**
 * Can be used for custom GraphQL execution context
 * @see https://docs.wundergraph.com/docs/wundergraph-server-ts-reference/custom-graphql-servers
 */
export interface GraphQLExecutionContext {
    wundergraph: BaseRequestContext<User, InternalOperationsClient, RequestContext>;
=======
export interface GraphQLExecutionContext<TCustomContext = any> {
    wundergraph: BaseRequestContext<User, InternalOperationsClient, TCustomContext>;
>>>>>>> 650fdebb
}

declare module "@wundergraph/sdk/server" {
	export function configureWunderGraphServer(
		configWrapper: () => WunderGraphServerConfig<
			HooksConfig<RequestContext>,
			WebhooksConfig,
			RequestContext,
			GlobalContext
		>
	): WunderGraphHooksAndServerConfig<any, any, RequestContext, GlobalContext>;
}
`;<|MERGE_RESOLUTION|>--- conflicted
+++ resolved
@@ -23,17 +23,12 @@
 type RequestContext = CustomContext extends { request: infer R } ? R : any;
 type GlobalContext = CustomContext extends { global: infer G } ? G : any;
 
-<<<<<<< HEAD
 /**
- * Can be used for custom GraphQL execution context
+ * Can be used for custom GraphQL server execution context
  * @see https://docs.wundergraph.com/docs/wundergraph-server-ts-reference/custom-graphql-servers
  */
 export interface GraphQLExecutionContext {
     wundergraph: BaseRequestContext<User, InternalOperationsClient, RequestContext>;
-=======
-export interface GraphQLExecutionContext<TCustomContext = any> {
-    wundergraph: BaseRequestContext<User, InternalOperationsClient, TCustomContext>;
->>>>>>> 650fdebb
 }
 
 declare module "@wundergraph/sdk/server" {
