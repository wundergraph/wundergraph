//language=handlebars
export const template = `
import { {{ modelImports }} } from "./models"
import type { 
	BaseRequestContext,
	HooksConfiguration,
	PreUploadHookRequest,
	PreUploadHookResponse,
	PostUploadHookRequest,
	PostUploadHookResponse,
	QueryHook,
	QueryHookWithoutInput,
	MutationHook,
	MutationHookWithoutInput,
	SubscriptionHook,
	SubscriptionHookWithoutInput,
} from "@wundergraph/sdk/server";
import type { User } from "./wundergraph.server"
import { InternalOperationsClient } from "./wundergraph.internal.operations.client";

export type DATA_SOURCES = {{{dataSourcesUnion}}};
										
<<<<<<< HEAD
export interface HookContext extends BaseRequestContext<User, InternalClient, InternalOperationsClient> {}
=======
export interface HookContext<TCustomContext = any> extends BaseRequestContext<User, InternalOperationsClient, TCustomContext> {}
>>>>>>> 892ab821

declare module '@wundergraph/sdk/server' {
	export interface HooksMeta {
		dataSources: {{{dataSourcesUnion}}};
		operationNames: 'Country' | 'FakeWeather' | 'PastLaunches' | 'ProtectedWeather' | 'Weather';
	}

	{{#if hasQueries}}
	export type QueryHooks = {
		{{#each queries}}
			{{operationName}}?: QueryHook{{#if hasInternalInput}}<{{injectedInputTypename}}, {{else}}WithoutInput<{{/if}}{{responseTypename}}, HookContext>,
		{{/each}}
	}
	{{/if}}

	{{#if hasMutations}}
	export type MutationHooks = {
		{{#each mutations}}
			{{operationName}}?: MutationHook<{{#if hasInternalInput}}{{injectedInputTypename}}{{else}}undefined{{/if}}, {{responseTypename}}, HookContext>,
		{{/each}}
	}
	{{/if}}

	{{#if hasSubscriptions}}
	export interface SubscriptionHooks = {
		{{#each subscriptions}}
			{{operationName}}?: SubscriptionHook<{{#if hasInternalInput}}{{injectedInputTypename}}{{else}}undefined{{/if}}, {{responseTypename}}, HookContext>,
		{{/each}}
	}
	{{/if}}

<<<<<<< HEAD
	export interface UploadHooks {
		{{#each uploadProviders}}
			{{name}}?: {
				{{#each uploadProfiles}}
					{{@key}}?: {
						preUpload?: (hook: PreUploadHookRequest<User>) => PreUploadHookResponse;
						postUpload?: (hook: PostUploadHookRequest<User, InternalClient>) => PostUploadHookResponse;
					}
				{{/each}}
			}
		{{/each}}
	}
=======
export interface UploadHooks<TCustomContext = any> {
    {{#each uploadProviders}}
        {{name}}?: {
            {{#each uploadProfiles}}
                {{@key}}?: {
                    preUpload?: (hook: PreUploadHookRequest<User, TCustomContext>) => PreUploadHookResponse;
                    postUpload?: (hook: PostUploadHookRequest<User, TCustomContext>) => PostUploadHookResponse;
                }
            {{/each}}
        }
    {{/each}}
>>>>>>> 892ab821
}
`;<|MERGE_RESOLUTION|>--- conflicted
+++ resolved
@@ -20,11 +20,7 @@
 
 export type DATA_SOURCES = {{{dataSourcesUnion}}};
 										
-<<<<<<< HEAD
 export interface HookContext extends BaseRequestContext<User, InternalClient, InternalOperationsClient> {}
-=======
-export interface HookContext<TCustomContext = any> extends BaseRequestContext<User, InternalOperationsClient, TCustomContext> {}
->>>>>>> 892ab821
 
 declare module '@wundergraph/sdk/server' {
 	export interface HooksMeta {
@@ -56,7 +52,6 @@
 	}
 	{{/if}}
 
-<<<<<<< HEAD
 	export interface UploadHooks {
 		{{#each uploadProviders}}
 			{{name}}?: {
@@ -69,18 +64,5 @@
 			}
 		{{/each}}
 	}
-=======
-export interface UploadHooks<TCustomContext = any> {
-    {{#each uploadProviders}}
-        {{name}}?: {
-            {{#each uploadProfiles}}
-                {{@key}}?: {
-                    preUpload?: (hook: PreUploadHookRequest<User, TCustomContext>) => PreUploadHookResponse;
-                    postUpload?: (hook: PostUploadHookRequest<User, TCustomContext>) => PostUploadHookResponse;
-                }
-            {{/each}}
-        }
-    {{/each}}
->>>>>>> 892ab821
 }
 `;