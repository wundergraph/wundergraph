--- conflicted
+++ resolved
@@ -47,11 +47,8 @@
 } from '../definition/namespacing';
 import { mapInputVariable } from '../configure/variables';
 import { HeadersBuilder, mapHeaders } from '../definition/headers-builder';
-<<<<<<< HEAD
 import { SdkLogger } from '../logger/logger';
-=======
 import _ from 'lodash';
->>>>>>> 82794376
 
 export const openApiSpecificationToRESTApiObject = async (
 	oas: string,
