--- conflicted
+++ resolved
@@ -240,11 +240,7 @@
 		}
 
 		const url = this.addUrlParams(this.operationUrl(subscription.operationName), searchParams);
-<<<<<<< HEAD
 		return await this.makeRequest(url, {
-=======
-		return this.fetchJson(url, {
->>>>>>> 7977c79d
 			method: 'POST',
 			body: this.stringifyInput(params),
 			signal: subscription.abortSignal,
