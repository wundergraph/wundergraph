import fetch from 'cross-fetch';
import type { Readable } from 'stream';
import {
	Client,
	ClientConfig,
	ClientResponse,
	MutationRequestOptions,
	OperationRequestOptions,
	QueryRequestOptions,
	SubscriptionEventHandler,
	SubscriptionRequestOptions,
} from '../client';

export interface Operation<Input extends object, Response> {
	input: Input;
	response: Response;
}

export interface Operations {
	[key: string]: Operation<object, unknown>;
}

export interface Options {
	baseURL: string;
	extraHeaders?: { [key: string]: string };
	clientRequest: any;
}

export interface OperationsClientConfig extends Omit<ClientConfig, 'csrfEnabled'> {
	clientRequest: any;
}

export type InternalOperation = {
	input?: object;
	response: ClientResponse;
};

export type InternalOperationDefinition = {
	[key: string]: InternalOperation;
};

export type InternalOperationsDefinition<
	Queries extends InternalOperationDefinition = InternalOperationDefinition,
	Mutations extends InternalOperationDefinition = InternalOperationDefinition,
	Subscriptions extends InternalOperationDefinition = InternalOperationDefinition
> = {
	queries: Queries;
	mutations: Mutations;
	subscriptions: Subscriptions;
};

export class OperationsClient<
	Operations extends InternalOperationsDefinition = InternalOperationsDefinition
> extends Client {
	protected readonly csrfEnabled = false;

	protected readonly clientRequest: any;

	constructor(options: OperationsClientConfig) {
		const { clientRequest, customFetch = fetch, ...rest } = options;
		super(rest);

		this.clientRequest = clientRequest;
	}

	protected operationUrl(operationName: string) {
		return this.options.baseURL + '/internal/operations/' + operationName;
	}

	private subscriptions: AsyncGenerator<any>[] = [];

	public cancelSubscriptions() {
		this.subscriptions.forEach((sub) => sub.return(0));
	}

	public query = async <
		OperationName extends Extract<keyof Operations['queries'], string>,
		Input extends Operations['queries'][OperationName]['input'] = Operations['queries'][OperationName]['input'],
		TResponse extends Operations['queries'][OperationName]['response'] = Operations['queries'][OperationName]['response']
	>(
		options: OperationName extends string ? QueryRequestOptions<OperationName, Input> : OperationRequestOptions
	): Promise<ClientResponse<TResponse['data'], TResponse['error']>> => {
		const params: any = { input: options.input, __wg: { clientRequest: this.clientRequest } };

		if (options.subscribeOnce) {
			params.wg_subscribe_once = '';
		}

<<<<<<< HEAD
		const url = this.operationUrl(options.operationName);
		const res = await this.fetchJson(url, {
=======
	public query = async <T extends keyof Queries>(
		args: ExtractInput<Queries[T]> extends never ? Omit<OperationArgs<T, never>, 'input'> : OptionalInput<Queries[T], T>
	): Promise<Queries[T] extends { response: any } ? Queries[T]['response'] : never> => {
		const url = `${this.options.baseURL}/operations/${String(args.operationName)}`;
		const headers = Object.assign(
			{},
			{
				'Content-Type': 'application/json',
				...(this.options.extraHeaders || {}),
			}
		);
		const input = (args as OperationArgs<T, ExtractInput<Queries[T]>>).input || undefined;
		const res = await fetch(url, {
			headers,
>>>>>>> a45c6362
			method: 'POST',
			body: this.stringifyInput(params),
			signal: options.abortSignal,
		});

		return this.fetchResponseToClientResponse(res);
	};

	public mutate = async <
		OperationName extends Extract<keyof Operations['mutations'], string>,
		Input extends Operations['mutations'][OperationName]['input'] = Operations['mutations'][OperationName]['input'],
		TResponse extends Operations['mutations'][OperationName]['response'] = Operations['mutations'][OperationName]['response']
	>(
		options: OperationName extends string ? MutationRequestOptions<OperationName, Input> : OperationRequestOptions
	): Promise<ClientResponse<TResponse['data'], TResponse['error']>> => {
		return super.mutate(options);
	};

	/**
	 * Sets up a subscription using web streams.
	 * @returns AsyncGenerator that yields the subscription events
	 * @see https://docs.wundergraph.com/docs/architecture/wundergraph-rpc-protocol-explained#subscriptions
	 */
	public subscribe = async <
		OperationName extends Extract<keyof Operations['subscriptions'], string>,
		Input extends Operations['subscriptions'][OperationName]['input'] = Operations['subscriptions'][OperationName]['input'],
		TResponse extends Operations['subscriptions'][OperationName]['response'] = Operations['subscriptions'][OperationName]['response'],
		ReturnType = AsyncGenerator<ClientResponse<TResponse['data'], TResponse['error']>>
	>(
		options: OperationName extends string ? SubscriptionRequestOptions<OperationName, Input> : OperationRequestOptions
	): Promise<ReturnType> => {
		const sub = await super.subscribeWithFetch(options);

		this.subscriptions.push(sub);

		return sub as any;
	};
}<|MERGE_RESOLUTION|>--- conflicted
+++ resolved
@@ -64,7 +64,7 @@
 	}
 
 	protected operationUrl(operationName: string) {
-		return this.options.baseURL + '/internal/operations/' + operationName;
+		return this.options.baseURL + '/operations/' + operationName;
 	}
 
 	private subscriptions: AsyncGenerator<any>[] = [];
@@ -86,25 +86,8 @@
 			params.wg_subscribe_once = '';
 		}
 
-<<<<<<< HEAD
 		const url = this.operationUrl(options.operationName);
 		const res = await this.fetchJson(url, {
-=======
-	public query = async <T extends keyof Queries>(
-		args: ExtractInput<Queries[T]> extends never ? Omit<OperationArgs<T, never>, 'input'> : OptionalInput<Queries[T], T>
-	): Promise<Queries[T] extends { response: any } ? Queries[T]['response'] : never> => {
-		const url = `${this.options.baseURL}/operations/${String(args.operationName)}`;
-		const headers = Object.assign(
-			{},
-			{
-				'Content-Type': 'application/json',
-				...(this.options.extraHeaders || {}),
-			}
-		);
-		const input = (args as OperationArgs<T, ExtractInput<Queries[T]>>).input || undefined;
-		const res = await fetch(url, {
-			headers,
->>>>>>> a45c6362
 			method: 'POST',
 			body: this.stringifyInput(params),
 			signal: options.abortSignal,
