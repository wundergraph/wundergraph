--- conflicted
+++ resolved
@@ -106,28 +106,14 @@
 
 export interface FastifyRequestContext<
 	User extends WunderGraphUser = WunderGraphUser,
-<<<<<<< HEAD
-	IC extends InternalClient = InternalClient,
 	InternalOperationsClient extends OperationsClient = OperationsClient
 > {
-	ctx: AuthenticationHookRequest<BaseRequestContext<User, IC, InternalOperationsClient>>;
+	ctx: AuthenticationHookRequest<BaseRequestContext<User, InternalOperationsClient>>;
 }
 export interface BaseRequestContext<
 	User extends WunderGraphUser = WunderGraphUser,
-	IC extends InternalClient = InternalClient,
 	InternalOperationsClient extends OperationsClient = OperationsClient
-=======
-	InternalOperationsClient extends OperationsClient = OperationsClient,
-	TRequestContext = any
 > {
-	ctx: AuthenticationHookRequest<BaseRequestContext<User, InternalOperationsClient, TRequestContext>>;
-}
-export interface BaseRequestContext<
-	User extends WunderGraphUser = WunderGraphUser,
-	InternalOperationsClient extends OperationsClient = OperationsClient,
-	TCustomContext = any
->>>>>>> 892ab821
-> {
 	/**
 	 * The user that is currently logged in.
 	 */
@@ -188,16 +174,8 @@
 	context: RequestContext;
 }
 
-<<<<<<< HEAD
-export interface PostUploadHookRequest<
-	User extends WunderGraphUser = WunderGraphUser,
-	IC extends InternalClient = InternalClient
-> extends PreUploadHookRequest<User> {
-	internalClient: IC;
-=======
-export interface PostUploadHookRequest<User extends WunderGraphUser = WunderGraphUser, TCustomContext = any>
-	extends PreUploadHookRequest<User, TCustomContext> {
->>>>>>> 892ab821
+export interface PostUploadHookRequest<User extends WunderGraphUser = WunderGraphUser>
+	extends PreUploadHookRequest<User> {
 	error: Error;
 }
 
@@ -596,20 +574,8 @@
 type DataSources = HooksMeta extends { dataSources: infer D } ? D : string;
 type Operations = HooksMeta extends { operations: infer O } ? O : string;
 
-<<<<<<< HEAD
 export interface HooksConfiguration<Context extends BaseRequestContext = BaseRequestContext> {
 	global?: GlobalHooksConfig<Operations, DataSources, Context>;
-=======
-export interface HooksConfiguration<
-	Queries extends QueryHooks<Context> = QueryHooks,
-	Mutations extends MutationHooks<Context> = MutationHooks,
-	Subscriptions extends SubscriptionHooks<Context> = SubscriptionHooks,
-	Uploads extends UploadHooks = UploadHooks,
-	DataSources extends string = any,
-	Context extends BaseRequestContext = BaseRequestContext
-> {
-	global?: GlobalHooksConfig<OperationNames<Queries, Mutations, Subscriptions>, DataSources, Context>;
->>>>>>> 892ab821
 	authentication?: AuthenticationHooks<Context>;
 	[HooksConfigurationOperationType.Queries]?: QueryHooks;
 	[HooksConfigurationOperationType.Mutations]?: MutationHooks;
