import type { InternalClient, InternalClientFactory } from './internal-client';
import type { FastifyLoggerInstance } from 'fastify';
import type { Headers } from '@web-std/fetch';
import type { GraphQLServerConfig } from './plugins/graphql';
import type { ConfigurationVariable, WunderGraphConfiguration } from '@wundergraph/protobuf';
import type { WebhooksConfig } from '../webhooks/types';
import type { InputVariable } from '../configure/variables';
import type { ListenOptions, LoggerLevel, ResolvedListenOptions } from '../configure/options';
import { OperationsClient } from './operations-client';
import { GraphQLError } from '../client';

declare module 'fastify' {
	interface FastifyRequest extends FastifyRequestContext {}
}

<<<<<<< HEAD
export type AuthenticationHookRequest<
	User extends WunderGraphUser = WunderGraphUser,
	IC extends InternalClient = InternalClient,
	InternalOperationsClient extends OperationsClient = OperationsClient,
	CustomContext = any
> = BaseRequestContext<User, IC, InternalOperationsClient, CustomContext> & AuthenticationRequestContext<User>;
=======
export interface FastifyRequestBody {
	__wg: { user?: WunderGraphUser; clientRequest?: ClientRequest };
}

export interface ServerOptions {
	serverUrl?: InputVariable;
	listen?: ListenOptions;
	logger?: ServerLogger;
}

export interface MandatoryServerOptions {
	serverUrl: InputVariable;
	listen: {
		host: InputVariable;
		port: InputVariable;
	};
	logger: {
		level: InputVariable<LoggerLevel>;
	};
}

export interface ResolvedServerOptions {
	serverUrl: ConfigurationVariable;
	listen: ResolvedListenOptions;
	logger: ResolvedServerLogger;
}

export interface ServerLogger {
	level?: InputVariable<LoggerLevel>;
}

export interface ResolvedServerLogger {
	level: ConfigurationVariable;
}

export interface OperationHookFunction {
	(...args: any[]): Promise<any>;
}

export interface OperationHooksConfiguration<AsyncFn = OperationHookFunction> {
	mockResolve?: AsyncFn;
	preResolve?: AsyncFn;
	postResolve?: AsyncFn;
	mutatingPreResolve?: AsyncFn;
	mutatingPostResolve?: AsyncFn;
	customResolve?: AsyncFn;
}

export type AuthenticationHookRequest<Context extends BaseRequestContext = BaseRequestContext> = Context &
	(Context extends BaseRequestContext<infer User> ? AuthenticationRequestContext<User> : never);
>>>>>>> f5452931

export interface FastifyRequestContext<
	User extends WunderGraphUser = WunderGraphUser,
	IC extends InternalClient = InternalClient,
	InternalOperationsClient extends OperationsClient = OperationsClient,
	CustomContext = any
> {
<<<<<<< HEAD
	ctx: AuthenticationHookRequest<User, IC, InternalOperationsClient, CustomContext>;
=======
	ctx: AuthenticationHookRequest<BaseRequestContext<User, IC, InternalOperationsClient>>;
>>>>>>> f5452931
}

export interface BaseRequestContext<
	User extends WunderGraphUser = WunderGraphUser,
	IC extends InternalClient = InternalClient,
	InternalOperationsClient extends OperationsClient = OperationsClient,
	CustomContext = any
> {
	/**
	 * The user that is currently logged in.
	 */
	user?: User;

	clientRequest: ClientRequest;
	/**
	 * The request logger.
	 */
	log: FastifyLoggerInstance;
	/**
	 * The internal client that is used to communicate with the server.
	 * @deprecated Use `operations` instead.
	 * @see https://wundergraph.com/docs/upgrade-guides/internal-client-deprecated
	 */
	internalClient: IC;
	/**
	 * The operations client that is used to communicate with the server.
	 */
	operations: Omit<InternalOperationsClient, 'cancelSubscriptions'>;
	/**
	 * Custom context
	 */
	context: CustomContext;
}
export interface AuthenticationRequestContext<User extends WunderGraphUser = WunderGraphUser> {
	/**
	 * The user that is currently logged in.
	 */
	user: User;
}

export interface WunderGraphFile {
	/**
	 * Filename of the file, as returned by the browser.
	 */
	readonly name: string;
	/**
	 * Size of the file, in bytes
	 */
	readonly size: number;
	/**
	 * File mimetype
	 */
	readonly type: string;
}

export interface PreUploadHookRequest<User extends WunderGraphUser = WunderGraphUser> {
	/**
	 * The user that is currently logged in, if any.
	 */
	user?: User;
	/**
	 * File to be uploaded
	 */
	file: WunderGraphFile;
	/**
	 * Metadata received from the client
	 */
	meta: any;
}

export interface PostUploadHookRequest<
	User extends WunderGraphUser = WunderGraphUser,
	IC extends InternalClient = InternalClient
> extends PreUploadHookRequest<User> {
	internalClient: IC;
	error: Error;
}

export interface ClientRequestHeaders extends Headers {}

export type RequestMethod = 'GET' | 'POST' | 'PUT' | 'DELETE' | 'PATCH' | 'HEAD' | 'OPTIONS' | 'CONNECT' | 'TRACE';

export interface ClientRequest<H = ClientRequestHeaders> {
	method: RequestMethod;
	requestURI: string;
	/**
	 * Contains all client request headers. You can manipulate the map to add or remove headers.
	 * This might impact upstream hooks. Global hooks don't take changes into account.
	 */
	headers: H;
}

export interface WunderGraphRequest {
	method: RequestMethod;
	requestURI: string;
	headers: Headers;
	body: any;
}

export interface WunderGraphResponse extends WunderGraphRequest {
	status: string;
	statusCode: number;
}

export interface WsTransportOnConnectionInitResponse {
	payload: JSONObject;
}

export type JSONValue = string | number | boolean | JSONObject | Array<JSONValue>;

export type JSONObject = { [key: string]: JSONValue };

// Changed the default type of Role to any.
// It should be worked on
export interface WunderGraphUser<Role extends string = any, CustomClaims extends {} = {}> {
	provider?: string;
	providerId?: string;
	userId?: string;
	name?: string;
	firstName?: string;
	lastName?: string;
	middleName?: string;
	nickName?: string;
	preferredUsername?: string;
	profile?: string;
	picture?: string;
	website?: string;
	email?: string;
	emailVerified?: boolean;
	gender?: string;
	birthDate?: string;
	zoneInfo?: string;
	locale?: string;
	location?: string;

	roles?: Role[];
	customAttributes?: string[];
	customClaims?: {
		[key: string]: any;
	} & CustomClaims;
	accessToken?: JSONObject;
	rawAccessToken?: string;
	idToken?: JSONObject;
	rawIdToken?: string;
}

export interface ServerRunOptions {
	wundergraphDir: string;
	serverConfig: WunderGraphHooksAndServerConfig<any, any>;
	config: WunderGraphConfiguration;
	gracefulShutdown: boolean;
	clientFactory: InternalClientFactory;
}

export interface WunderGraphServerConfig<
	GeneratedHooksConfig = HooksConfiguration,
	GeneratedWebhooksConfig = WebhooksConfig,
	HandlerContext = any
> {
	webhooks?: GeneratedWebhooksConfig;
	hooks?: GeneratedHooksConfig;
	// routeUrl is set internally
	graphqlServers?: Omit<GraphQLServerConfig, 'routeUrl'>[];
	options?: ServerOptions;
	context?: () => Promise<HandlerContext>;
}

// internal representation of the fully resolved server config
export interface WunderGraphHooksAndServerConfig<
	GeneratedHooksConfig = HooksConfiguration,
	GeneratedWebhooksConfig = WebhooksConfig,
	HandlerContext = any
> extends WunderGraphServerConfig<GeneratedHooksConfig, GeneratedWebhooksConfig, HandlerContext> {
	webhooks?: GeneratedWebhooksConfig;
	hooks?: GeneratedHooksConfig;
	graphqlServers?: GraphQLServerConfig[];
	options?: ServerOptions;
}

export interface OnConnectionInitHookRequestBody extends FastifyRequestBody {
	dataSourceId: string;
	request: WunderGraphRequest;
}

export type AuthenticationResponse<User extends WunderGraphUser> = AuthenticationOK<User> | AuthenticationDeny;

export interface AuthenticationOK<User extends WunderGraphUser> {
	status: 'ok';
	user: User;
}

export interface AuthenticationDeny {
	status: 'deny';
	message: string;
}

export interface UploadHookFileKeyResponse {
	fileKey: string;
}

export interface UploadHookErrorResponse {
	error: string;
}

export type PreUploadHookResponseData = UploadHookFileKeyResponse | UploadHookErrorResponse;
export type PreUploadHookResponse =
	| PreUploadHookResponseData
	| Promise<PreUploadHookResponseData>
	| Promise<void>
	| void;
export type PostUploadHookResponse = Promise<void> | void;

export enum HooksConfigurationOperationType {
	Queries = 'queries',
	Mutations = 'mutations',
	Subscriptions = 'subscriptions',
	Uploads = 'uploads',
}

export type SKIP = 'skip';

// use CANCEL to skip the hook and cancel the request / response chain
// this is semantically equal to throwing an error (500)
export type CANCEL = 'cancel';

export type HttpTransportHookRequest<Operations = string, Context extends BaseRequestContext = BaseRequestContext> = {
	request: WunderGraphRequest;
	operation: {
		name: Operations;
		type: 'mutation' | 'query' | 'subscription';
	};
} & Context;

export type HttpTransportHookRequestWithResponse<
	Operations = string,
	Context extends BaseRequestContext = BaseRequestContext
> = {
	response: WunderGraphResponse;
	operation: {
		name: Operations;
		type: string;
	};
} & Context;

export type WsTransportHookRequest<
	DataSources extends string = string,
	Context extends BaseRequestContext = BaseRequestContext
> = {
	dataSourceId: DataSources;
	request: WunderGraphRequest;
} & Context;

// Any is used here because the exact type of the hooks is not known at compile time
// We could work with an index signature + base type, but that would allow to add arbitrary data to the hooks
export type OperationHooks = Record<string, any>;
export type UploadHooks = Record<string, any>;

type HookResponse = {
	data?: any;
	errors?: GraphQLError[];
};

type WithInput<Input = unknown, Context extends BaseRequestContext = BaseRequestContext> = Context &
	(Input extends undefined ? {} : { input: Input });

export type QueryHook<
	Input = unknown,
	Response extends HookResponse = HookResponse,
	Context extends BaseRequestContext = BaseRequestContext
> = {
	mockResolve?: (hook: WithInput<Input, Context>) => Promise<Response>;
	preResolve?: (hook: WithInput<Input, Context>) => Promise<void>;
	mutatingPreResolve?: Input extends undefined ? never : (hook: Context & { input: Input }) => Promise<Input>;
	postResolve?: (hook: WithInput<Input, Context> & { response: Response }) => Promise<void>;
	customResolve?: (hook: WithInput<Input, Context>) => Promise<void | unknown | null>;
	mutatingPostResolve?: (hook: WithInput<Input, Context> & { response: Response }) => Promise<Response>;
};

export type QueryHookWithoutInput<
	Response extends HookResponse = HookResponse,
	Context extends BaseRequestContext = BaseRequestContext
> = Omit<QueryHook<undefined, Response, Context>, 'mutatingPreResolve'>;

export type MutationHook<
	Input = unknown,
	Response extends HookResponse = HookResponse,
	Context extends BaseRequestContext = BaseRequestContext
> = {
	mockResolve?: (hook: WithInput<Input, Context>) => Promise<Response>;
	preResolve?: (hook: WithInput<Input, Context>) => Promise<void>;
	mutatingPreResolve?: Input extends undefined ? never : (hook: Context & { input: Input }) => Promise<Input>;
	postResolve?: (hook: WithInput<Input, Context> & { response: Response }) => Promise<void>;
	customResolve?: (hook: WithInput<Input, Context>) => Promise<void | Response | null>;
	mutatingPostResolve?: (hook: WithInput<Input, Context> & { response: Response }) => Promise<Response>;
};

export type MutationHookWithoutInput<
	Response extends HookResponse = HookResponse,
	Context extends BaseRequestContext = BaseRequestContext
> = Omit<QueryHook<undefined, Response, Context>, 'mutatingPreResolve'>;

export type SubscriptionHook<
	Input = unknown,
	Response extends HookResponse = HookResponse,
	Context extends BaseRequestContext = BaseRequestContext
> = {
	preResolve?: (hook: WithInput<Input, Context>) => Promise<void>;
	mutatingPreResolve?: Input extends undefined ? never : (hook: Context & { input: Input }) => Promise<Input>;
	postResolve?: (hook: WithInput<Input, Context> & { response: Response }) => Promise<void>;
	mutatingPostResolve?: (hook: WithInput<Input, Context> & { response: Response }) => Promise<Response>;
};

export type SubscriptionHookWithoutInput<
	Response extends HookResponse = HookResponse,
	Context extends BaseRequestContext = BaseRequestContext
> = Omit<QueryHook<undefined, Response, Context>, 'mutatingPreResolve'>;

export interface QueryHooks<Context extends BaseRequestContext = BaseRequestContext> {
	[operationName: string]: QueryHook<any, any, Context> | QueryHookWithoutInput<any, any>;
}

export interface MutationHooks<Context extends BaseRequestContext = BaseRequestContext> {
	[operationName: string]: MutationHook<any, any, Context> | MutationHookWithoutInput<any, any>;
}

export interface SubscriptionHooks<Context extends BaseRequestContext = BaseRequestContext> {
	[operationName: string]: SubscriptionHook<any, any, Context> | SubscriptionHookWithoutInput<any, any>;
}

export interface GlobalHooksConfig<
	Operations = string,
	DataSources extends string = string,
	Context extends BaseRequestContext = BaseRequestContext
> {
	httpTransport?: {
		// onRequest is called right before the request is sent to the origin
		// it can be used to modify the request
		// you can return SKIP to skip the hook and continue the request chain without modifying the request
		// you can return CANCEL to cancel the request chain and return a 500 error
		onOriginRequest?: {
			hook: (hook: HttpTransportHookRequest<Operations, Context>) => Promise<WunderGraphRequest | SKIP | CANCEL>;
			// calling the httpTransport hooks has a case, because the custom httpTransport hooks have to be called for each request
			// for this reason, you have to explicitly enable the hook for each Operation
			enableForOperations?: Operations[];
			// enableForAllOperations will disregard the enableForOperations property and enable the hook for all operations
			enableForAllOperations?: boolean;
		};
		// onResponse is called right after the response is received from the origin
		// it can be used to modify the response
		// you can return SKIP to skip the hook and continue the response chain without modifying the response
		// you can return CANCEL to cancel the response chain and return a 500 error
		onOriginResponse?: {
			hook: (
				hook: HttpTransportHookRequestWithResponse<Operations, Context>
			) => Promise<WunderGraphResponse | SKIP | CANCEL>;
			// calling the httpTransport hooks has a case, because the custom httpTransport hooks have to be called for each request
			// for this reason, you have to explicitly enable the hook for each Operation
			enableForOperations?: Operations[];
			// enableForAllOperations will disregard the enableForOperations property and enable the hook for all operations
			enableForAllOperations?: boolean;
		};
	};
	wsTransport?: {
		// onConnectionInit is used to populate 'connection_init' message payload with custom data
		// it can be used to authenticate the websocket connection
		onConnectionInit?: {
			hook: (hook: WsTransportHookRequest<DataSources, Context>) => Promise<WsTransportOnConnectionInitResponse>;
			/**
			 * enableForDataSources will enable the hook for specific data sources.
			 * you should provide a list of data sources ids
			 * an id is the identifier of the data source in the wundergraph.config.ts file
			 * @example
			 *const chat = introspect.graphql({
			 *	id: 'chatId',
			 *	apiNamespace: 'chat',
			 *	url: 'http://localhost:8085/query',
			 *});
			 */
			enableForDataSources: DataSources[];
		};
	};
}

type AuthenticationHooks<Context extends BaseRequestContext = BaseRequestContext> = Context extends BaseRequestContext<
	infer User
>
	? {
			postAuthentication?: (hook: AuthenticationHookRequest<Context>) => Promise<void>;
			mutatingPostAuthentication?: (hook: AuthenticationHookRequest<Context>) => Promise<AuthenticationResponse<User>>;
			revalidate?: (hook: AuthenticationHookRequest<Context>) => Promise<AuthenticationResponse<User>>;
			postLogout?: (hook: AuthenticationHookRequest<Context>) => Promise<void>;
	  }
	: never;

type OperationNames<Queries, Mutations, Subscriptions> =
	| Extract<keyof Queries, string>
	| Extract<keyof Mutations, string>
	| Extract<keyof Subscriptions, string>;

export interface HooksConfiguration<
	Queries extends QueryHooks<Context> = QueryHooks,
	Mutations extends MutationHooks<Context> = MutationHooks,
	Subscriptions extends SubscriptionHooks<Context> = SubscriptionHooks,
	Uploads extends UploadHooks = UploadHooks,
	DataSources extends string = string,
	Context extends BaseRequestContext = BaseRequestContext
> {
	global?: GlobalHooksConfig<OperationNames<Queries, Mutations, Subscriptions>, DataSources, Context>;
	authentication?: AuthenticationHooks<Context>;
	[HooksConfigurationOperationType.Queries]?: Queries;
	[HooksConfigurationOperationType.Mutations]?: Mutations;
	[HooksConfigurationOperationType.Subscriptions]?: Subscriptions;
	[HooksConfigurationOperationType.Uploads]?: Uploads;
}<|MERGE_RESOLUTION|>--- conflicted
+++ resolved
@@ -13,14 +13,6 @@
 	interface FastifyRequest extends FastifyRequestContext {}
 }
 
-<<<<<<< HEAD
-export type AuthenticationHookRequest<
-	User extends WunderGraphUser = WunderGraphUser,
-	IC extends InternalClient = InternalClient,
-	InternalOperationsClient extends OperationsClient = OperationsClient,
-	CustomContext = any
-> = BaseRequestContext<User, IC, InternalOperationsClient, CustomContext> & AuthenticationRequestContext<User>;
-=======
 export interface FastifyRequestBody {
 	__wg: { user?: WunderGraphUser; clientRequest?: ClientRequest };
 }
@@ -71,7 +63,6 @@
 
 export type AuthenticationHookRequest<Context extends BaseRequestContext = BaseRequestContext> = Context &
 	(Context extends BaseRequestContext<infer User> ? AuthenticationRequestContext<User> : never);
->>>>>>> f5452931
 
 export interface FastifyRequestContext<
 	User extends WunderGraphUser = WunderGraphUser,
@@ -79,11 +70,7 @@
 	InternalOperationsClient extends OperationsClient = OperationsClient,
 	CustomContext = any
 > {
-<<<<<<< HEAD
-	ctx: AuthenticationHookRequest<User, IC, InternalOperationsClient, CustomContext>;
-=======
 	ctx: AuthenticationHookRequest<BaseRequestContext<User, IC, InternalOperationsClient>>;
->>>>>>> f5452931
 }
 
 export interface BaseRequestContext<
@@ -232,7 +219,7 @@
 
 export interface ServerRunOptions {
 	wundergraphDir: string;
-	serverConfig: WunderGraphHooksAndServerConfig<any, any>;
+	serverConfig: WunderGraphHooksAndServerConfig<any, any, any>;
 	config: WunderGraphConfiguration;
 	gracefulShutdown: boolean;
 	clientFactory: InternalClientFactory;
@@ -241,22 +228,22 @@
 export interface WunderGraphServerConfig<
 	GeneratedHooksConfig = HooksConfiguration,
 	GeneratedWebhooksConfig = WebhooksConfig,
-	HandlerContext = any
+	TCustomContext = never
 > {
 	webhooks?: GeneratedWebhooksConfig;
 	hooks?: GeneratedHooksConfig;
 	// routeUrl is set internally
 	graphqlServers?: Omit<GraphQLServerConfig, 'routeUrl'>[];
 	options?: ServerOptions;
-	context?: () => Promise<HandlerContext>;
+	context?: () => Promise<TCustomContext>;
 }
 
 // internal representation of the fully resolved server config
 export interface WunderGraphHooksAndServerConfig<
 	GeneratedHooksConfig = HooksConfiguration,
 	GeneratedWebhooksConfig = WebhooksConfig,
-	HandlerContext = any
-> extends WunderGraphServerConfig<GeneratedHooksConfig, GeneratedWebhooksConfig, HandlerContext> {
+	TCustomContext = never
+> extends WunderGraphServerConfig<GeneratedHooksConfig, GeneratedWebhooksConfig, TCustomContext> {
 	webhooks?: GeneratedWebhooksConfig;
 	hooks?: GeneratedHooksConfig;
 	graphqlServers?: GraphQLServerConfig[];
