--- conflicted
+++ resolved
@@ -81,11 +81,7 @@
 
 export function configureWunderGraphServer<
 	GeneratedHooksConfig extends HooksConfiguration = HooksConfiguration,
-<<<<<<< HEAD
-	GeneratedWebhooksConfig extends HooksConfiguration = WebhooksConfig,
-=======
 	GeneratedWebhooksConfig extends WebhooksConfig = WebhooksConfig,
->>>>>>> 650fdebb
 	TRequestContext = any,
 	TGlobalContext = any
 >(
