import configureTracerProvider from './trace';
import closeWithGrace from 'close-with-grace';
import { Headers } from '@web-std/fetch';
import process from 'node:process';
import Fastify, { FastifyInstance } from 'fastify';
import type { InternalClient } from './internal-client';
import { InternalClientFactory, internalClientFactory } from './internal-client';
import { pino } from 'pino';
import path from 'path';
import fs from 'fs';
import { resolveServerLogLevel, ServerLogger } from '../logger';
import { resolveConfigurationVariable } from '../configure/variables';
import { onParentProcessExit } from '../utils/process';
import { customGqlServerMountPath } from './util';

import type { WunderGraphConfiguration } from '@wundergraph/protobuf';
import { ConfigurationVariableKind, DataSourceKind } from '@wundergraph/protobuf';
import type { WebhooksConfig } from '../webhooks/types';
import type { HooksRouteConfig } from './plugins/hooks';
import type { WebHookRouteConfig } from './plugins/webhooks';
import type {
	FastifyRequestBody,
	HooksConfiguration,
	ServerRunOptions,
	WunderGraphHooksAndServerConfig,
	WunderGraphServerConfig,
} from './types';
import type { LoadOperationsOutput } from '../graphql/operations';
import FastifyFunctionsPlugin from './plugins/functions';
import { WgEnv } from '../configure/options';
import { OpenApiServerConfig } from './plugins/omnigraph';

let WG_CONFIG: WunderGraphConfiguration;
let clientFactory: InternalClientFactory;
let logger: pino.Logger;

/**
 * By default, this script will not start the server
 * You need to pass START_HOOKS_SERVER=true to start the server
 */
if (process.env.START_HOOKS_SERVER === 'true') {
	logger = ServerLogger;

	/**
	 * The 'uncaughtExceptionMonitor' event is emitted before an 'uncaughtException' event is emitted or
	 * a hook installed via process.setUncaughtExceptionCaptureCallback() is called. Installing an
	 * 'uncaughtExceptionMonitor' listener does not change the behavior once an 'uncaughtException'
	 * event is emitted. The process will still crash if no 'uncaughtException' listener is installed.
	 */
	process.on('uncaughtExceptionMonitor', (err, origin) => {
		logger.error(err, `uncaught exception, origin: ${origin}`);
	});

	if (!process.env.WG_DIR_ABS) {
		logger.fatal('The environment variable `WG_DIR_ABS` is required!');
		process.exit(1);
	}
	try {
		const configContent = fs.readFileSync(path.join(process.env.WG_DIR_ABS!, 'generated', 'wundergraph.config.json'), {
			encoding: 'utf8',
		});
		WG_CONFIG = JSON.parse(configContent);

		if (WG_CONFIG.api && WG_CONFIG.api?.nodeOptions?.nodeUrl) {
			const nodeUrl = resolveConfigurationVariable(WG_CONFIG.api.nodeOptions.nodeUrl);
			clientFactory = internalClientFactory(WG_CONFIG.api.operations, nodeUrl);
		} else {
			throw new Error('User defined api is not set.');
		}
	} catch (err: any) {
		logger.fatal(err, 'Could not load wundergraph.config.json. Did you forget to run `wunderctl generate` ?');
		process.exit(1);
	}
}

export const configureWunderGraphServer = <
	GeneratedHooksConfig extends HooksConfiguration,
	GeneratedClient extends InternalClient,
	GeneratedWebhooksConfig extends WebhooksConfig = WebhooksConfig
>(
	configWrapper: () => WunderGraphServerConfig<GeneratedHooksConfig, GeneratedWebhooksConfig>
): WunderGraphHooksAndServerConfig => {
	return _configureWunderGraphServer<GeneratedHooksConfig, GeneratedWebhooksConfig>(configWrapper());
};

const _configureWunderGraphServer = <
	GeneratedHooksConfig extends HooksConfiguration,
	GeneratedWebhooksConfig extends WebhooksConfig
>(
	config: WunderGraphServerConfig<GeneratedHooksConfig, GeneratedWebhooksConfig>
): WunderGraphHooksAndServerConfig => {
	const serverConfig = config as WunderGraphHooksAndServerConfig<GeneratedHooksConfig, GeneratedWebhooksConfig>;

	/**
	 * Configure the custom GraphQL servers
	 */
	if (serverConfig.graphqlServers && serverConfig.graphqlServers.length > 0) {
		let seenServer: { [key: string]: boolean } = {};
		serverConfig.graphqlServers.forEach((server) => {
			if (seenServer[server.serverName]) {
				throw new Error(`A server with the name '${server.serverName}' has been already registered!`);
			}
			server.routeUrl = customGqlServerMountPath(server.serverName);
			seenServer[server.serverName] = true;
		});
	}

	/**
	 * This environment variable is used to determine if the server should start the hooks server.
	 */
	if (process.env.START_HOOKS_SERVER === 'true') {
		const isProduction = process.env.NODE_ENV === 'production';

		if (!isProduction) {
			// Exit the server when wunderctl exited without the chance to kill the child processes
			onParentProcessExit(() => {
				process.exit(0);
			});
		}

		startServer({
			wundergraphDir: process.env.WG_DIR_ABS!,
			config: WG_CONFIG,
			serverConfig,
			// only in production because it has no value in development
			gracefulShutdown: isProduction,
			clientFactory,
		}).catch((err) => {
			logger.fatal(err, 'Could not start the hook server');
			process.exit(1);
		});
	}

	return serverConfig;
};

export const startServer = async (opts: ServerRunOptions) => {
	if (opts.config.api?.serverOptions?.listen?.port && !!opts.config.api?.serverOptions?.listen?.host) {
		const portString = resolveConfigurationVariable(opts.config.api.serverOptions.listen.port);
		const host = resolveConfigurationVariable(opts.config.api.serverOptions.listen.host);
		const port = parseInt(portString, 10);

		const fastify = await createServer(opts);
		await fastify.listen({
			port: port,
			host: host,
		});
	} else {
		logger.fatal('Could not start the hook server');
		process.exit(1);
	}
};

export const createServer = async ({
	wundergraphDir,
	serverConfig,
	config,
	gracefulShutdown,
	clientFactory,
}: ServerRunOptions): Promise<FastifyInstance> => {
	if (config.api?.serverOptions?.logger?.level && process.env.WG_DEBUG_MODE !== 'true') {
		logger.level = resolveServerLogLevel(config.api.serverOptions.logger.level);
	}

<<<<<<< HEAD
	const tracerProvider = configureTracerProvider(config.api?.nodeOptions?.telemetry);
=======
	const nodeURL = WG_CONFIG?.api?.nodeOptions?.nodeUrl
		? resolveConfigurationVariable(WG_CONFIG?.api?.nodeOptions?.nodeUrl)
		: '';
>>>>>>> ecf60770

	const fastify = Fastify({
		logger,
		genReqId: (req) => {
			return req.headers['x-request-id']?.toString() || '';
		},
	});

	fastify.decorateRequest('ctx', null);

	fastify.route({
		method: 'GET',
		url: '/health',
		handler: function (request, reply) {
			reply.code(200).send({ status: 'ok' });
		},
	});

	await fastify.register(require('./plugins/telemetry'), tracerProvider);

	/**
	 * Calls per event registration. We use it for debugging only.
	 */
	fastify.addHook('onRoute', (routeOptions) => {
		const routeConfig = routeOptions.config as HooksRouteConfig | WebHookRouteConfig | undefined;
		if (routeConfig?.kind === 'hook') {
			if (routeConfig.operationName) {
				fastify.log.debug(
					`Registered Operation Hook '${routeConfig.operationName}' with (${routeOptions.method}) '${routeOptions.url}'`
				);
			} else {
				fastify.log.debug(`Registered Global Hook (${routeOptions.method}) '${routeOptions.url}'`);
			}
		} else if (routeConfig?.kind === 'webhook') {
			fastify.log.debug(
				`Registered Webhook '${routeConfig.webhookName}' with (${routeOptions.method}) '${routeOptions.url}'`
			);
		}
	});

	/**
	 * We encapsulate the preHandler with a fastify plugin "register" to not apply it on other routes.
	 */
	await fastify.register(async (fastify) => {
		/**
		 * Calls on every request. We use it to do pre-init stuff e.g. create the request context and internalClient
		 * Registering this handler will only affect child plugins
		 */
		fastify.addHook<{ Body: FastifyRequestBody }>('preHandler', async (req, reply) => {
			req.ctx = {
				log: req.log,
				user: req.body.__wg.user!,
				// clientRequest represents the original client request that was sent initially to the WunderNode.
				clientRequest: {
					headers: new Headers(req.body.__wg.clientRequest?.headers),
					requestURI: req.body.__wg.clientRequest?.requestURI || '',
					method: req.body.__wg.clientRequest?.method || 'GET',
				},
				internalClient: clientFactory({ 'x-request-id': req.id }, req.body.__wg.clientRequest),
			};
		});

		if (serverConfig?.hooks && Object.keys(serverConfig.hooks).length > 0) {
			await fastify.register(require('./plugins/hooks'), { ...serverConfig.hooks, config });
			fastify.log.info('Hooks plugin registered');
		}

		let openApiServers: Set<OpenApiServerConfig> = new Set();

		config.api?.engineConfiguration?.datasourceConfigurations?.forEach((ds) => {
			if (
				ds.kind == DataSourceKind.GRAPHQL &&
				ds.customGraphql?.fetch?.url?.kind === ConfigurationVariableKind.STATIC_CONFIGURATION_VARIABLE &&
				ds.customGraphql?.fetch?.url?.staticVariableContent === WgEnv.ServerUrl
			) {
				const schema = ds.customGraphql.upstreamSchema;
				let serverName, mountPath, upstreamURL;

				if (ds.customGraphql?.fetch?.baseUrl) {
					upstreamURL = resolveConfigurationVariable(ds.customGraphql?.fetch?.baseUrl);
				}

				if (ds.customGraphql?.fetch?.path?.staticVariableContent) {
					mountPath = ds.customGraphql?.fetch?.path?.staticVariableContent;
					serverName = mountPath.split('/').pop()!;
				}

				openApiServers.add(<OpenApiServerConfig>{
					serverName,
					mountPath,
					upstreamURL,
					schema,
				});
			}
		});

		const hasOpenApiServers = openApiServers.size > 0;

		if (hasOpenApiServers) {
			const omnigraphPlugin = await require('./plugins/omnigraph');

			for (const server of openApiServers) {
				await fastify.register(omnigraphPlugin, server);
				fastify.log.info('OpenAPI plugin registered');
				fastify.log.info(`OpenAPI GraphQL server '${server.serverName}' listening at ${server.mountPath}`);
			}
		}

		const hasGraphqlServers = serverConfig.graphqlServers && serverConfig.graphqlServers.length > 0;

		if (hasGraphqlServers) {
			const graphqlPlugin = await require('./plugins/graphql');

			for await (const server of serverConfig.graphqlServers!) {
				const routeUrl = customGqlServerMountPath(server.serverName);
				await fastify.register(graphqlPlugin, { ...server, routeUrl: routeUrl });
				fastify.log.info('GraphQL plugin registered');
				fastify.log.info(`GraphQL server '${server.serverName}' listening at ${routeUrl}`);
			}
		}
	});

	if (config.api?.webhooks && config.api.webhooks.length > 0) {
		await fastify.register(require('./plugins/webhooks'), {
			wundergraphDir,
			webhooks: config.api.webhooks,
			internalClientFactory: clientFactory,
			nodeURL,
		});
		fastify.log.info('Webhooks plugin registered');
	}

	const operationsFilePath = path.join(wundergraphDir, 'generated', 'wundergraph.operations.json');
	const operationsFileExists = fs.existsSync(operationsFilePath);
	if (operationsFileExists) {
		const operationsConfigFile = fs.readFileSync(operationsFilePath, 'utf-8');
		const operationsConfig = JSON.parse(operationsConfigFile) as LoadOperationsOutput;

		if (
			operationsConfig &&
			operationsConfig.typescript_operation_files &&
			operationsConfig.typescript_operation_files.length
		) {
			await fastify.register(FastifyFunctionsPlugin, {
				operations: operationsConfig.typescript_operation_files,
				internalClientFactory: clientFactory,
				nodeURL,
			});
			fastify.log.info('Functions plugin registered');
		}
	}

	if (gracefulShutdown) {
		const handler: closeWithGrace.CloseWithGraceAsyncCallback = async ({ manual, err, signal }) => {
			if (err) {
				fastify.log.error({ err, signal, manual }, 'error in graceful shutdown listeners');
			}
			fastify.log.info({ err, signal, manual }, 'graceful shutdown was initiated manually');

			await tracerProvider.provider.shutdown();
			await fastify.close();
			fastify.log.info({ err, signal, manual }, 'server process shutdown');
		};
		// exit the process gracefully (if possible)
		// gracefully means we exit on signals and uncaught exceptions and the
		// server has 500ms to close all connections before the process is killed
		closeWithGrace({ delay: 500 }, handler);
	}

	return fastify;
};<|MERGE_RESOLUTION|>--- conflicted
+++ resolved
@@ -162,13 +162,10 @@
 		logger.level = resolveServerLogLevel(config.api.serverOptions.logger.level);
 	}
 
-<<<<<<< HEAD
 	const tracerProvider = configureTracerProvider(config.api?.nodeOptions?.telemetry);
-=======
 	const nodeURL = WG_CONFIG?.api?.nodeOptions?.nodeUrl
 		? resolveConfigurationVariable(WG_CONFIG?.api?.nodeOptions?.nodeUrl)
 		: '';
->>>>>>> ecf60770
 
 	const fastify = Fastify({
 		logger,
