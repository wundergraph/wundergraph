import { FastifyPluginAsync, RawReplyDefaultExpression, RouteHandlerMethod } from 'fastify';
import {
	ClientRequestHeaders,
	HooksConfiguration,
	HooksConfigurationOperationType,
	OperationHookFunction,
	OperationHooksConfiguration,
	UploadHooks,
	WunderGraphFile,
	WunderGraphRequest,
	WunderGraphResponse,
} from '../types';
import { OperationType, WunderGraphConfiguration } from '@wundergraph/protobuf';
import { RawRequestDefaultExpression, RawServerDefault } from 'fastify/types/utils';
import { Headers } from '@whatwg-node/fetch';
import { FastifyRequest } from 'fastify';
<<<<<<< HEAD
import { runHookQueriesPreResolve } from '../../integrations/hooks';
import { WunderGraphIntegration } from '../../integrations/types';
=======
import { trace } from '@opentelemetry/api';
import { Attributes } from '../trace/attributes';
import { attachErrorToSpan } from '../trace/util';
>>>>>>> 7f98586b

const maximumRecursionLimit = 16;

export interface BodyResponse {
	data?: any;
	errors?: ReadonlyArray<GraphQLError>;
}

export interface GraphQLError {
	message: string;
	path?: ReadonlyArray<string | number>;
}

export interface FastifyHooksOptions extends HooksConfiguration {
	config: WunderGraphConfiguration;
	integrations: WunderGraphIntegration[];
}

export interface HooksRouteConfig {
	kind: 'hook';
	operationName: string;
	hookName: string;
}

export interface GlobalHooksRouteConfig {
	kind: 'global-hook';
	category: string;
	hookName: string;
}

const FastifyHooksPlugin: FastifyPluginAsync<FastifyHooksOptions> = async (fastify, config) => {
	const headersToObject = (headers: ClientRequestHeaders) => {
		const headersObj: Record<string, string> = {};
		for (const [key, value] of headers.entries()) {
			headersObj[key] = value;
		}
		return headersObj;
	};

	await fastify.register(async (fastify) => {
		fastify.addHook('preHandler', (request, reply, done) => {
			if (request.ctx.user === undefined) {
				request.log.error("User context doesn't exist");
				reply.code(400).send({ error: "User context doesn't exist" });
			}
			done();
		});

		// authentication
		if (config.authentication?.postAuthentication) {
			fastify.post<any, GlobalHooksRouteConfig>(
				'/authentication/postAuthentication',
				{ config: { kind: 'global-hook', category: 'authentication', hookName: 'postAuthentication' } },
				async (request, reply) => {
					try {
						await config.authentication?.postAuthentication?.(request.ctx);
					} catch (err) {
						// Mark the request as errored and attach information about the error
						if (request.telemetry) {
							attachErrorToSpan(request.telemetry.parentSpan, err);
						}

						request.log.error(err);
						reply.code(500).send({ hook: 'postAuthentication', error: err });
					}
					reply.code(200).send({
						hook: 'postAuthentication',
					});
				}
			);
		}

		if (config.authentication?.mutatingPostAuthentication) {
			fastify.post<any, GlobalHooksRouteConfig>(
				'/authentication/mutatingPostAuthentication',
				{ config: { kind: 'global-hook', category: 'authentication', hookName: 'mutatingPostAuthentication' } },
				async (request, reply) => {
					try {
						const out = await config.authentication?.mutatingPostAuthentication?.(request.ctx);
						reply.code(200).send({
							hook: 'mutatingPostAuthentication',
							response: out,
							setClientRequestHeaders: headersToObject(request.ctx.clientRequest.headers),
						});
					} catch (err) {
						// Mark the request as errored and attach information about the error
						if (request.telemetry) {
							attachErrorToSpan(request.telemetry.parentSpan, err);
						}

						request.log.error(err);
						reply.code(500).send({ hook: 'mutatingPostAuthentication', error: err });
					}
				}
			);
		}

		if (config.authentication?.revalidate) {
			fastify.post<any, GlobalHooksRouteConfig>(
				'/authentication/revalidateAuthentication',
				{ config: { kind: 'global-hook', category: 'authentication', hookName: 'postLogout' } },
				async (request, reply) => {
					try {
						const out = await config.authentication?.revalidate?.(request.ctx);
						reply.code(200).send({
							hook: 'revalidateAuthentication',
							response: out,
							setClientRequestHeaders: headersToObject(request.ctx.clientRequest.headers),
						});
					} catch (err) {
						// Mark the request as errored and attach information about the error
						if (request.telemetry) {
							attachErrorToSpan(request.telemetry.parentSpan, err);
						}

						request.log.error(err);
						reply.code(500).send({ hook: 'revalidateAuthentication', error: err });
					}
				}
			);
		}

		if (config.authentication?.postLogout) {
			fastify.post<any, GlobalHooksRouteConfig>(
				'/authentication/postLogout',
				{ config: { kind: 'global-hook', category: 'authentication', hookName: 'postLogout' } },
				async (request, reply) => {
					try {
						const out = await config.authentication?.postLogout?.(request.ctx);
						reply.code(200).send({
							hook: 'postLogout',
							response: out,
							setClientRequestHeaders: headersToObject(request.ctx.clientRequest.headers),
						});
					} catch (err) {
						// Mark the request as errored and attach information about the error
						if (request.telemetry) {
							attachErrorToSpan(request.telemetry.parentSpan, err);
						}

						request.log.error(err);
						reply.code(500).send({ hook: 'postLogout', error: err });
					}
				}
			);
		}
	});

	// global hooks

	// httpTransport

	fastify.post<
		{
			Body: {
				request: WunderGraphRequest;
				operationName: string;
				operationType: 'query' | 'mutation' | 'subscription';
			};
		},
		GlobalHooksRouteConfig
	>(
		'/global/httpTransport/onOriginRequest',
		{ config: { kind: 'global-hook', category: 'httpTransport', hookName: 'onOriginRequest' } },
		async (request, reply) => {
			reply.type('application/json').code(200);
			try {
				const maybeHookOut = await config.global?.httpTransport?.onOriginRequest?.hook({
					...requestContext(request),
					operation: {
						name: request.body.operationName,
						type: request.body.operationType,
					},
					request: {
						...request.body.request,
						headers: new Headers(request.body.request.headers),
					},
				});
				const hookOut = maybeHookOut || 'skip';
				return {
					op: request.body.operationName,
					hook: 'onOriginRequest',
					response: {
						skip: hookOut === 'skip',
						cancel: hookOut === 'cancel',
						request:
							hookOut !== 'skip' && hookOut !== 'cancel'
								? { ...hookOut, headers: headersToObject(hookOut.headers) }
								: undefined,
					},
				};
			} catch (err) {
				// Mark the request as errored and attach information about the error
				if (request.telemetry) {
					attachErrorToSpan(request.telemetry.parentSpan, err);
				}

				request.log.error(err);
				reply.code(500);
				return { hook: 'onOriginRequest', error: err };
			}
		}
	);

	fastify.post<
		{
			Body: {
				response: WunderGraphResponse;
				operationName: string;
				operationType: 'query' | 'mutation' | 'subscription';
			};
		},
		GlobalHooksRouteConfig
	>(
		'/global/httpTransport/onOriginResponse',
		{ config: { kind: 'global-hook', category: 'httpTransport', hookName: 'onOriginResponse' } },
		async (request, reply) => {
			reply.type('application/json').code(200);
			try {
				const maybeHookOut = await config.global?.httpTransport?.onOriginResponse?.hook({
					...requestContext(request),
					response: {
						...request.body.response,
						headers: new Headers(request.body.response.headers),
					},
					operation: {
						name: request.body.operationName,
						type: request.body.operationType,
					},
				});
				const hookOut = maybeHookOut || 'skip';
				return {
					op: request.body.operationName,
					hook: 'onOriginResponse',
					response: {
						skip: hookOut === 'skip',
						cancel: hookOut === 'cancel',
						response:
							hookOut !== 'skip' && hookOut !== 'cancel'
								? { ...hookOut, headers: headersToObject(hookOut.headers) }
								: undefined,
					},
				};
			} catch (err) {
				// Mark the request as errored and attach information about the error
				if (request.telemetry) {
					attachErrorToSpan(request.telemetry.parentSpan, err);
				}

				request.log.error(err);
				reply.code(500);
				return { hook: 'onOriginResponse', error: err };
			}
		}
	);

	// wsTransport
	if (config.global?.wsTransport?.onConnectionInit) {
		fastify.post<
			{
				Body: {
					dataSourceId: string;
					request: WunderGraphRequest;
				};
			},
			GlobalHooksRouteConfig
		>(
			`/global/wsTransport/onConnectionInit`,
			{ config: { kind: 'global-hook', category: 'wsTransport', hookName: 'onConnectionInit' } },
			async (request, reply) => {
				reply.type('application/json').code(200);
				try {
					const resp = await config.global?.wsTransport?.onConnectionInit?.hook({
						dataSourceId: request.body.dataSourceId,
						...requestContext(request),
						request: {
							...request.body.request,
							headers: new Headers(request.body.request.headers),
						},
					});
					return {
						hook: 'onConnectionInit',
						response: resp,
					};
				} catch (err) {
					// Mark the request as errored and attach information about the error
					if (request.telemetry) {
						attachErrorToSpan(request.telemetry.parentSpan, err);
					}

					request.log.error(err);
					reply.code(504).send({ hook: 'onConnectionInit', error: err });
				}
				reply.code(200).send({
					hook: 'onConnectionInit',
				});
			}
		);
	}

	const queries =
		config.config.api?.operations.filter((op) => op.operationType == OperationType.QUERY).map((op) => op.name) || [];
	const mutations =
		config.config.api?.operations.filter((op) => op.operationType == OperationType.MUTATION).map((op) => op.name) || [];
	const subscriptions =
		config.config.api?.operations.filter((op) => op.operationType == OperationType.SUBSCRIPTION).map((op) => op.name) ||
		[];

	const requestContext = (req: FastifyRequest) => {
		const body = req.body as any;
		const extraHeaders: Record<string, string> = {};
		if (body?.cycleCounter) {
			if (body.cycleCounter > maximumRecursionLimit) {
				const errorMessage = `maximum recursion limit reached (${maximumRecursionLimit})`;
				req.log.error(errorMessage);
				throw new Error(errorMessage);
			}
			extraHeaders['Wg-Cycle-Counter'] = body.cycleCounter;
		}
		if (Object.keys(extraHeaders).length) {
			req.ctx.internalClient = req.ctx.internalClient.withHeaders(extraHeaders);
			req.ctx.operations = req.ctx.operations.withHeaders(extraHeaders);
		}
		return req.ctx;
	};

	const mockResolve =
		(
			operationName: string,
			hookFunction: OperationHookFunction
		): RouteHandlerMethod<
			RawServerDefault,
			RawRequestDefaultExpression,
			RawReplyDefaultExpression<RawServerDefault>,
			{ Body: { response: BodyResponse; input: any } }
		> =>
		async (request, reply) => {
			reply.type('application/json').code(200);
			try {
				const mutated = await hookFunction({
					...requestContext(request),
					input: request.body.input,
				});
				return {
					op: operationName,
					hook: 'mock',
					response: mutated,
					setClientRequestHeaders: headersToObject(request.ctx.clientRequest.headers),
				};
			} catch (err) {
				// Mark the request as errored and attach information about the error
				if (request.telemetry) {
					attachErrorToSpan(request.telemetry.parentSpan, err);
				}

				request.log.error(err);
				reply.code(500);
				return { op: operationName, hook: 'mock', error: err };
			}
		};

	const preResolve =
		(
			operationName: string,
			hookFunction: OperationHookFunction
		): RouteHandlerMethod<
			RawServerDefault,
			RawRequestDefaultExpression,
			RawReplyDefaultExpression<RawServerDefault>,
			{ Body: { input: any } }
		> =>
		async (request, reply) => {
			reply.type('application/json').code(200);
			try {
				await runHookQueriesPreResolve({
					config,
					context: {
						operationName,
						...requestContext(request),
						input: request.body.input,
					},
				});
				await hookFunction({
					...requestContext(request),
					input: request.body.input,
				});
				return {
					op: operationName,
					hook: 'preResolve',
					setClientRequestHeaders: headersToObject(request.ctx.clientRequest.headers),
				};
			} catch (err) {
				// Mark the request as errored and attach information about the error
				if (request.telemetry) {
					attachErrorToSpan(request.telemetry.parentSpan, err);
				}

				request.log.error(err);
				reply.code(500);
				return { op: operationName, hook: 'preResolve', error: err };
			}
		};

	const postResolve =
		(
			operationName: string,
			hookFunction: OperationHookFunction
		): RouteHandlerMethod<
			RawServerDefault,
			RawRequestDefaultExpression,
			RawReplyDefaultExpression<RawServerDefault>,
			{ Body: { response: BodyResponse; input: any } }
		> =>
		async (request, reply) => {
			reply.type('application/json').code(200);
			try {
				await hookFunction({
					...requestContext(request),
					input: request.body.input,
					response: request.body.response,
				});
				return {
					op: operationName,
					hook: 'postResolve',
					setClientRequestHeaders: headersToObject(request.ctx.clientRequest.headers),
				};
			} catch (err) {
				// Mark the request as errored and attach information about the error
				if (request.telemetry) {
					attachErrorToSpan(request.telemetry.parentSpan, err);
				}

				request.log.error(err);
				reply.code(500);
				return { op: operationName, hook: 'postResolve', error: err };
			}
		};

	const mutatingPreResolve =
		(
			operationName: string,
			hookFunction: OperationHookFunction
		): RouteHandlerMethod<
			RawServerDefault,
			RawRequestDefaultExpression,
			RawReplyDefaultExpression<RawServerDefault>,
			{ Body: { input: any } }
		> =>
		async (request, reply) => {
			reply.type('application/json').code(200);
			try {
				const mutatedInput = await hookFunction({
					...requestContext(request),
					input: request.body.input,
				});
				return {
					op: operationName,
					hook: 'mutatingPreResolve',
					input: mutatedInput,
					setClientRequestHeaders: headersToObject(request.ctx.clientRequest.headers),
				};
			} catch (err) {
				// Mark the request as errored and attach information about the error
				if (request.telemetry) {
					attachErrorToSpan(request.telemetry.parentSpan, err);
				}

				request.log.error(err);
				reply.code(500);
				return { op: operationName, hook: 'mutatingPreResolve', error: err };
			}
		};

	const mutatingPostResolve =
		(
			operationName: string,
			hookFunction: OperationHookFunction
		): RouteHandlerMethod<
			RawServerDefault,
			RawRequestDefaultExpression,
			RawReplyDefaultExpression<RawServerDefault>,
			{ Body: { input: any; response: BodyResponse } }
		> =>
		async (request, reply) => {
			reply.type('application/json').code(200);
			try {
				const mutatedResponse = await hookFunction({
					...requestContext(request),
					input: request.body.input,
					response: request.body.response,
				});
				return {
					op: operationName,
					hook: 'mutatingPostResolve',
					response: mutatedResponse,
					setClientRequestHeaders: headersToObject(request.ctx.clientRequest.headers),
				};
			} catch (err) {
				// Mark the request as errored and attach information about the error
				if (request.telemetry) {
					attachErrorToSpan(request.telemetry.parentSpan, err);
				}

				request.log.error(err);
				reply.code(500);
				return { op: operationName, hook: 'mutatingPostResolve', error: err };
			}
		};

	const customResolve =
		(
			operationName: string,
			hookFunction: OperationHookFunction
		): RouteHandlerMethod<
			RawServerDefault,
			RawRequestDefaultExpression,
			RawReplyDefaultExpression<RawServerDefault>,
			{ Body: { input: any } }
		> =>
		async (request, reply) => {
			reply.type('application/json').code(200);
			try {
				const out = await hookFunction({
					...requestContext(request),
					input: request.body.input,
				});
				return {
					op: operationName,
					hook: 'customResolve',
					response: out || null,
					setClientRequestHeaders: headersToObject(request.ctx.clientRequest.headers),
				};
			} catch (err) {
				// Mark the request as errored and attach information about the error
				if (request.telemetry) {
					attachErrorToSpan(request.telemetry.parentSpan, err);
				}

				request.log.error(err);
				reply.code(500);
				return { op: operationName, hook: 'customResolve', error: err };
			}
		};

	function registerOperationHooks(operations: string[], operationHooks: { [p: string]: OperationHooksConfiguration }) {
		operations.forEach((operationName) => {
			const mockResolveOp = operationHooks?.[operationName]?.mockResolve;
			if (mockResolveOp) {
				fastify.post<any, HooksRouteConfig>(
					`/operation/${operationName}/mockResolve`,
					{ config: { operationName, kind: 'hook', hookName: 'mockResolve' } },
					mockResolve(operationName, mockResolveOp)
				);
			}

			const preResolveOp = operationHooks?.[operationName]?.preResolve;
			if (preResolveOp) {
				fastify.post<any, HooksRouteConfig>(
					`/operation/${operationName}/preResolve`,
					{ config: { operationName, kind: 'hook', hookName: 'preResolve' } },
					preResolve(operationName, preResolveOp)
				);
			}

			const postResolveOp = operationHooks?.[operationName]?.postResolve;
			if (postResolveOp) {
				fastify.post<any, HooksRouteConfig>(
					`/operation/${operationName}/postResolve`,
					{ config: { operationName, kind: 'hook', hookName: 'postResolve' } },
					postResolve(operationName, postResolveOp)
				);
			}

			const mutatingPreResolveOp = operationHooks?.[operationName]?.mutatingPreResolve;
			if (mutatingPreResolveOp) {
				fastify.post<any, HooksRouteConfig>(
					`/operation/${operationName}/mutatingPreResolve`,
					{ config: { operationName, kind: 'hook', hookName: 'mutatingPreResolve' } },
					mutatingPreResolve(operationName, mutatingPreResolveOp)
				);
			}

			const mutatingPostResolveOp = operationHooks?.[operationName]?.mutatingPostResolve;
			if (mutatingPostResolveOp) {
				fastify.post<any, HooksRouteConfig>(
					`/operation/${operationName}/mutatingPostResolve`,
					{ config: { operationName, kind: 'hook', hookName: 'mutatingPostResolve' } },
					mutatingPostResolve(operationName, mutatingPostResolveOp)
				);
			}

			const customResolveOp = operationHooks?.[operationName]?.customResolve;
			if (customResolveOp) {
				fastify.post<any, HooksRouteConfig>(
					`/operation/${operationName}/customResolve`,
					{ config: { operationName, kind: 'hook', hookName: 'customResolve' } },
					customResolve(operationName, customResolveOp)
				);
			}
		});
	}

	const preUpload = (providerName: string, profileName: string, handler: any) => {
		fastify.post<{
			Body: {
				file: WunderGraphFile;
				meta: any;
			};
		}>(`/upload/${providerName}/${profileName}/preUpload`, async (request, reply) => {
			reply.type('application/json').code(200);
			try {
				const result = await handler({
					...requestContext(request),
					file: request.body.file,
					meta: request.body.meta,
				});
				return result || {};
			} catch (err) {
				request.log.error(err);
				reply.code(500);
				return { error: err };
			}
		});
	};

	const postUpload = (providerName: string, profileName: string, handler: any) => {
		fastify.post<{
			Body: {
				file: WunderGraphFile;
				meta: any;
				error: Error;
			};
		}>(`/upload/${providerName}/${profileName}/postUpload`, async (request, reply) => {
			reply.type('application/json').code(200);
			try {
				const result = await handler({
					...requestContext(request),
					file: request.body.file,
					meta: request.body.meta,
					error: request.body.error,
				});
				return result || {};
			} catch (err) {
				request.log.error(err);
				reply.code(500);
				return { error: err };
			}
		});
	};

	function registerUploadHooks(hooks: UploadHooks): number {
		let count = 0;
		for (const providerName in hooks) {
			const provider = hooks[providerName];
			for (const profileName in provider) {
				const profile = provider[profileName];
				if (profile?.preUpload !== undefined) {
					count++;
					preUpload(providerName, profileName, profile.preUpload);
				}
				if (profile?.postUpload !== undefined) {
					count++;
					postUpload(providerName, profileName, profile.postUpload);
				}
			}
		}
		return count;
	}

	// queries
	const queryOperations = config?.[HooksConfigurationOperationType.Queries];
	if (queryOperations) {
		registerOperationHooks(queries, queryOperations);
		fastify.log.debug(`Registered (${queries.length}) query operations`);
	}

	// mutations
	const mutationOperations = config?.[HooksConfigurationOperationType.Mutations];
	if (mutationOperations) {
		registerOperationHooks(mutations, mutationOperations);
		fastify.log.debug(`Registered (${mutations.length}) mutation operations`);
	}

	// subscriptions
	const subscriptionOperations = config?.[HooksConfigurationOperationType.Subscriptions];
	if (subscriptionOperations) {
		registerOperationHooks(subscriptions, subscriptionOperations);
		fastify.log.debug(`Registered (${subscriptions.length}) subscription operations`);
	}

	// uploads
	const uploadOperations = config?.[HooksConfigurationOperationType.Uploads];
	if (uploadOperations) {
		const registered = registerUploadHooks(uploadOperations);
		fastify.log.debug(`Registered (${registered}) upload hooks`);
	}

	fastify.addHook('onRequest', async (req, resp) => {
		if (req.telemetry) {
			const routeConfig = req.routeConfig as GlobalHooksRouteConfig | HooksRouteConfig | undefined;
			const span = trace.getSpan(req.telemetry.context);
			if (span) {
				if (routeConfig?.kind === 'hook') {
					span.setAttributes({
						[Attributes.WG_HOOK_NAME]: routeConfig.hookName,
						[Attributes.WG_OPERATION_NAME]: routeConfig.operationName,
					});
				} else if (routeConfig?.kind === 'global-hook') {
					span.setAttributes({
						[Attributes.WG_HOOK_NAME]: routeConfig.hookName,
						[Attributes.WG_HOOK_CATEGORY]: routeConfig.category,
					});
				}
			}
		}
	});
};

export default FastifyHooksPlugin;<|MERGE_RESOLUTION|>--- conflicted
+++ resolved
@@ -14,14 +14,11 @@
 import { RawRequestDefaultExpression, RawServerDefault } from 'fastify/types/utils';
 import { Headers } from '@whatwg-node/fetch';
 import { FastifyRequest } from 'fastify';
-<<<<<<< HEAD
-import { runHookQueriesPreResolve } from '../../integrations/hooks';
-import { WunderGraphIntegration } from '../../integrations/types';
-=======
 import { trace } from '@opentelemetry/api';
 import { Attributes } from '../trace/attributes';
 import { attachErrorToSpan } from '../trace/util';
->>>>>>> 7f98586b
+import { runHookQueriesPreResolve } from '../../integrations/hooks';
+import { WunderGraphIntegration } from '../../integrations/types';
 
 const maximumRecursionLimit = 16;
 
