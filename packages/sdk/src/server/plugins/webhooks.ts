--- conflicted
+++ resolved
@@ -6,11 +6,8 @@
 import type { WebhookConfiguration } from '@wundergraph/protobuf';
 import type { InternalClientFactory } from '../internal-client';
 import process from 'node:process';
-<<<<<<< HEAD
 import { propagation } from '@opentelemetry/api';
-=======
 import { OperationsClient } from '../operations-client';
->>>>>>> ecf60770
 
 export interface WebHookRouteConfig {
 	kind: 'webhook';
@@ -36,34 +33,12 @@
 				method: ['GET', 'POST'],
 				config: { webhookName: hook.name, kind: 'webhook' },
 				handler: async (request, reply) => {
-<<<<<<< HEAD
 					const { span, context } = request.telemetry();
 					span?.setAttributes({
 						'wg.hook.name': hook.name,
 						'wg.hook.type': 'webhook',
 					});
 					propagation.inject(context, request.headers);
-					const eventResponse = await webhook.handler(
-						{
-							method: request.method as RequestMethod,
-							url: request.url,
-							body: request.body,
-							headers: (request.headers as WebhookHeaders) || {},
-							query: (request.query as WebhookQuery) || {},
-						},
-						{
-							log: request.log.child({ webhook: hook.name }),
-							internalClient: config.internalClientFactory(
-								{},
-								{
-									headers: new Headers(request.headers as Record<string, string>),
-									method: request.method as RequestMethod,
-									requestURI: request.url,
-								}
-							),
-						}
-					);
-=======
 					try {
 						const operationClient = new OperationsClient({
 							baseURL: config.nodeURL,
@@ -90,7 +65,6 @@
 								operations: operationClient,
 							}
 						);
->>>>>>> ecf60770
 
 						if (eventResponse.headers) {
 							reply.headers(eventResponse.headers);
