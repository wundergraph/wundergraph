--- conflicted
+++ resolved
@@ -11,12 +11,9 @@
 import { InternalError, OperationError } from '../../client/errors';
 import { Logger } from '../../logger';
 import type { AsyncStore, OperationsAsyncContext } from '../operations-context';
-<<<<<<< HEAD
 import { propagation } from '@opentelemetry/api';
-=======
 import { createClientRequest, rawClientRequest } from '../server';
 import { FastifyRequestBody } from '../types';
->>>>>>> f9493986
 
 interface FastifyFunctionsOptions {
 	operationsRequestContext: OperationsAsyncContext;
@@ -66,8 +63,7 @@
 						}
 
 						requestContext = await config.createContext(config.globalContext);
-<<<<<<< HEAD
-						const clientRequest = (req.body as any)?.__wg.clientRequest;
+						const clientRequest = rawClientRequest(req.body);
 						const operationClient = new OperationsClient({
 							baseURL: nodeURL,
 							clientRequest,
@@ -79,24 +75,8 @@
 							log: fastify.log,
 							user: (req.body as any)?.__wg.user!,
 							internalClient: internalClientFactory(headers, clientRequest),
-							clientRequest,
+							clientRequest: createClientRequest(req.body),
 							input: (req.body as any)?.input,
-=======
-						const clientRequest = rawClientRequest(request.body);
-						const operationClient = new OperationsClient({
-							baseURL: nodeURL,
-							clientRequest,
-							extraHeaders: {
-								'x-request-id': request.id,
-							},
-						});
-						const ctx: HandlerContext<any, any, any, any, any, any, any> = {
-							log: fastify.log,
-							user: (request.body as any)?.__wg.user!,
-							internalClient: internalClientFactory(undefined, clientRequest),
-							clientRequest: createClientRequest(request.body),
-							input: (request.body as any)?.input,
->>>>>>> f9493986
 							operations: operationClient,
 							context: requestContext,
 							graph: orm,
@@ -105,7 +85,7 @@
 						switch (implementation.type) {
 							case 'subscription':
 								// @note this is used by the `orm` to record operations
-								// initiated in the context of this req (so that we
+								// initiated in the context of this request (so that we
 								// can implement cancellation/cleanup)
 								const context: AsyncStore = { ormOperationControllers: [] };
 
@@ -125,7 +105,7 @@
 										await gen.return(0);
 										// Cancel operations created by the ORM for this operation
 										context.ormOperationControllers.forEach((controller) => controller.abort());
-										// @todo move to tracking in-flight operations via. our req context like we do with the ORM
+										// @todo move to tracking in-flight operations via. our request context like we do with the ORM
 										operationClient.cancelSubscriptions();
 										Logger.debug('Canceling operations created by operation.');
 									});
