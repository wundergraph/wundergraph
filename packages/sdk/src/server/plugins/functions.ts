--- conflicted
+++ resolved
@@ -6,11 +6,8 @@
 import { HandlerContext } from '../../operations/operations';
 import process from 'node:process';
 import { OperationsClient } from '../operations-client';
-<<<<<<< HEAD
 import { propagation } from '@opentelemetry/api';
-=======
 import { InternalError, OperationError } from '../../client/errors';
->>>>>>> ecf60770
 
 interface FastifyFunctionsOptions {
 	operations: TypeScriptOperationFile[];
