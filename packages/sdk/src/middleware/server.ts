import { logLevelToJSON, WunderGraphConfiguration } from '@wundergraph/protobuf';
import FastifyGraceful from 'fastify-graceful-shutdown';
import { Headers } from '@web-std/fetch';
import process from 'node:process';
import HooksPlugin, { HooksRouteConfig } from './plugins/hooks';
import FastifyWebhooksPlugin, { WebHookRouteConfig } from './plugins/webhooks';
import GraphQLServerPlugin from './plugins/graphql';
import Fastify, { FastifyInstance } from 'fastify';
import { HooksConfiguration, resolveConfigurationVariable } from '../configure';
import type { InternalClient } from './internal-client';
import Pino, { pino } from 'pino';
import { InternalClientFactory, internalClientFactory } from './internal-client';
import path from 'path';
import fs from 'fs';
import {
	ClientRequest,
	WunderGraphServerConfig,
	WunderGraphUser,
	ServerRunOptions,
	WunderGraphHooksAndServerConfig,
} from './types';
import { WebhooksConfig } from '../webhooks/types';

let WG_CONFIG: WunderGraphConfiguration;
let clientFactory: InternalClientFactory;
let logger: pino.Logger;

/**
 * By default, this script will not start the server
 * You need to pass START_HOOKS_SERVER=true to start the server
 */
if (process.env.START_HOOKS_SERVER === 'true') {
	logger = Pino({
		level: process.env.LOG_LEVEL || 'info',
	});

	/**
	 * The 'uncaughtExceptionMonitor' event is emitted before an 'uncaughtException' event is emitted or
	 * a hook installed via process.setUncaughtExceptionCaptureCallback() is called. Installing an
	 * 'uncaughtExceptionMonitor' listener does not change the behavior once an 'uncaughtException'
	 * event is emitted. The process will still crash if no 'uncaughtException' listener is installed.
	 */
	process.on('uncaughtExceptionMonitor', (err, origin) => {
		logger.error(err, `uncaught exception, origin: ${origin}`);
	});

	if (!process.env.WG_ABS_DIR) {
		logger.fatal('The environment variable `WG_ABS_DIR` is required!');
		process.exit(1);
	}
	try {
		const configContent = fs.readFileSync(path.join(process.env.WG_ABS_DIR!, 'generated', 'wundergraph.config.json'), {
			encoding: 'utf8',
		});
<<<<<<< HEAD
		try {
			WG_CONFIG = JSON.parse(configContent);

			if (WG_CONFIG.api && WG_CONFIG.api?.nodeOptions?.nodeUrl) {
				const nodeUrl = resolveConfigurationVariable(WG_CONFIG.api.nodeOptions.nodeUrl);

				clientFactory = internalClientFactory(
					WG_CONFIG.apiName,
					WG_CONFIG.deploymentName,
					WG_CONFIG.api.operations,
					nodeUrl
				);
			} else {
				console.error('Could not get user defined api. Try `wunderctl generate`');
				process.exit(1);
			}
		} catch (err: any) {
			console.error('Could not parse wundergraph.config.json. Try `wunderctl generate`');
			process.exit(1);
=======
		WG_CONFIG = JSON.parse(configContent);
		if (WG_CONFIG.api) {
			clientFactory = internalClientFactory(WG_CONFIG.apiName, WG_CONFIG.deploymentName, WG_CONFIG.api.operations);
		} else {
			throw new Error('User defined api is not set.');
>>>>>>> 6f42838d
		}
	} catch (err: any) {
		logger.fatal(err, 'Could not load wundergraph.config.json. Did you forget to run `wunderctl generate` ?');
		process.exit(1);
	}
}

export const configureWunderGraphServer = <
	GeneratedHooksConfig extends HooksConfiguration,
	GeneratedClient extends InternalClient,
	GeneratedWebhooksConfig extends WebhooksConfig = WebhooksConfig
>(
	configWrapper: () => WunderGraphServerConfig<GeneratedHooksConfig, GeneratedWebhooksConfig>
): WunderGraphHooksAndServerConfig => {
	return _configureWunderGraphServer<GeneratedHooksConfig, GeneratedWebhooksConfig>(configWrapper());
};

const _configureWunderGraphServer = <
	GeneratedHooksConfig extends HooksConfiguration,
	GeneratedWebhooksConfig extends WebhooksConfig
>(
	config: WunderGraphServerConfig<GeneratedHooksConfig, GeneratedWebhooksConfig>
): WunderGraphHooksAndServerConfig => {
	const serverConfig = config as WunderGraphHooksAndServerConfig<GeneratedHooksConfig, GeneratedWebhooksConfig>;

	/**
	 * Configure the custom GraphQL servers
	 */
	if (serverConfig.graphqlServers) {
		let seenServer: { [key: string]: boolean } = {};
		serverConfig.graphqlServers.forEach((server) => {
			if (seenServer[server.serverName]) {
				throw new Error(`A server with the name '${server.serverName}' has been already registered!`);
			}
			seenServer[server.serverName] = true;
		});
	}

	/**
	 * This environment variable is used to determine if the server should start the hooks server.
	 */
	if (process.env.START_HOOKS_SERVER === 'true') {
		startServer({
			wundergraphDir: process.env.WG_ABS_DIR!,
			config: WG_CONFIG,
			serverConfig,
			gracefulShutdown: process.env.NODE_ENV === 'production',
		}).catch((err) => {
			logger.fatal(err, 'Could not start the hook server');
			process.exit(1);
		});
	}

	return serverConfig;
};

export const startServer = async (opts: ServerRunOptions) => {
	if (opts.config.api?.serverOptions?.listen?.port && !!opts.config.api?.serverOptions?.listen?.host) {
		const portString = resolveConfigurationVariable(opts.config.api.serverOptions.listen.port);
		const host = resolveConfigurationVariable(opts.config.api.serverOptions.listen.host);
		const port = parseInt(portString, 10);

		opts.port = port;
		opts.host = host;

		const fastify = await createServer(opts);
		await fastify.listen({
			port: port,
			host: host,
		});
	} else {
		console.error('Could not get user defined api. Try `wunderctl generate`');
		process.exit(1);
	}
};

export const createServer = async ({
	wundergraphDir,
	serverConfig,
	config,
	gracefulShutdown,
	host,
	port,
}: ServerRunOptions): Promise<FastifyInstance> => {
	let logLevel = 'info';
	if (config.api?.serverOptions?.logger?.level) {
		logLevel = logLevelToJSON(config.api?.serverOptions?.logger?.level);
	}

	const fastify = Fastify({
<<<<<<< HEAD
		logger: {
			level: logLevel,
		},
=======
		logger,
>>>>>>> 6f42838d
	});

	fastify.decorateRequest('ctx', null);

	/**
	 * Calls per event registration. We use it for debugging only.
	 */
	fastify.addHook('onRoute', (routeOptions) => {
		const routeConfig = routeOptions.config as HooksRouteConfig | WebHookRouteConfig | undefined;
		if (routeConfig?.kind === 'hook') {
			if (routeConfig.operationName) {
				fastify.log.debug(
					`Registered Operation Hook '${routeConfig.operationName}' with (${routeOptions.method}) '${routeOptions.url}'`
				);
			} else {
				fastify.log.debug(`Registered Global Hook (${routeOptions.method}) '${routeOptions.url}'`);
			}
		} else if (routeConfig?.kind === 'webhook') {
			fastify.log.debug(
				`Registered Webhook '${routeConfig.webhookName}' with (${routeOptions.method}) '${routeOptions.url}'`
			);
		}
	});

	/**
	 * We encapsulate the preHandler with a fastify plugin "register" to not apply it on other routes.
	 */
	await fastify.register(async (fastify) => {
		/**
		 * Calls on every request. We use it to do pre-init stuff e.g. create the request context and internalClient
		 * Registering this handler will only affect child plugins
		 */
		fastify.addHook<{ Body: { __wg: { user?: WunderGraphUser; clientRequest?: ClientRequest } } }>(
			'preHandler',
			async (req, reply) => {
				req.ctx = {
					log: req.log,
					user: req.body.__wg.user,
					// clientRequest represents the original client request that was sent initially to the WunderNode.
					clientRequest: {
						headers: new Headers(req.body.__wg.clientRequest?.headers),
						requestURI: req.body.__wg.clientRequest?.requestURI || '',
						method: req.body.__wg.clientRequest?.method || 'GET',
					},
					internalClient: clientFactory({}, req.body.__wg.clientRequest),
				};
			}
		);

		if (serverConfig?.hooks) {
			await fastify.register(HooksPlugin, { ...serverConfig.hooks, config });
			fastify.log.info('Hooks plugin registered');
		}

		if (serverConfig.graphqlServers) {
			for (const server of serverConfig.graphqlServers) {
				server.url = `http://${host}:${port}/gqls/${server.serverName}/graphql`;
			}

			for await (const server of serverConfig.graphqlServers) {
				const routeUrl = `/gqls/${server.serverName}/graphql`;
				await fastify.register(GraphQLServerPlugin, { ...server, routeUrl: routeUrl });
				fastify.log.info('GraphQL plugin registered');
				fastify.log.info(`Graphql server '${server.serverName}' listening at ${server.url}`);
			}
		}
	});

	if (config.api) {
		await fastify.register(FastifyWebhooksPlugin, {
			wundergraphDir,
			webhooks: config.api.webhooks,
			internalClientFactory: clientFactory,
		});
		fastify.log.info('Webhooks plugin registered');
	}

	// only in production because it slows down watch process in development
	if (gracefulShutdown) {
		await fastify.register(FastifyGraceful);
		fastify.gracefulShutdown((signal, next) => {
			fastify.log.info('graceful shutdown', { signal });
			next();
		});
	}

	return fastify;
};<|MERGE_RESOLUTION|>--- conflicted
+++ resolved
@@ -52,33 +52,19 @@
 		const configContent = fs.readFileSync(path.join(process.env.WG_ABS_DIR!, 'generated', 'wundergraph.config.json'), {
 			encoding: 'utf8',
 		});
-<<<<<<< HEAD
-		try {
-			WG_CONFIG = JSON.parse(configContent);
-
-			if (WG_CONFIG.api && WG_CONFIG.api?.nodeOptions?.nodeUrl) {
-				const nodeUrl = resolveConfigurationVariable(WG_CONFIG.api.nodeOptions.nodeUrl);
-
-				clientFactory = internalClientFactory(
-					WG_CONFIG.apiName,
-					WG_CONFIG.deploymentName,
-					WG_CONFIG.api.operations,
-					nodeUrl
-				);
-			} else {
-				console.error('Could not get user defined api. Try `wunderctl generate`');
-				process.exit(1);
-			}
-		} catch (err: any) {
-			console.error('Could not parse wundergraph.config.json. Try `wunderctl generate`');
-			process.exit(1);
-=======
 		WG_CONFIG = JSON.parse(configContent);
-		if (WG_CONFIG.api) {
-			clientFactory = internalClientFactory(WG_CONFIG.apiName, WG_CONFIG.deploymentName, WG_CONFIG.api.operations);
+
+		if (WG_CONFIG.api && WG_CONFIG.api?.nodeOptions?.nodeUrl) {
+			const nodeUrl = resolveConfigurationVariable(WG_CONFIG.api.nodeOptions.nodeUrl);
+
+			clientFactory = internalClientFactory(
+				WG_CONFIG.apiName,
+				WG_CONFIG.deploymentName,
+				WG_CONFIG.api.operations,
+				nodeUrl
+			);
 		} else {
 			throw new Error('User defined api is not set.');
->>>>>>> 6f42838d
 		}
 	} catch (err: any) {
 		logger.fatal(err, 'Could not load wundergraph.config.json. Did you forget to run `wunderctl generate` ?');
@@ -166,16 +152,11 @@
 	let logLevel = 'info';
 	if (config.api?.serverOptions?.logger?.level) {
 		logLevel = logLevelToJSON(config.api?.serverOptions?.logger?.level);
+		logger.level = logLevel;
 	}
 
 	const fastify = Fastify({
-<<<<<<< HEAD
-		logger: {
-			level: logLevel,
-		},
-=======
 		logger,
->>>>>>> 6f42838d
 	});
 
 	fastify.decorateRequest('ctx', null);
