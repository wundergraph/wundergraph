import { internalClientFactory } from '../internal-client';
import { createServer } from '../server';
<<<<<<< HEAD
import { FastifyRequestBody, WunderGraphHooksAndServerConfig } from '../types';
import { OperationType } from '@wundergraph/protobuf';
=======
import { FastifyRequestBody, OnConnectionInitHookRequestBody, WunderGraphHooksAndServerConfig } from '../types';
>>>>>>> 2e4ae850

export const getFastify = async (serverConfig: WunderGraphHooksAndServerConfig) => {
	const clientFactory = internalClientFactory('app', 'app', [], 'http://localhost:9991');

	const fastify = await createServer({
		wundergraphDir: '',
		config: {
			api: {
				operations: [
					{
						name: 'Chat',
						operationType: OperationType.SUBSCRIPTION,
						variablesSchema: '',
						responseSchema: '',
						cacheConfig: undefined,
						authenticationConfig: undefined,
						liveQueryConfig: undefined,
						authorizationConfig: undefined,
						hooksConfiguration: undefined,
						variablesConfiguration: undefined,
						internal: false,
						interpolationVariablesSchema: '',
						postResolveTransformations: [],
						content: '',
					},
				],
				engineConfiguration: undefined,
				corsConfiguration: undefined,
				authenticationConfig: undefined,
				serverOptions: undefined,
				nodeOptions: undefined,
				s3UploadConfiguration: [],
				allowedHostNames: [],
				enableGraphqlEndpoint: false,
				webhooks: [],
			},
			apiId: '',
			apiName: '',
			deploymentName: '',
			dangerouslyEnableGraphQLEndpoint: false,
			environmentIds: [],
		},
		serverConfig,
		gracefulShutdown: false,
		clientFactory,
	});
	return fastify;
};

test('Hook should return 200 when everything is provided', async () => {
	const serverConfig: WunderGraphHooksAndServerConfig = {
		hooks: {
			authentication: {
				postAuthentication: async () => {},
				mutatingPostAuthentication: async () => {
					return {
						status: 'ok',
						user: {},
					};
				},
				revalidate: async () => {
					return {
						status: 'ok',
						user: {},
					};
				},
				postLogout: async () => {},
			},
		},
	};
	const fastify = await getFastify(serverConfig);
	const postAuthenticationResponse = await fastify.inject({
		method: 'POST',
		url: '/authentication/postAuthentication',
		payload: {
			__wg: {
				user: {},
				clientRequest: {},
			},
		} as FastifyRequestBody,
	});
	expect(postAuthenticationResponse.statusCode).toEqual(200);
	expect(postAuthenticationResponse.json()).toEqual({ hook: 'postAuthentication' });

	const mutatingPostAuthenticationResponse = await fastify.inject({
		method: 'POST',
		url: '/authentication/mutatingPostAuthentication',
		payload: {
			__wg: {
				user: {},
				clientRequest: {},
			},
		} as FastifyRequestBody,
	});
	expect(mutatingPostAuthenticationResponse.statusCode).toEqual(200);
	expect(mutatingPostAuthenticationResponse.json()).toEqual({
		hook: 'mutatingPostAuthentication',
		response: {
			status: 'ok',
			user: {},
		},
		setClientRequestHeaders: {},
	});

	const revalidateAuthenticationResponse = await fastify.inject({
		method: 'POST',
		url: '/authentication/revalidateAuthentication',
		payload: {
			__wg: {
				user: {},
				clientRequest: {},
			},
		} as FastifyRequestBody,
	});
	expect(revalidateAuthenticationResponse.statusCode).toEqual(200);
	expect(revalidateAuthenticationResponse.json()).toEqual({
		hook: 'revalidateAuthentication',
		response: {
			status: 'ok',
			user: {},
		},
		setClientRequestHeaders: {},
	});

	const postLogoutResponse = await fastify.inject({
		method: 'POST',
		url: '/authentication/postLogout',
		payload: {
			__wg: {
				user: {},
				clientRequest: {},
			},
		} as FastifyRequestBody,
	});
	expect(postLogoutResponse.statusCode).toEqual(200);
	expect(postLogoutResponse.json()).toEqual({ hook: 'postLogout', setClientRequestHeaders: {} });
});

test('Hook should return 400 when user context was not provided', async () => {
	const serverConfig: WunderGraphHooksAndServerConfig = {
		hooks: {
			authentication: {
				postAuthentication: async () => {},
				mutatingPostAuthentication: async () => {
					return {
						status: 'ok',
						user: {},
					};
				},
				revalidate: async () => {
					return {
						status: 'ok',
						user: {},
					};
				},
				postLogout: async () => {},
			},
		},
	};
	const fastify = await getFastify(serverConfig);
	const postAuthenticationResponse = await fastify.inject({
		method: 'POST',
		url: '/authentication/postAuthentication',
		payload: {
			__wg: {
				clientRequest: {},
			},
		} as FastifyRequestBody,
	});
	expect(postAuthenticationResponse.statusCode).toEqual(400);
	expect(postAuthenticationResponse.json()).toEqual({ error: "User context doesn't exist" });

	const mutatingPostAuthenticationResponse = await fastify.inject({
		method: 'POST',
		url: '/authentication/mutatingPostAuthentication',
		payload: {
			__wg: {
				clientRequest: {},
			},
		} as FastifyRequestBody,
	});
	expect(mutatingPostAuthenticationResponse.statusCode).toEqual(400);
	expect(postAuthenticationResponse.json()).toEqual({ error: "User context doesn't exist" });

	const revalidateAuthenticationResponse = await fastify.inject({
		method: 'POST',
		url: '/authentication/revalidateAuthentication',
		payload: {
			__wg: {
				clientRequest: {},
			},
		} as FastifyRequestBody,
	});
	expect(revalidateAuthenticationResponse.statusCode).toEqual(400);
	expect(postAuthenticationResponse.json()).toEqual({ error: "User context doesn't exist" });

	const postLogoutResponse = await fastify.inject({
		method: 'POST',
		url: '/authentication/postLogout',
		payload: {
			__wg: {
				clientRequest: {},
			},
		} as FastifyRequestBody,
	});
	expect(postLogoutResponse.statusCode).toEqual(400);
	expect(postAuthenticationResponse.json()).toEqual({ error: "User context doesn't exist" });
});

test('Hook should return 404 if not being used', async () => {
	const serverConfig: WunderGraphHooksAndServerConfig = {
		hooks: {
			// none of the hooks are used
			authentication: {},
		},
	};
	const fastify = await getFastify(serverConfig);
	const postAuthenticationResponse = await fastify.inject({
		method: 'POST',
		url: '/authentication/postAuthentication',
		payload: {
			__wg: {
				clientRequest: {},
			},
		} as FastifyRequestBody,
	});
	expect(postAuthenticationResponse.statusCode).toEqual(404);

	const mutatingPostAuthenticationResponse = await fastify.inject({
		method: 'POST',
		url: '/authentication/mutatingPostAuthentication',
		payload: {
			__wg: {
				clientRequest: {},
			},
		} as FastifyRequestBody,
	});
	expect(mutatingPostAuthenticationResponse.statusCode).toEqual(404);

	const revalidateAuthenticationResponse = await fastify.inject({
		method: 'POST',
		url: '/authentication/revalidateAuthentication',
		payload: {
			__wg: {
				clientRequest: {},
			},
		} as FastifyRequestBody,
	});
	expect(revalidateAuthenticationResponse.statusCode).toEqual(404);

	const postLogoutResponse = await fastify.inject({
		method: 'POST',
		url: '/authentication/postLogout',
		payload: {
			__wg: {
				clientRequest: {},
			},
		} as FastifyRequestBody,
	});
	expect(postLogoutResponse.statusCode).toEqual(404);
});

<<<<<<< HEAD
test('subscriptions mutatingPostResolve hook', async () => {
	const serverConfig: WunderGraphHooksAndServerConfig = {
		hooks: {
			subscriptions: {
				Chat: {
					mutatingPostResolve: async (hook: any) => {
						return hook.response;
=======
test('onWSTransportConnectionInit hook', async () => {
	const serverConfig: WunderGraphHooksAndServerConfig = {
		hooks: {
			global: {
				wsTransport: {
					onConnectionInit: {
						enableForDataSources: ['chatId'],
						hook: async () => {
							return {
								payload: {
									authentication: 'secret',
								},
							};
						},
>>>>>>> 2e4ae850
					},
				},
			},
		},
	};
	const fastify = await getFastify(serverConfig);
	const onConnectionInitResponse = await fastify.inject({
		method: 'POST',
<<<<<<< HEAD
		url: '/operation/Chat/mutatingPostResolve',
		payload: {
			input: {},
			__wg: {
				clientRequest: {},
			},
			response: {},
		},
	});
	expect(onConnectionInitResponse.statusCode).toEqual(200);
	expect(onConnectionInitResponse.json()).toEqual({
		hook: 'mutatingPostResolve',
		op: 'Chat',
		response: {},
		setClientRequestHeaders: {},
	});
});

test('subscriptions mutatingPreResolve hook', async () => {
	const serverConfig: WunderGraphHooksAndServerConfig = {
		hooks: {
			subscriptions: {
				Chat: {
					mutatingPreResolve: async (hook: any) => {
						return hook.input;
					},
				},
			},
		},
	};
	const fastify = await getFastify(serverConfig);
	const onConnectionInitResponse = await fastify.inject({
		method: 'POST',
		url: '/operation/Chat/mutatingPreResolve',
		payload: {
			input: {},
			__wg: {
				clientRequest: {},
			},
		},
	});
	expect(onConnectionInitResponse.statusCode).toEqual(200);
	expect(onConnectionInitResponse.json()).toEqual({
		hook: 'mutatingPreResolve',
		op: 'Chat',
		input: {},
		setClientRequestHeaders: {},
	});
});

test('subscriptions preResolve hook', async () => {
	const serverConfig: WunderGraphHooksAndServerConfig = {
		hooks: {
			subscriptions: {
				Chat: {
					preResolve: async (hook: any) => {},
				},
			},
		},
	};
	const fastify = await getFastify(serverConfig);
	const onConnectionInitResponse = await fastify.inject({
		method: 'POST',
		url: '/operation/Chat/preResolve',
		payload: {
			input: {},
			__wg: {
				clientRequest: {},
			},
		},
	});
	expect(onConnectionInitResponse.statusCode).toEqual(200);
	expect(onConnectionInitResponse.json()).toEqual({
		hook: 'preResolve',
		op: 'Chat',
		setClientRequestHeaders: {},
	});
});

test('subscriptions postResolve hook', async () => {
	const serverConfig: WunderGraphHooksAndServerConfig = {
		hooks: {
			subscriptions: {
				Chat: {
					postResolve: async (hook: any) => {},
				},
			},
		},
	};
	const fastify = await getFastify(serverConfig);
	const onConnectionInitResponse = await fastify.inject({
		method: 'POST',
		url: '/operation/Chat/postResolve',
		payload: {
			input: {},
			response: {},
			__wg: {
				clientRequest: {},
			},
		},
	});
	expect(onConnectionInitResponse.statusCode).toEqual(200);
	expect(onConnectionInitResponse.json()).toEqual({
		hook: 'postResolve',
		op: 'Chat',
		setClientRequestHeaders: {},
=======
		url: '/global/wsTransport/onConnectionInit',
		payload: {
			__wg: {
				clientRequest: {},
			},
			request: {},
		} as OnConnectionInitHookRequestBody,
	});
	expect(onConnectionInitResponse.statusCode).toEqual(200);
	expect(onConnectionInitResponse.json()).toEqual({
		hook: 'onConnectionInit',
		response: {
			payload: { authentication: 'secret' },
		},
>>>>>>> 2e4ae850
	});
});<|MERGE_RESOLUTION|>--- conflicted
+++ resolved
@@ -1,11 +1,7 @@
 import { internalClientFactory } from '../internal-client';
 import { createServer } from '../server';
-<<<<<<< HEAD
-import { FastifyRequestBody, WunderGraphHooksAndServerConfig } from '../types';
 import { OperationType } from '@wundergraph/protobuf';
-=======
 import { FastifyRequestBody, OnConnectionInitHookRequestBody, WunderGraphHooksAndServerConfig } from '../types';
->>>>>>> 2e4ae850
 
 export const getFastify = async (serverConfig: WunderGraphHooksAndServerConfig) => {
 	const clientFactory = internalClientFactory('app', 'app', [], 'http://localhost:9991');
@@ -268,7 +264,6 @@
 	expect(postLogoutResponse.statusCode).toEqual(404);
 });
 
-<<<<<<< HEAD
 test('subscriptions mutatingPostResolve hook', async () => {
 	const serverConfig: WunderGraphHooksAndServerConfig = {
 		hooks: {
@@ -276,7 +271,123 @@
 				Chat: {
 					mutatingPostResolve: async (hook: any) => {
 						return hook.response;
-=======
+					},
+				},
+			},
+		},
+	};
+	const fastify = await getFastify(serverConfig);
+	const onConnectionInitResponse = await fastify.inject({
+		method: 'POST',
+		url: '/operation/Chat/mutatingPostResolve',
+		payload: {
+			input: {},
+			__wg: {
+				clientRequest: {},
+			},
+			response: {},
+		},
+	});
+	expect(onConnectionInitResponse.statusCode).toEqual(200);
+	expect(onConnectionInitResponse.json()).toEqual({
+		hook: 'mutatingPostResolve',
+		op: 'Chat',
+		response: {},
+		setClientRequestHeaders: {},
+	});
+});
+
+test('subscriptions mutatingPreResolve hook', async () => {
+	const serverConfig: WunderGraphHooksAndServerConfig = {
+		hooks: {
+			subscriptions: {
+				Chat: {
+					mutatingPreResolve: async (hook: any) => {
+						return hook.input;
+					},
+				},
+			},
+		},
+	};
+	const fastify = await getFastify(serverConfig);
+	const onConnectionInitResponse = await fastify.inject({
+		method: 'POST',
+		url: '/operation/Chat/mutatingPreResolve',
+		payload: {
+			input: {},
+			__wg: {
+				clientRequest: {},
+			},
+		},
+	});
+	expect(onConnectionInitResponse.statusCode).toEqual(200);
+	expect(onConnectionInitResponse.json()).toEqual({
+		hook: 'mutatingPreResolve',
+		op: 'Chat',
+		input: {},
+		setClientRequestHeaders: {},
+	});
+});
+
+test('subscriptions preResolve hook', async () => {
+	const serverConfig: WunderGraphHooksAndServerConfig = {
+		hooks: {
+			subscriptions: {
+				Chat: {
+					preResolve: async (hook: any) => {},
+				},
+			},
+		},
+	};
+	const fastify = await getFastify(serverConfig);
+	const onConnectionInitResponse = await fastify.inject({
+		method: 'POST',
+		url: '/operation/Chat/preResolve',
+		payload: {
+			input: {},
+			__wg: {
+				clientRequest: {},
+			},
+		},
+	});
+	expect(onConnectionInitResponse.statusCode).toEqual(200);
+	expect(onConnectionInitResponse.json()).toEqual({
+		hook: 'preResolve',
+		op: 'Chat',
+		setClientRequestHeaders: {},
+	});
+});
+
+test('subscriptions postResolve hook', async () => {
+	const serverConfig: WunderGraphHooksAndServerConfig = {
+		hooks: {
+			subscriptions: {
+				Chat: {
+					postResolve: async (hook: any) => {},
+				},
+			},
+		},
+	};
+	const fastify = await getFastify(serverConfig);
+	const onConnectionInitResponse = await fastify.inject({
+		method: 'POST',
+		url: '/operation/Chat/postResolve',
+		payload: {
+			input: {},
+			response: {},
+			__wg: {
+				clientRequest: {},
+			},
+		},
+	});
+	expect(onConnectionInitResponse.statusCode).toEqual(200);
+	expect(onConnectionInitResponse.json()).toEqual({
+		hook: 'postResolve',
+		op: 'Chat',
+		setClientRequestHeaders: {},
+	});
+});
+
 test('onWSTransportConnectionInit hook', async () => {
 	const serverConfig: WunderGraphHooksAndServerConfig = {
 		hooks: {
@@ -291,7 +402,6 @@
 								},
 							};
 						},
->>>>>>> 2e4ae850
 					},
 				},
 			},
@@ -300,114 +410,6 @@
 	const fastify = await getFastify(serverConfig);
 	const onConnectionInitResponse = await fastify.inject({
 		method: 'POST',
-<<<<<<< HEAD
-		url: '/operation/Chat/mutatingPostResolve',
-		payload: {
-			input: {},
-			__wg: {
-				clientRequest: {},
-			},
-			response: {},
-		},
-	});
-	expect(onConnectionInitResponse.statusCode).toEqual(200);
-	expect(onConnectionInitResponse.json()).toEqual({
-		hook: 'mutatingPostResolve',
-		op: 'Chat',
-		response: {},
-		setClientRequestHeaders: {},
-	});
-});
-
-test('subscriptions mutatingPreResolve hook', async () => {
-	const serverConfig: WunderGraphHooksAndServerConfig = {
-		hooks: {
-			subscriptions: {
-				Chat: {
-					mutatingPreResolve: async (hook: any) => {
-						return hook.input;
-					},
-				},
-			},
-		},
-	};
-	const fastify = await getFastify(serverConfig);
-	const onConnectionInitResponse = await fastify.inject({
-		method: 'POST',
-		url: '/operation/Chat/mutatingPreResolve',
-		payload: {
-			input: {},
-			__wg: {
-				clientRequest: {},
-			},
-		},
-	});
-	expect(onConnectionInitResponse.statusCode).toEqual(200);
-	expect(onConnectionInitResponse.json()).toEqual({
-		hook: 'mutatingPreResolve',
-		op: 'Chat',
-		input: {},
-		setClientRequestHeaders: {},
-	});
-});
-
-test('subscriptions preResolve hook', async () => {
-	const serverConfig: WunderGraphHooksAndServerConfig = {
-		hooks: {
-			subscriptions: {
-				Chat: {
-					preResolve: async (hook: any) => {},
-				},
-			},
-		},
-	};
-	const fastify = await getFastify(serverConfig);
-	const onConnectionInitResponse = await fastify.inject({
-		method: 'POST',
-		url: '/operation/Chat/preResolve',
-		payload: {
-			input: {},
-			__wg: {
-				clientRequest: {},
-			},
-		},
-	});
-	expect(onConnectionInitResponse.statusCode).toEqual(200);
-	expect(onConnectionInitResponse.json()).toEqual({
-		hook: 'preResolve',
-		op: 'Chat',
-		setClientRequestHeaders: {},
-	});
-});
-
-test('subscriptions postResolve hook', async () => {
-	const serverConfig: WunderGraphHooksAndServerConfig = {
-		hooks: {
-			subscriptions: {
-				Chat: {
-					postResolve: async (hook: any) => {},
-				},
-			},
-		},
-	};
-	const fastify = await getFastify(serverConfig);
-	const onConnectionInitResponse = await fastify.inject({
-		method: 'POST',
-		url: '/operation/Chat/postResolve',
-		payload: {
-			input: {},
-			response: {},
-			__wg: {
-				clientRequest: {},
-			},
-		},
-	});
-	expect(onConnectionInitResponse.statusCode).toEqual(200);
-	expect(onConnectionInitResponse.json()).toEqual({
-		hook: 'postResolve',
-		op: 'Chat',
-		setClientRequestHeaders: {},
-=======
 		url: '/global/wsTransport/onConnectionInit',
 		payload: {
 			__wg: {
@@ -422,6 +424,5 @@
 		response: {
 			payload: { authentication: 'secret' },
 		},
->>>>>>> 2e4ae850
 	});
 });