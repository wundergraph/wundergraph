import hash from 'object-hash';

export type Headers = { [key: string]: string };

export type JSONValue = string | number | boolean | JSONObject | Array<JSONValue>;

export type JSONObject = { [key: string]: JSONValue };

export interface LogoutOptions {
	logout_openid_connect_provider?: boolean;
}

export interface ClientConfig {
	applicationHash: string;
	applicationPath: string;
	baseURL: string;
	sdkVersion: string;
	customFetch?: (input: RequestInfo, init?: RequestInit) => Promise<globalThis.Response>;
	extraHeaders?: Headers;
}

export interface User<Role> {
	provider?: string;
	provider_id?: string;
	email?: string;
	email_verified?: boolean;
	name?: string;
	first_name?: string;
	last_name?: string;
	nick_name?: string;
	description?: string;
	user_id?: string;
	avatar_url?: string;
	location?: string;
	roles?: Role[];
	custom_attributes?: string[];
	custom_claims?: {
		[key: string]: any;
	};
	access_token?: JSONObject;
	id_token?: JSONObject;
	raw_id_token?: string;
}

export class WunderGraphClient<Role> {
	constructor(config: ClientConfig) {
		this.applicationHash = config.applicationHash;
		this.applicationPath = config.applicationPath;
		this.baseURL = config.baseURL;
		this.extraHeaders = config.extraHeaders;
		this.sdkVersion = config.sdkVersion;
		this.customFetch = config.customFetch;
	}

	private readonly applicationHash: string;
	private readonly applicationPath: string;
	private readonly baseURL: string;
	private readonly sdkVersion: string;
	private csrfToken: string | undefined;
	private extraHeaders?: Headers;
	private readonly customFetch?: (input: RequestInfo, init?: RequestInit) => Promise<globalThis.Response>;

	private fetch(input: RequestInfo, init: RequestInit = {}): Promise<globalThis.Response> {
		const defaultOrCustomFetch = this.customFetch || globalThis.fetch;
		return defaultOrCustomFetch(input, {
			credentials: 'include',
			mode: 'cors',
			...init,
		});
	}

	public setExtraHeaders(headers: Headers) {
		this.extraHeaders = headers;
	}

	public cacheKey<Q extends QueryProps<any>>(query: Q): string {
		return hash(query);
	}

	public async query<Input, Data>(
		query: QueryProps<Partial<InternalQueryArgsWithInput<Input>>>
	): Promise<QueryResult<Data>> {
		try {
			const params = this.queryString({
				wg_variables: query.input,
				wg_api_hash: this.applicationHash,
				wg_subscribe_once: query.subscribeOnce,
			});
			const headers: Headers = {
				...this.extraHeaders,
				Accept: 'application/json',
				'WG-SDK-Version': this.sdkVersion,
			};
			const url = this.baseURL + '/' + this.applicationPath + '/operations/' + query.operationName + params;
			const response = await this.fetch(url, {
				headers,
				method: 'GET',
<<<<<<< HEAD
				credentials: 'include',
				mode: 'cors',
				signal: args?.abortSignal,
=======
>>>>>>> 48db9f50
			});
			return this.httpResponseToQueryResult(response);
		} catch (e: any) {
			return {
				status: 'error',
				errors: [
					{
						message: e.message,
					},
				],
			};
		}
	}

	public async mutate<Input, Data>(
		mutation: MutationProps<Partial<InternalMutationArgsWithInput<Input>>>
	): Promise<MutationResult<Data>> {
		try {
			const params = this.queryString({
				wg_api_hash: this.applicationHash,
			});
			const headers: Headers = {
				...this.extraHeaders,
				Accept: 'application/json',
				'WG-SDK-Version': this.sdkVersion,
			};
			if (this.csrfToken === undefined) {
				const res = await this.fetch(this.baseURL + '/' + this.applicationPath + '/auth/cookie/csrf');
				this.csrfToken = await res.text();
			}
			if (this.csrfToken !== undefined) {
				headers['X-CSRF-Token'] = this.csrfToken;
			}
			const url = this.baseURL + '/' + this.applicationPath + '/operations/' + mutation.operationName + params;
			const body = mutation?.input !== undefined ? JSON.stringify(mutation.input) : '{}';
			const response = await this.fetch(url, {
				headers,
				method: 'POST',
<<<<<<< HEAD
				credentials: 'include',
				mode: 'cors',
				signal: args?.abortSignal,
=======
>>>>>>> 48db9f50
				body,
			});
			return this.httpResponseToMutationResult(response);
		} catch (e: any) {
			return {
				status: 'error',
				errors: [
					{
						message: e.message,
					},
				],
			};
		}
	}

	public subscribe = <Input, Data>(
		subscription: SubscriptionProps<Partial<InternalSubscriptionArgsWithInput<Input>>>,
		cb: (response: SubscriptionResult<Data>) => void
	) => {
		if ('EventSource' in global) {
			return this.subscribeWithSSE(subscription, cb);
		}
		return this.subscribeWithFetch(subscription, cb);
	};

	private subscribeWithSSE = <Input, Data>(
		subscription: SubscriptionProps<Partial<InternalSubscriptionArgsWithInput<Input>>>,
		cb: (result: SubscriptionResult<Data>) => void
	) => {
		(async () => {
			try {
				const params = this.queryString({
					wg_variables: subscription?.input,
					wg_live: subscription?.isLiveQuery ? true : undefined,
					wg_sse: true,
					wg_sdk_version: this.sdkVersion,
				});
				const url = this.baseURL + '/' + this.applicationPath + '/operations/' + subscription.operationName + params;
				const eventSource = new EventSource(url, {
					withCredentials: true,
				});
				eventSource.addEventListener('message', (ev) => {
					cb(this.jsonToSubscriptionResult(ev.data));
				});
				if (subscription?.abortSignal) {
					subscription?.abortSignal.addEventListener('abort', () => eventSource.close());
				}
			} catch (e: any) {
				cb({
					status: 'error',
					errors: [
						{
							message: e.message,
						},
					],
				});
			}
		})();
	};

	private subscribeWithFetch = <Input, Data>(
		subscription: SubscriptionProps<Partial<InternalSubscriptionArgsWithInput<Input>>>,
		cb: (result: SubscriptionResult<Data>) => void
	) => {
		(async () => {
			try {
				const params = this.queryString({
					wg_variables: subscription?.input,
					wg_live: subscription?.isLiveQuery ? true : undefined,
				});
				const response = await this.fetch(
					this.baseURL + '/' + this.applicationPath + '/operations/' + subscription.operationName + params,
					{
						headers: {
							...this.extraHeaders,
							'Content-Type': 'application/json',
							'WG-SDK-Version': this.sdkVersion,
						},
						method: 'GET',
						signal: subscription?.abortSignal,
					}
				);

				if (!this.isOK(response) || response.body == null) {
					cb(this.errorResult(response));
					return;
				}

				const reader = response.body.getReader();
				const decoder = new TextDecoder();
				let message: string = '';
				while (true) {
					const { value, done } = await reader.read();
					if (done) break;
					if (!value) continue;
					message += decoder.decode(value);
					if (message.endsWith('\n\n')) {
						const responseJSON = message.substring(0, message.length - 2);
						cb(this.jsonToSubscriptionResult(responseJSON));
						message = '';
					}
				}
			} catch (e: any) {
				cb({
					status: 'error',
					errors: [
						{
							message: e.message,
						},
					],
				});
			}
		})();
	};

	public uploadFiles = async <Provider extends string>(config: UploadConfig<Provider>): Promise<UploadResult> => {
		try {
			const formData = new FormData();
			for (const [key, file] of Object.entries(config.files)) {
				if (file instanceof Blob) {
					formData.append('files', file);
				}
			}
			const baseHeaders: Headers = {
				...this.extraHeaders,
				'WG-SDK-Version': this.sdkVersion,
			};
			const params = this.queryString({
				wg_api_hash: this.applicationHash,
			});
			if (this.csrfToken === undefined) {
				const res = await this.fetch(this.baseURL + '/' + this.applicationPath + '/auth/cookie/csrf', {
					headers: {
						...baseHeaders,
						Accept: 'text/plain',
					},
				});
				this.csrfToken = await res.text();
			}
			const headers: Headers = {
				...baseHeaders,
				Accept: 'application/json',
				'WG-SDK-Version': this.sdkVersion,
			};
			if (this.csrfToken) {
				headers['X-CSRF-Token'] = this.csrfToken;
			}
			const response = await this.fetch(
				this.baseURL + '/' + this.applicationPath + '/s3/' + config.provider + '/upload' + params,
				{
					headers,
					body: formData,
					method: 'POST',
					signal: config.abortSignal,
				}
			);
			if (this.isOK(response)) {
				const json = (await response.json()) as { key: string }[];
				return {
					status: 'ok',
					fileKeys: json.map((x) => x.key),
				};
			}
			return this.errorResult(response);
		} catch (e: any) {
			return {
				status: 'error',
				errors: [{ message: e.message }],
			};
		}
	};

	private isOK(response: Response) {
		return response.status === 200;
	}

	private errorResult(response: Response): ResultError {
		switch (true) {
			case response.status === 400:
				return {
					status: 'error',
					errors: [{ message: 'Bad Request' }],
				};
			case response.status >= 401 && response.status <= 499:
				return {
					status: 'error',
					errors: [{ message: 'Unauthorized' }],
				};
			case response.status >= 500 && response.status <= 599:
				return {
					status: 'error',
					errors: [{ message: 'Internal Server Error' }],
				};
			default:
				return {
					status: 'error',
					errors: [{ message: 'Unknown Error' }],
				};
		}
	}

	private httpResponseToQueryResult = async <Data>(response: Response): Promise<QueryResult<Data>> => {
		if (this.isOK(response)) {
			const responseJSON = await response.json();
			if (responseJSON.errors && !responseJSON.data) {
				return {
					status: 'error',
					errors: responseJSON.errors,
				};
			}
			if (responseJSON.errors && responseJSON.data) {
				return {
					status: 'partial',
					errors: responseJSON.errors,
					data: responseJSON.data,
				};
			}
			return {
				status: 'ok',
				data: responseJSON.data,
			};
		}

		return this.errorResult(response);
	};

	private httpResponseToMutationResult = async <Data>(response: Response): Promise<MutationResult<Data>> => {
		if (this.isOK(response)) {
			const responseJSON = await response.json();
			if (responseJSON.errors && !responseJSON.data) {
				return {
					status: 'error',
					errors: responseJSON.errors,
				};
			}
			if (responseJSON.errors && responseJSON.data) {
				return {
					status: 'partial',
					errors: responseJSON.errors,
					data: responseJSON.data,
				};
			}
			return {
				status: 'ok',
				data: responseJSON.data,
			};
		}

		return this.errorResult(response);
	};

	private jsonToSubscriptionResult = <Data>(json: any): SubscriptionResult<Data> => {
		const responseJSON = JSON.parse(json);
		if (responseJSON.errors && !responseJSON.data) {
			return {
				status: 'error',
				errors: responseJSON.errors,
			};
		}
		if (responseJSON.errors && responseJSON.data) {
			return {
				status: 'partial',
				errors: responseJSON.errors,
				data: responseJSON.data,
			};
		}
		if (responseJSON.data) {
			return {
				status: 'ok',
				streamState: 'streaming',
				data: responseJSON.data,
			};
		}
		return {
			status: 'error',
			errors: [{ message: 'Unexpected response' }],
		};
	};

	public fetchUser = async (abortSignal?: AbortSignal, revalidate?: boolean): Promise<User<Role> | null> => {
		try {
			const revalidateTrailer = revalidate === undefined ? '' : '?revalidate=true';
			const response = await this.fetch(
				this.baseURL + '/' + this.applicationPath + '/auth/cookie/user' + revalidateTrailer,
				{
					headers: {
						...this.extraHeaders,
						'Content-Type': 'application/json',
						'WG-SDK-Version': this.sdkVersion,
					},
					method: 'GET',
					signal: abortSignal,
				}
			);
			if (this.isOK(response)) {
				return response.json();
			}
		} catch (e: any) {
			throw e;
		}
		return null;
	};

	public login = (authProviderID: string, redirectURI?: string) => {
		// not implemented on server
		if (typeof window === 'undefined') {
			return;
		}

		const query = this.queryString({
			redirect_uri: redirectURI || window.location.toString(),
		});
		window.location.assign(`${this.baseURL}/${this.applicationPath}/auth/cookie/authorize/${authProviderID}${query}`);
	};

	public logout = async (options?: LogoutOptions): Promise<boolean> => {
		const response = await this.fetch(
			this.baseURL + '/' + this.applicationPath + '/auth/cookie/user/logout' + this.queryString(options),
			{
				headers: {
					...this.extraHeaders,
					'Content-Type': 'application/json',
					'WG-SDK-Version': this.sdkVersion,
				},
				method: 'GET',
			}
		);
		return this.isOK(response);
	};

	private queryString = (input?: object): string => {
		if (!input) {
			return '';
		}
		const query = (Object.keys(input) as Array<keyof typeof input>)
			.filter((key) => input[key] !== undefined && input[key] !== '')
			.map((key) => {
				const value = typeof input[key] === 'object' ? JSON.stringify(input[key]) : input[key];
				const encodedKey = encodeURIComponent(key);
				const encodedValue = encodeURIComponent(value);
				return `${encodedKey}=${encodedValue}`;
			})
			.join('&');
		return query === '' ? query : '?' + query;
	};
}

export interface WithWunderGraphOptions {
	baseURL?: string;
	logPrerenderTime?: boolean;
	disableFetchUserServerSide?: boolean;
	disableFetchUserClientSide?: boolean;
	disableFetchUserOnWindowFocus?: boolean;
}

export interface QueryArgs {
	disableSSR?: boolean;
	lazy?: boolean;
	debounceMillis?: number;
	refetchOnWindowFocus?: boolean;
}

export interface InternalQueryArgs extends QueryArgs {
	abortSignal?: AbortSignal;
	subscribeOnce?: boolean;
}

export interface InternalQueryArgsWithInput<Input> extends InternalQueryArgs {
	input: Input;
}

export interface QueryArgsWithInput<Input> extends QueryArgs {
	input: Input;
}

// export interface QueryProps<Input, Args = QueryArgs> {
// 	operationName: string;
// 	input?: Input;
// 	options?: Args;
// }

export type QueryProps<Args extends QueryArgs = QueryArgs> = Args & {
	operationName: string;
};

// export interface SubscriptionProps<Input, Args = SubscriptionArgs> {
// 	operationName: string;
// 	input?: Input;
// 	options?: Args;
// }

export type SubscriptionProps<Args extends SubscriptionArgs = SubscriptionArgs> = Args & {
	operationName: string;
};

export interface SubscriptionArgs {
	stopOnWindowBlur?: boolean;
	debounceMillis?: number;
	disableSSR?: boolean;
}

export interface InternalSubscriptionArgs extends SubscriptionArgs {
	abortSignal?: AbortSignal;
	subscribeOnce?: boolean;
	isLiveQuery?: boolean;
}

export interface InternalSubscriptionArgsWithInput<Input> extends InternalSubscriptionArgs {
	input: Input;
}

export interface SubscriptionArgsWithInput<Input> extends SubscriptionArgs {
	input: Input;
}

// export interface MutationProps<Input, Args = MutationArgs> {
// 	operationName: string;
// 	input?: Input;
// 	options?: Args;
// }

export type MutationProps<Args extends MutationArgs = MutationArgs> = Args & {
	operationName: string;
};

export interface MutationArgs {
	refetchMountedOperationsOnSuccess?: boolean;
}

export interface InternalMutationArgs extends MutationArgs {
	abortSignal?: AbortSignal;
}

export interface InternalMutationArgsWithInput<Input> extends InternalMutationArgs {
	input: Input;
}

export interface MutationArgsWithInput<Input> extends MutationArgs {
	input: Input;
}

export interface GraphQLError {
	message: string;
	path?: ReadonlyArray<string | number>;
}

export interface ResultOK<Data> {
	status: 'ok';
	refetching?: boolean;
	data: Data;
}

export interface ResultRequiresAuthentication {
	status: 'requires_authentication';
}

export interface ResultNone {
	status: 'none';
}

export interface ResultLazy {
	status: 'lazy';
}

export interface ResultCancelled {
	status: 'cancelled';
}

export interface ResultLoading {
	status: 'loading';
}

export interface ResultPartial<Data> {
	status: 'partial';
	data: Data;
	errors: ReadonlyArray<GraphQLError>;
}

export interface ResultError {
	status: 'error';
	errors: ReadonlyArray<GraphQLError>;
}

export type SubscriptionResult<Data> =
	| SubscriptionResultOK<Data>
	| ResultError
	| ResultPartial<Data>
	| ResultLoading
	| ResultNone
	| ResultRequiresAuthentication;

export interface SubscriptionResultOK<Data> extends ResultOK<Data> {
	streamState: 'streaming' | 'stopped' | 'restarting';
}

export type QueryResult<Data> =
	| QueryResultOK<Data>
	| ResultPartial<Data>
	| ResultLazy
	| ResultError
	| ResultLoading
	| ResultCancelled
	| ResultNone
	| ResultRequiresAuthentication;

export interface QueryResultOK<Data> extends ResultOK<Data> {
	refetching?: boolean;
}

export type MutationResult<Data> =
	| ResultNone
	| ResultLoading
	| ResultOK<Data>
	| ResultPartial<Data>
	| ResultError
	| ResultRequiresAuthentication;

export type UploadResult = UploadResultOK | ResultError;

export interface UploadResultOK {
	status: 'ok';
	fileKeys: string[];
}

export interface UploadResponseError {
	status: 'error';
	message: string;
}

export interface UploadConfig<Provider extends string> {
	provider: Provider;
	files: FileList;
	abortSignal?: AbortSignal;
}<|MERGE_RESOLUTION|>--- conflicted
+++ resolved
@@ -95,12 +95,7 @@
 			const response = await this.fetch(url, {
 				headers,
 				method: 'GET',
-<<<<<<< HEAD
-				credentials: 'include',
-				mode: 'cors',
-				signal: args?.abortSignal,
-=======
->>>>>>> 48db9f50
+				signal: query.abortSignal,
 			});
 			return this.httpResponseToQueryResult(response);
 		} catch (e: any) {
@@ -135,16 +130,11 @@
 				headers['X-CSRF-Token'] = this.csrfToken;
 			}
 			const url = this.baseURL + '/' + this.applicationPath + '/operations/' + mutation.operationName + params;
-			const body = mutation?.input !== undefined ? JSON.stringify(mutation.input) : '{}';
+			const body = mutation.input !== undefined ? JSON.stringify(mutation.input) : '{}';
 			const response = await this.fetch(url, {
 				headers,
 				method: 'POST',
-<<<<<<< HEAD
-				credentials: 'include',
-				mode: 'cors',
-				signal: args?.abortSignal,
-=======
->>>>>>> 48db9f50
+				signal: mutation.abortSignal,
 				body,
 			});
 			return this.httpResponseToMutationResult(response);
