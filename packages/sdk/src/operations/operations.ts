--- conflicted
+++ resolved
@@ -59,18 +59,13 @@
 }
 
 const createQuery =
-<<<<<<< HEAD
 	<
 		IC extends InternalClient,
 		UserRole extends string,
 		CustomClaims extends {},
 		InternalOperationsClient extends OperationsClient
 	>() =>
-	<Input extends z.ZodObject<any>, InferredResponse, ZodResponse>({
-=======
-	<IC extends InternalClient, UserRole extends string, CustomClaims extends {}, Queries, Mutations, Subscriptions>() =>
 	<Input extends z.ZodObject<any> = any, InferredResponse = any, ZodResponse = any>({
->>>>>>> 0fd80527
 		input,
 		response,
 		handler,
@@ -121,18 +116,13 @@
 	};
 
 const createMutation =
-<<<<<<< HEAD
 	<
 		IC extends InternalClient,
 		UserRole extends string,
 		CustomClaims extends {},
 		InternalOperationsClient extends OperationsClient
 	>() =>
-	<Input extends z.ZodObject<any>, InferredResponse, ZodResponse>({
-=======
-	<IC extends InternalClient, UserRole extends string, CustomClaims extends {}, Queries, Mutations, Subscriptions>() =>
 	<Input extends z.ZodObject<any> = any, InferredResponse = any, ZodResponse = any>({
->>>>>>> 0fd80527
 		input,
 		response,
 		handler,
@@ -181,18 +171,13 @@
 	};
 
 const createSubscription =
-<<<<<<< HEAD
 	<
 		IC extends InternalClient,
 		UserRole extends string,
 		CustomClaims extends {},
 		InternalOperationsClient extends OperationsClient
 	>() =>
-	<I extends z.ZodObject<any>, InferredResponse, ZodResponse>({
-=======
-	<IC extends InternalClient, UserRole extends string, CustomClaims extends {}, Queries, Mutations, Subscriptions>() =>
 	<Input extends z.ZodObject<any> = any, InferredResponse = any, ZodResponse = any>({
->>>>>>> 0fd80527
 		input,
 		handler,
 		response,
