import fs from 'fs';
import path from 'path';
import os from 'os';
import process from 'node:process';
import {
	buildSchema,
	FieldDefinitionNode,
	InputValueDefinitionNode,
	Kind,
	parse,
	parseType,
	print,
	visit,
} from 'graphql';
import { JSONSchema7 as JSONSchema } from 'json-schema';
import objectHash from 'object-hash';
import { camelCase } from 'lodash';
import { buildGenerator, getProgramFromFiles, JsonSchemaGenerator, programFromConfig } from 'typescript-json-schema';
import { ZodType } from 'zod';
import {
	Api,
	DatabaseApiCustom,
	DataSource,
	GraphQLApiCustom,
	introspectGraphqlServer,
	ApiIntrospectionOptions,
	RESTApiCustom,
	StaticApiCustom,
	WG_DATA_SOURCE_POLLING_MODE,
} from '../definition';
import { mergeApis } from '../definition/merge';
import {
	GraphQLOperation,
	isInternalOperationByAPIMountPath,
	isWellKnownClaim,
	loadOperations,
	LoadOperationsOutput,
	ParsedOperations,
	parseGraphQLOperations,
	removeHookVariables,
	TypeScriptOperation,
	TypeScriptOperationFile,
	WellKnownClaim,
} from '../graphql/operations';
import { GenerateCode, Template } from '../codegen';
import {
	ArgumentRenderConfiguration,
	ArgumentSource,
	AuthProvider,
	BuildInfo,
	ConfigurationVariable,
	ConfigurationVariableKind,
	CorsConfiguration,
	DataSourceConfiguration,
	DataSourceKind,
	FieldConfiguration,
	Operation,
	OperationExecutionEngine,
	OperationType,
	PostResolveTransformationKind,
	S3UploadProfile as _S3UploadProfile,
	TypeConfiguration,
	ValueType,
	WebhookConfiguration,
	WunderGraphConfiguration,
} from '@wundergraph/protobuf';
import { SDK_VERSION } from '../version';
import { AuthenticationProvider } from './authentication';
import { findUp } from './findup';
import { FieldInfo, LinkConfiguration, LinkDefinition, queryTypeFields } from '../linkbuilder';
import { LocalCache } from '../localcache';
import { OpenApiBuilder } from '../openapibuilder';
import { PostmanBuilder } from '../postman/builder';
import { CustomizeMutation, CustomizeQuery, CustomizeSubscription, OperationsConfiguration } from './operations';
import { HooksConfiguration, ResolvedServerOptions, WunderGraphHooksAndServerConfig } from '../server/types';
import { getWebhooks } from '../webhooks';
import { NodeOptions, ResolvedNodeOptions, resolveNodeOptions } from './options';
import {
	EnvironmentVariable,
	InputVariable,
	mapInputVariable,
	resolveConfigurationVariable,
	resolveVariable,
} from './variables';
import logger, { FatalLogger, Logger } from '../logger';
import { resolveServerOptions, serverOptionsWithDefaults } from '../server/util';
import { loadNodeJsOperationDefaultModule, NodeJSOperation } from '../operations/operations';
import zodToJsonSchema from 'zod-to-json-schema';
import { GenerateConfig, OperationsGenerationConfig } from './codegeneration';
import { generateOperations } from '../codegen/generateoperations';

const utf8 = 'utf8';
const generated = 'generated';
const jsonExtension = 'json';
const unknown = 'unknown';

export interface WunderGraphCorsConfiguration {
	allowedOrigins: InputVariable[];
	allowedMethods?: string[];
	allowedHeaders?: string[];
	exposedHeaders?: string[];
	maxAge?: number;
	allowCredentials?: boolean;
}

/**
 * ApiIntrospector<T> is a function type which the API generators must conform to.
 * Given an ApiIntrospectionOptions, they should return a Promise that resolves
 * to an Api<T>
 */
export type ApiIntrospector<T> = (options: ApiIntrospectionOptions) => Promise<Api<T>>;
/**
 * AsyncApiIntrospector<T> is the type returned by all functions that generate something
 * "introspectable" (e.g. an API). These get awaited in parallel while resolving the
 * application configuration.
 */
export type AsyncApiIntrospector<T> = Promise<ApiIntrospector<T>>;

export interface WunderGraphConfigApplicationConfig<
	TCustomClaim extends string = string,
	TPublicClaim extends TCustomClaim | WellKnownClaim = TCustomClaim | WellKnownClaim
> {
<<<<<<< HEAD
	apis: Promise<Api<any>>[];
	/**
	 * @deprecated use `generate` instead
	 */
=======
	apis: AsyncApiIntrospector<any>[];
>>>>>>> a472c463
	codeGenerators?: CodeGen[];
	generate?: GenerateConfig;
	options?: NodeOptions;
	server?: WunderGraphHooksAndServerConfig;
	cors?: WunderGraphCorsConfiguration;
	s3UploadProvider?: S3Provider;
	operations?: OperationsConfiguration;
	authorization?: {
		roles?: string[];
	};
	authentication?: {
		cookieBased?: {
			providers: AuthenticationProvider[];
			// authorizedRedirectUris is a whitelist of allowed URIs to redirect to after a successful login
			// the values are used as exact string matches
			// URIs always match, independent of a trailing slash or not
			// e.g. if an authorized URI is "http://localhost:3000", the URI "http://localhost:3000/" would also match
			// or if the authorized URI is "http://localhost:3000/auth", the URI "http://localhost:3000/auth/" would also match
			// if you need more flexibility, use authorizedRedirectUriRegexes instead
			authorizedRedirectUris?: InputVariable[];
			// authorizedRedirectUriRegexes is a whitelist of allowed URIs to redirect to after a successful login using regexes
			// make sure to set boundaries properly, e.g:
			// "^http://localhost:3000$"
			// without boundaries, all URIs would match, e.g:
			// "http://localhost:3000" would match if the URI was "http://localhost:3000/anything" because of the missing boundary
			authorizedRedirectUriRegexes?: InputVariable[];
			// secureCookieHashKey is used to encrypt user cookies, should be 11 bytes
			secureCookieHashKey?: InputVariable;
			// secureCookieBlockKey is used to encrypt user cookies, should be 32 bytes
			secureCookieBlockKey?: InputVariable;
			// csrfTokenSecret is the secret to enable the csrf middleware, should be 32 bytes
			csrfTokenSecret?: InputVariable;
		};
		tokenBased?: {
			providers: TokenAuthProvider[];
		};
		/**
		 * Custom claims defined by the application. Each key represents its shorthand name
		 * (used in User attributes or references to custom claims) while each value is
		 * a CustomClaim object.
		 *
		 * @default none
		 *
		 * @see CustomClaim
		 */
		customClaims?: Record<TCustomClaim, CustomClaim>;
		/**
		 * Claims to be publicly available (i.e. served by the API to the frontend), referenced by
		 * their shorthand name for custom claims (i.e. keys in the customClaims attribute) or by their
		 * enum value for well known ones. If the list is empty, all claims are made public.
		 *
		 * @default empty
		 *
		 * @see WellKnownClaim
		 * @see WunderGraphConfigApplicationConfig.customClaims
		 */
		publicClaims?: TPublicClaim[];
	};
	links?: LinkConfiguration;
	security?: SecurityConfig;

	/**
	 * OpenAPI generator configuration
	 */
	openApi?: {
		title?: string;
		apiVersion?: string;
	};

	/** @deprecated: Not used anymore */
	dotGraphQLConfig?: any;
}

export interface TokenAuthProvider {
	jwksJSON?: InputVariable;
	jwksURL?: InputVariable;
	userInfoEndpoint?: InputVariable;
	userInfoCacheTtlSeconds?: number;
}

export interface CustomClaim {
	/**
	 * Path to the object inside the user payload to retrieve this claim
	 */
	jsonPath: string;

	/** Value type
	 *
	 * @default 'string'
	 */
	type?: 'string' | 'int' | 'float' | 'boolean';

	/** If required is true, users without this claim will
	 * fail to authenticate
	 *
	 * @default true
	 */
	required?: boolean;
}

export interface SecurityConfig {
	enableGraphQLEndpoint?: boolean;
	// allowedHosts defines allowed hosts
	// e.g. when running WunderGraph on localhost:9991, but your external host pointing to the internal IP is example.com,
	// you have to add "example.com" to the allowedHosts so that the WunderGraph router allows the hostname.
	allowedHosts?: InputVariable[];
}

export interface CodeGen {
	path?: string;
	templates: Template[];
}

export type S3Provider = S3UploadConfiguration[];

export interface ResolvedApplication {
	EnableSingleFlight: boolean;
	EngineConfiguration: Api<any>;
	Operations: GraphQLOperation[];
	InvalidOperationNames: string[];
	CorsConfiguration: CorsConfiguration;
	S3UploadProvider: ResolvedS3UploadConfiguration[];
}

interface ResolvedDeployment {
	api: {
		id: string;
	};
	environment: {
		id: string;
		baseUrl: string;
	};
}

export interface S3UploadProfile {
	/** Whether authentication is required to upload to this profile
	 *
	 * @default true
	 */
	requireAuthentication?: boolean;
	/** JSON schema for metadata */
	meta?: ZodType | object;
	/**
	 * Maximum file size, in bytes
	 *
	 * @default 10 * 1024 * 1024 (10MB)
	 */
	maxAllowedUploadSizeBytes?: number;
	/**
	 * Maximum number of files
	 *
	 * @default unlimited
	 */
	maxAllowedFiles?: number;
	/**
	 * List of mime-types allowed to be uploaded, case-insensitive
	 *
	 * @default Any type
	 */
	allowedMimeTypes?: string[];
	/**
	 * Allowed file extensions, case-insensitive
	 *
	 * @default Any extension
	 */
	allowedFileExtensions?: string[];
}

export type S3UploadProfiles = Record<string, S3UploadProfile>;

interface S3UploadConfiguration {
	name: string;
	endpoint: InputVariable;
	accessKeyID: InputVariable;
	secretAccessKey: InputVariable;
	bucketName: InputVariable;
	bucketLocation: InputVariable;
	useSSL: boolean;
	uploadProfiles?: S3UploadProfiles;
}

export interface ResolvedS3UploadProfile extends Omit<Required<S3UploadProfile>, 'meta'> {
	meta: ZodType | object | null;
	preUploadHook: boolean;
	postUploadHook: boolean;
}

interface ResolvedS3UploadConfiguration extends Omit<S3UploadConfiguration, 'uploadProfiles'> {
	uploadProfiles: Record<string, ResolvedS3UploadProfile>;
}

export interface ResolvedWunderGraphConfig {
	// XXX: ResolvedWunderGraphConfig is hashed by several templates.
	// DO NOT INCLUDE UNSTABLE DATA (paths, times, etc...) in it.
	application: ResolvedApplication;
	deployment: ResolvedDeployment;
	sdkVersion: string;
	authentication: {
		roles: string[];
		cookieBased: AuthProvider[];
		tokenBased: TokenAuthProvider[];
		customClaims: Record<string, CustomClaim>;
		publicClaims: string[];
		authorizedRedirectUris: ConfigurationVariable[];
		authorizedRedirectUriRegexes: ConfigurationVariable[];
		hooks: {
			postAuthentication: boolean;
			mutatingPostAuthentication: boolean;
			revalidateAuthentication: boolean;
			postLogout: boolean;
		};
		cookieSecurity: {
			secureCookieHashKey: ConfigurationVariable;
			secureCookieBlockKey: ConfigurationVariable;
			csrfTokenSecret: ConfigurationVariable;
		};
	};
	enableGraphQLEndpoint: boolean;
	security: {
		allowedHostNames: ConfigurationVariable[];
	};
	interpolateVariableDefinitionAsJSON: string[];
	webhooks: WebhookConfiguration[];
	nodeOptions: ResolvedNodeOptions;
	serverOptions?: ResolvedServerOptions;
}

export interface CodeGenerationConfig {
	// Keep ResolvedWunderGraphConfig in a separate field, so it can be
	// hashed without using any unstable data as the hash input (e.g.
	// paths like outPath or wunderGraphDir).
	config: ResolvedWunderGraphConfig;
	outPath: string;
	wunderGraphDir: string;
}

const resolvePublicClaims = (config: WunderGraphConfigApplicationConfig) => {
	const publicClaims: string[] = [];
	for (const claim of config.authentication?.publicClaims ?? []) {
		const customClaim = config.authentication?.customClaims?.[claim];
		if (customClaim) {
			publicClaims.push(customClaim.jsonPath);
		} else {
			if (!isWellKnownClaim(claim)) {
				throw new Error(`invalid public claim ${claim}: not a custom nor a well known claim`);
			}
			publicClaims.push(claim);
		}
	}
	return publicClaims;
};

const resolveConfig = async (config: WunderGraphConfigApplicationConfig): Promise<ResolvedWunderGraphConfig> => {
	const api = {
		id: '',
	};

	const resolvedNodeOptions = resolveNodeOptions(config.options);
	const serverOptions = serverOptionsWithDefaults(config.server?.options);
	const resolvedServerOptions = resolveServerOptions(serverOptions);

	const publicNodeUrl = trimTrailingSlash(resolveConfigurationVariable(resolvedNodeOptions.publicNodeUrl));

	const environment = {
		id: '',
		baseUrl: publicNodeUrl,
	};

	const deploymentConfiguration: ResolvedDeployment = {
		api,
		environment,
	};

	const cors: CorsConfiguration = {
		maxAge: config.cors?.maxAge || 60,
		allowedHeaders: config.cors?.allowedHeaders || [],
		allowedMethods: config.cors?.allowedMethods || [],
		exposedHeaders: config.cors?.exposedHeaders || [],
		allowCredentials: config.cors?.allowCredentials || false,
		allowedOrigins: (config.cors?.allowedOrigins || [new EnvironmentVariable('WG_ALLOWED_ORIGIN', '*')])
			.map((origin) =>
				typeof origin === 'string' && origin.endsWith('/') ? origin.substring(0, origin.length - 1) : origin
			)
			.map(mapInputVariable),
	};

	const graphqlApis = config.server?.graphqlServers?.map((gs) => {
		return introspectGraphqlServer({
			skipRenameRootFields: gs.skipRenameRootFields,
			url: '',
			baseUrl: serverOptions.serverUrl,
			path: gs.routeUrl,
			apiNamespace: gs.apiNamespace,
			schema: gs.schema,
		});
	});

	if (graphqlApis) {
		config.apis.push(...graphqlApis);
	}

	const roles = config.authorization?.roles || ['admin', 'user'];
	const customClaims = Object.keys(config.authentication?.customClaims ?? {});

	const apiIntrospectionOptions: ApiIntrospectionOptions = {
		httpProxyUrl:
			resolvedNodeOptions.defaultHttpProxyUrl !== undefined
				? resolveConfigurationVariable(resolvedNodeOptions.defaultHttpProxyUrl)
				: undefined,
	};

	const resolved = await resolveApplication(
		roles,
		customClaims,
		config.apis,
		apiIntrospectionOptions,
		cors,
		config.s3UploadProvider || [],
		config.server?.hooks
	);

	const cookieBasedAuthProviders: AuthProvider[] =
		(config.authentication !== undefined &&
			config.authentication.cookieBased !== undefined &&
			config.authentication.cookieBased.providers
				.map((provider) => provider.resolve())
				.map((provider) => ({
					...provider,
					id: camelCase(provider.id),
				}))) ||
		[];

	const resolvedConfig: ResolvedWunderGraphConfig = {
		application: resolved,
		deployment: deploymentConfiguration,
		sdkVersion: SDK_VERSION,
		authentication: {
			roles,
			cookieBased: cookieBasedAuthProviders,
			tokenBased: config.authentication?.tokenBased?.providers || [],
			customClaims: config.authentication?.customClaims || {},
			publicClaims: resolvePublicClaims(config),
			authorizedRedirectUris:
				config.authentication?.cookieBased?.authorizedRedirectUris?.map((stringOrEnvironmentVariable) => {
					if (typeof stringOrEnvironmentVariable === 'string') {
						const configVariable: ConfigurationVariable = {
							kind: ConfigurationVariableKind.STATIC_CONFIGURATION_VARIABLE,
							environmentVariableDefaultValue: '',
							environmentVariableName: '',
							placeholderVariableName: '',
							staticVariableContent: stringOrEnvironmentVariable,
						};
						return configVariable;
					}
					const environmentVariable = stringOrEnvironmentVariable as EnvironmentVariable;
					const variable: ConfigurationVariable = {
						kind: ConfigurationVariableKind.ENV_CONFIGURATION_VARIABLE,
						staticVariableContent: '',
						placeholderVariableName: '',
						environmentVariableDefaultValue: environmentVariable.defaultValue || '',
						environmentVariableName: environmentVariable.name,
					};
					return variable;
				}) || [],
			authorizedRedirectUriRegexes:
				config.authentication?.cookieBased?.authorizedRedirectUriRegexes?.map(mapInputVariable) || [],
			hooks: {
				postAuthentication: config.server?.hooks?.authentication?.postAuthentication !== undefined,
				mutatingPostAuthentication: config.server?.hooks?.authentication?.mutatingPostAuthentication !== undefined,
				revalidateAuthentication: config.server?.hooks?.authentication?.revalidate !== undefined,
				postLogout: config.server?.hooks?.authentication?.postLogout !== undefined,
			},
			cookieSecurity: {
				secureCookieHashKey: mapInputVariable(config.authentication?.cookieBased?.secureCookieHashKey || ''),
				secureCookieBlockKey: mapInputVariable(config.authentication?.cookieBased?.secureCookieBlockKey || ''),
				csrfTokenSecret: mapInputVariable(config.authentication?.cookieBased?.csrfTokenSecret || ''),
			},
		},
		enableGraphQLEndpoint: config.security?.enableGraphQLEndpoint === true,
		security: {
			allowedHostNames: config.security?.allowedHosts?.map(mapInputVariable) || [],
		},
		interpolateVariableDefinitionAsJSON: resolved.EngineConfiguration.interpolateVariableDefinitionAsJSON,
		webhooks: [],
		nodeOptions: resolvedNodeOptions,
		serverOptions: resolvedServerOptions,
	};

	if (config.links) {
		return addLinks(resolvedConfig, config.links);
	}

	return resolvedConfig;
};

const addLinks = (config: ResolvedWunderGraphConfig, links: LinkDefinition[]): ResolvedWunderGraphConfig => {
	const schema = buildSchema(config.application.EngineConfiguration.Schema);
	const queryTypeName = (schema.getQueryType() || { name: '' }).name;
	const fields = queryTypeFields(schema);
	links.forEach((link) => {
		config = addLink(config, link, fields, queryTypeName);
	});
	return config;
};

const addLink = (
	config: ResolvedWunderGraphConfig,
	link: LinkDefinition,
	fields: FieldInfo[],
	queryTypeName: string
): ResolvedWunderGraphConfig => {
	const schema = parse(config.application.EngineConfiguration.Schema);
	let fieldInfo: FieldInfo | undefined;
	config.application.EngineConfiguration.Schema = print(
		visit(schema, {
			ObjectTypeDefinition: (node) => {
				if (node.name.value !== link.targetType) {
					return;
				}
				if ((node.fields || []).find((field) => field.name.value === link.targetFieldName)) {
					return;
				}

				fieldInfo = fields.find((field) => field.typeName === queryTypeName && field.fieldName === link.sourceField);
				if (fieldInfo === undefined) {
					return;
				}

				fieldInfo.arguments.forEach((expected) => {
					const exists = link.argumentSources.find((actual) => actual.name === expected.name) !== undefined;
					if (!exists) {
						Logger.error(
							`configuration missing for argument: ${expected.name} on targetField: ${link.targetFieldName} on targetType: ${link.targetType}`
						);
						Logger.info(
							'please add \'.argument("towerIds", ...)\' to the linkBuilder or the resolver will not be configured properly'
						);
					}
				});

				const args: InputValueDefinitionNode[] = link.argumentSources
					.filter((arg) => arg.type === 'fieldArgument')
					.map((arg) => {
						const argumentDefinition = fieldInfo!.arguments.find((definition) => definition.name === arg.name);
						if (argumentDefinition === undefined) {
							throw Error(
								`argument with name ${arg.name} doesn't exist on source field: ${fieldInfo!.fieldName}@${
									fieldInfo!.typeName
								}`
							);
						}
						return {
							kind: Kind.INPUT_VALUE_DEFINITION,
							name: {
								kind: Kind.NAME,
								value: arg.name,
							},
							type: parseType(argumentDefinition.type),
						};
					});
				const field: FieldDefinitionNode = {
					kind: Kind.FIELD_DEFINITION,
					name: {
						kind: Kind.NAME,
						value: link.targetFieldName,
					},
					type: parseType(fieldInfo.fieldType),
					arguments: args.length !== 0 ? args : undefined,
				};
				return {
					...node,
					fields: [...(node.fields || []), field],
				};
			},
		})
	);
	if (fieldInfo !== undefined) {
		const fieldConfiguration = config.application.EngineConfiguration.Fields.find(
			(field) => field.typeName === fieldInfo!.typeName && field.fieldName === fieldInfo!.fieldName
		);
		if (fieldConfiguration === undefined) {
			throw new Error(`fieldConfiguration not found for type: ${fieldInfo.typeName}, field: ${fieldInfo.fieldName}`);
		}
		const copy: FieldConfiguration = Object.assign({}, fieldConfiguration, {
			fieldName: link.targetFieldName,
			typeName: link.targetType,
			argumentsConfiguration: [],
		});
		link.argumentSources.forEach((arg) => {
			copy.argumentsConfiguration.push({
				name: arg.name,
				sourceType: arg.type === 'objectField' ? ArgumentSource.OBJECT_FIELD : ArgumentSource.FIELD_ARGUMENT,
				sourcePath: arg.path,
				renderConfiguration: ArgumentRenderConfiguration.RENDER_ARGUMENT_AS_GRAPHQL_VALUE,
				renameTypeTo: '',
			});
		});
		config.application.EngineConfiguration.Fields.push(copy);

		const dataSource = config.application.EngineConfiguration.DataSources.find(
			(ds) =>
				ds.RootNodes.find(
					(node) => node.typeName === queryTypeName && node.fieldNames.find((field) => field === link.sourceField)
				) !== undefined
		);
		if (dataSource === undefined) {
			throw new Error(`dataSource not found for type: ${fieldInfo.typeName}, field: ${fieldInfo.fieldName}`);
		}
		const ds: DataSource = Object.assign({}, dataSource);
		ds.RootNodes = ds.RootNodes.map((node) => {
			if (node.typeName === queryTypeName) {
				return {
					typeName: link.targetType,
					fieldNames: [...node.fieldNames.filter((field) => field !== link.sourceField), link.targetFieldName],
				};
			} else {
				return node;
			}
		});
		ds.ChildNodes = ds.ChildNodes.map((node) => {
			if (node.typeName === queryTypeName) {
				return {
					typeName: link.targetType,
					fieldNames: [...node.fieldNames.filter((field) => field !== link.sourceField), link.targetFieldName],
				};
			} else {
				return node;
			}
		});
		const withUpdatedArguments = updateArguments(ds, fieldInfo, link);
		config.application.EngineConfiguration.DataSources.push(withUpdatedArguments);
	}
	return config;
};

const updateArguments = (dataSource: DataSource, fieldInfo: FieldInfo, link: LinkDefinition): DataSource => {
	let json: string = JSON.stringify(dataSource);
	fieldInfo.arguments.forEach((arg) => {
		const source = link.argumentSources.find((source) => source.name === arg.name);
		if (source === undefined) {
			return;
		}
		const search = `.arguments.${arg.name}`;
		const path = source.path.join('.');
		const replace = source.type === 'objectField' ? `.object.${path}` : `.arguments.${path}`;
		json = json.replace(search, replace);
	});
	return JSON.parse(json);
};

const resolveUploadConfiguration = (
	configuration: S3UploadConfiguration,
	hooks?: HooksConfiguration
): ResolvedS3UploadConfiguration => {
	let uploadProfiles: Record<string, ResolvedS3UploadProfile> = {};
	if (configuration?.uploadProfiles) {
		const configurationHooks = hooks?.uploads ? hooks.uploads[configuration.name] : undefined;
		for (const key in configuration.uploadProfiles) {
			const profile = configuration.uploadProfiles[key];
			const profileHooks = configurationHooks ? configurationHooks[key] : undefined;

			uploadProfiles[key] = {
				requireAuthentication: profile.requireAuthentication ?? true,
				maxAllowedUploadSizeBytes: profile.maxAllowedUploadSizeBytes ?? -1,
				maxAllowedFiles: profile.maxAllowedFiles ?? -1,
				allowedMimeTypes: profile.allowedMimeTypes ?? [],
				allowedFileExtensions: profile.allowedFileExtensions ?? [],
				meta: profile.meta ?? null,
				preUploadHook: profileHooks?.preUpload !== undefined,
				postUploadHook: profileHooks?.postUpload !== undefined,
			};
		}
	}
	return {
		...configuration,
		uploadProfiles,
	};
};

const resolveApplication = async (
	roles: string[],
	customClaims: string[],
	apis: AsyncApiIntrospector<any>[],
	apiIntrospectionOptions: ApiIntrospectionOptions,
	cors: CorsConfiguration,
	s3?: S3Provider,
	hooks?: HooksConfiguration
): Promise<ResolvedApplication> => {
	// Generate the promises first, then await them all at once
	// to run them in parallel
	const generators = await Promise.all(apis);
	const resolvedApis = await Promise.all(generators.map((generator) => generator(apiIntrospectionOptions)));

	const merged = mergeApis(roles, customClaims, ...resolvedApis);
	const s3Configurations = s3?.map((config) => resolveUploadConfiguration(config, hooks)) || [];
	return {
		EngineConfiguration: merged,
		EnableSingleFlight: true,
		Operations: [],
		InvalidOperationNames: [],
		CorsConfiguration: cors,
		S3UploadProvider: s3Configurations,
	};
};

// configureWunderGraphApplication generates the file "generated/wundergraph.config.json" and runs the configured code generators
// the wundergraph.config.json file will be picked up by "wunderctl up" to configure your development environment
export const configureWunderGraphApplication = <
	TCustomClaim extends string,
	TPublicClaim extends TCustomClaim | WellKnownClaim
>(
	config: WunderGraphConfigApplicationConfig<TCustomClaim, TPublicClaim>
) => {
	if (WG_DATA_SOURCE_POLLING_MODE) {
		// if the DataSourcePolling environment variable is set to 'true',
		// we don't run the regular config build process which would generate the whole config
		// instead, we only resolve all Promises of the API Introspection
		// This will keep polling the (configured) DataSources until `wunderctl up` stops the polling process
		// If a change is detected in the DataSource, the cache is updated,
		// which will trigger a re-run of the config build process
		Promise.all(config.apis).catch();
		return;
	}

	const wgDirAbs = process.env.WG_DIR_ABS;
	if (!wgDirAbs) {
		throw new Error('environment variable WG_DIR_ABS is empty');
	}

	let buildError: any = null;
	const buildInfo: BuildInfo = {
		success: false,
		sdk: {
			version: SDK_VERSION ?? unknown,
		},
		wunderctl: {
			version: process.env.WUNDERCTL_VERSION ?? unknown,
		},
		node: {
			version: process.version,
		},
		os: {
			type: os.type(),
			platform: os.platform(),
			arch: os.arch(),
			version: os.version(),
			release: os.release(),
		},
		stats: {
			// This must be read before passing the config to the resolveConfig function
			totalApis: config.apis?.length ?? 0,
			hasUploadProvider: !!config?.s3UploadProvider?.find((provider) => !!provider.name),
			totalOperations: 0,
			totalWebhooks: 0,
			hasAuthenticationProvider:
				!!config?.authentication?.tokenBased?.providers?.length ||
				!!config?.authentication?.cookieBased?.providers?.length,
		},
	};

	resolveConfig(config)
		.then(async (resolved) => {
			Logger.info('Building ...');

			const app = resolved.application;
			const schemaFileName = `wundergraph.schema.graphql`;
			const schemaContent = '# Code generated by "wunderctl"; DO NOT EDIT.\n\n' + app.EngineConfiguration.Schema;

			writeWunderGraphFileSync('schema', schemaContent, 'graphql');

			/**
			 * Webhooks
			 */

			const webhooksDir = path.join('webhooks');
			if (fs.existsSync(webhooksDir)) {
				const webhooks = await getWebhooks(path.join('webhooks'));
				resolved.webhooks = webhooks.map((webhook) => {
					const webhookConfig: WebhookConfiguration = {
						name: webhook.name,
						filePath: webhook.filePath,
						verifier: undefined,
					};

					if (config.server?.webhooks) {
						for (const [key, value] of Object.entries(config.server.webhooks)) {
							if (key === webhook.name) {
								webhookConfig.verifier = {
									kind: value.verifier.kind,
									signatureHeader: value.verifier.signatureHeader,
									signatureHeaderPrefix: value.verifier.signatureHeaderPrefix,
									secret: {
										kind: ConfigurationVariableKind.ENV_CONFIGURATION_VARIABLE,
										staticVariableContent: '',
										placeholderVariableName: '',
										environmentVariableDefaultValue: value.verifier.secret.defaultValue || '',
										environmentVariableName: value.verifier.secret.name,
									},
								};
								break;
							}
						}
					}
					return webhookConfig;
				});
			}

			// Count total webhooks
			if (buildInfo.stats) {
				buildInfo.stats.totalWebhooks = resolved.webhooks?.length ?? 0;
			}

			if (config.generate?.operationsGeneration) {
				const apis = await Promise.all(config.apis);
				const operationGenerationConfig = new OperationsGenerationConfig({ resolved, app: config, apis });
				config.generate.operationsGeneration(operationGenerationConfig);
				await generateOperations({
					wgDirAbs,
					operationGenerationConfig,
					resolved,
					app,
					basePath: operationGenerationConfig.basePath,
					fields: operationGenerationConfig.rootFields,
				});
			}

			const loadedOperations = await loadOperations(schemaFileName);

			const operations = await resolveOperationsConfigurations(
				wgDirAbs,
				resolved,
				loadedOperations,
				app.EngineConfiguration.CustomJsonScalars || []
			);
			app.Operations = operations.operations;
			app.InvalidOperationNames = loadedOperations.invalid || [];
			if (app.Operations && config.operations !== undefined) {
				const ops = app.Operations.map(async (op) => {
					const cfg = config.operations!;
					const base = Object.assign({}, cfg.defaultConfig);
					const customize =
						cfg.custom !== undefined && cfg.custom[op.Name] !== undefined ? cfg.custom[op.Name] : undefined;
					switch (op.OperationType) {
						case OperationType.MUTATION:
							let mutationConfig = cfg.mutations(base);
							if (customize as CustomizeMutation) {
								mutationConfig = customize(mutationConfig);
							}
							return loadAndApplyNodeJsOperationOverrides(wgDirAbs, {
								...op,
								AuthenticationConfig: {
									...op.AuthenticationConfig,
									required: op.AuthenticationConfig.required || mutationConfig.authentication.required,
								},
							});
						case OperationType.QUERY:
							let queryConfig = cfg.queries(base);
							if (customize as CustomizeQuery) {
								queryConfig = customize(queryConfig);
							}
							return loadAndApplyNodeJsOperationOverrides(wgDirAbs, {
								...op,
								CacheConfig: {
									enable: queryConfig.caching.enable,
									maxAge: queryConfig.caching.maxAge,
									public: queryConfig.caching.public,
									staleWhileRevalidate: queryConfig.caching.staleWhileRevalidate,
								},
								AuthenticationConfig: {
									...op.AuthenticationConfig,
									required: op.AuthenticationConfig.required || queryConfig.authentication.required,
								},
								LiveQuery: queryConfig.liveQuery,
							});
						case OperationType.SUBSCRIPTION:
							let subscriptionConfig = cfg.subscriptions(base);
							if (customize as CustomizeSubscription) {
								subscriptionConfig = customize(subscriptionConfig);
							}
							return loadAndApplyNodeJsOperationOverrides(wgDirAbs, {
								...op,
								AuthenticationConfig: {
									...op.AuthenticationConfig,
									required: op.AuthenticationConfig.required || subscriptionConfig.authentication.required,
								},
							});
						default:
							return op;
					}
				});

				app.Operations = await Promise.all(ops);
			}

			// Count total operations
			if (buildInfo.stats) {
				buildInfo.stats.totalOperations = app.Operations.length;
			}

			if (config.server?.hooks?.global?.httpTransport?.onOriginRequest) {
				const enableForAllOperations =
					config.server?.hooks?.global?.httpTransport?.onOriginRequest.enableForAllOperations;
				if (enableForAllOperations === true) {
					app.Operations = app.Operations.map((op) => ({
						...op,
						HooksConfiguration: { ...op.HooksConfiguration, httpTransportOnRequest: true },
					}));
				} else {
					const enableForOperations = config.server?.hooks?.global?.httpTransport?.onOriginRequest.enableForOperations;
					if (enableForOperations) {
						app.Operations = app.Operations.map((op) => {
							if (enableForOperations.includes(op.Name)) {
								return { ...op, HooksConfiguration: { ...op.HooksConfiguration, httpTransportOnRequest: true } };
							}
							return op;
						});
					}
				}
			}

			if (config.server?.hooks?.global?.httpTransport?.onOriginResponse) {
				const enableForAllOperations =
					config.server?.hooks?.global?.httpTransport?.onOriginResponse.enableForAllOperations;
				if (enableForAllOperations === true) {
					app.Operations = app.Operations.map((op) => ({
						...op,
						HooksConfiguration: { ...op.HooksConfiguration, httpTransportOnResponse: true },
					}));
				} else {
					const enableForOperations = config.server?.hooks?.global?.httpTransport?.onOriginResponse.enableForOperations;
					if (enableForOperations) {
						app.Operations = app.Operations.map((op) => {
							if (enableForOperations.includes(op.Name)) {
								return {
									...op,
									HooksConfiguration: { ...op.HooksConfiguration, httpTransportOnResponse: true },
								};
							}
							return op;
						});
					}
				}
			}

			if (config.server?.hooks?.global?.wsTransport?.onConnectionInit) {
				const enableForDataSources = config.server?.hooks?.global?.wsTransport?.onConnectionInit.enableForDataSources;
				app.EngineConfiguration.DataSources = app.EngineConfiguration.DataSources.map((ds) => {
					if (ds.Id !== undefined && ds.Id !== '' && ds.Kind === DataSourceKind.GRAPHQL) {
						if (enableForDataSources.includes(ds.Id)) {
							let Custom: GraphQLApiCustom = ds.Custom as GraphQLApiCustom;

							Custom = {
								...Custom,
								HooksConfiguration: { onWSTransportConnectionInit: true },
							};

							return {
								...ds,
								Custom,
							};
						}
					}
					return ds;
				});
			}

			for (const operationName in config.server?.hooks?.queries) {
				const hooks = config.server?.hooks!.queries[operationName];
				const op = app.Operations.find((op) => op.OperationType === OperationType.QUERY && op.Name === operationName);
				if (op !== undefined && hooks !== undefined) {
					op.HooksConfiguration.preResolve = hooks.preResolve !== undefined;
					op.HooksConfiguration.mockResolve = {
						enable: hooks.mockResolve !== undefined,
						subscriptionPollingIntervalMillis: 0,
					};
					op.HooksConfiguration.postResolve = hooks.postResolve !== undefined;
					op.HooksConfiguration.mutatingPreResolve = hooks.mutatingPreResolve !== undefined;
					op.HooksConfiguration.mutatingPostResolve = hooks.mutatingPostResolve !== undefined;
					op.HooksConfiguration.customResolve = hooks.customResolve !== undefined;
				}
			}

			for (const operationName in config.server?.hooks?.mutations) {
				const hooks = config.server?.hooks!.mutations[operationName];
				const op = app.Operations.find(
					(op) => op.OperationType === OperationType.MUTATION && op.Name === operationName
				);
				if (op !== undefined && hooks !== undefined) {
					op.HooksConfiguration.preResolve = hooks.preResolve !== undefined;
					op.HooksConfiguration.mockResolve = {
						enable: hooks.mockResolve !== undefined,
						subscriptionPollingIntervalMillis: 0,
					};
					op.HooksConfiguration.postResolve = hooks.postResolve !== undefined;
					op.HooksConfiguration.mutatingPreResolve = hooks.mutatingPreResolve !== undefined;
					op.HooksConfiguration.mutatingPostResolve = hooks.mutatingPostResolve !== undefined;
					op.HooksConfiguration.customResolve = hooks.customResolve !== undefined;
				}
			}

			for (const operationName in config.server?.hooks?.subscriptions) {
				const hooks = config.server?.hooks!.subscriptions[operationName];
				const op = app.Operations.find(
					(op) => op.OperationType === OperationType.SUBSCRIPTION && op.Name === operationName
				);
				if (op !== undefined && hooks !== undefined) {
					op.HooksConfiguration.preResolve = hooks.preResolve !== undefined;
					op.HooksConfiguration.postResolve = hooks.postResolve !== undefined;
					op.HooksConfiguration.mutatingPreResolve = hooks.mutatingPreResolve !== undefined;
					op.HooksConfiguration.mutatingPostResolve = hooks.mutatingPostResolve !== undefined;
				}
			}

			const combined = [...(config.generate?.codeGenerators || []), ...(config.codeGenerators || [])];
			for (let i = 0; i < combined.length; i++) {
				const gen = combined[i];
				await GenerateCode({
					wunderGraphConfig: resolved,
					templates: gen.templates,
					basePath: gen.path || generated,
				});
			}

			// Update response types for TS operations. Do this only after code generation completes,
			// since TS operations need some of the generated files
			const tsOperations: TypeScriptOperation[] = app.Operations.filter(
				(operation) => operation.ExecutionEngine == OperationExecutionEngine.ENGINE_NODEJS
			);
			await updateTypeScriptOperationsResponseSchemas(wgDirAbs, tsOperations);

			const configJsonPath = path.join(generated, 'wundergraph.config.json');
			const configJSON = ResolvedWunderGraphConfigToJSON(resolved);
			// config json exists
			if (fs.existsSync(configJsonPath)) {
				const existing = fs.readFileSync(configJsonPath, utf8);
				if (configJSON !== existing) {
					writeWunderGraphFileSync('config', configJSON);
				}
			} else {
				writeWunderGraphFileSync('config', configJSON);
			}

			const publicNodeUrl = trimTrailingSlash(resolveConfigurationVariable(resolved.nodeOptions.publicNodeUrl));

			const postman = PostmanBuilder(app.Operations, {
				baseURL: publicNodeUrl,
			});

			writeWunderGraphFileSync('postman', postman.toJSON());

			const openApiBuilder = new OpenApiBuilder({
				title: config.openApi?.title || 'WunderGraph Application',
				version: config.openApi?.apiVersion || '0',
				baseURL: publicNodeUrl,
			});

			const openApiSpec = openApiBuilder.build(app.Operations);

			writeWunderGraphFileSync('openapi', openApiSpec);

			Logger.info(`Build completed.`);
		})
		.then(() => {
			buildInfo.success = true;
		})
		.catch((e: any) => {
			buildError = e;
		})
		.finally(() => {
			// Ensure that the build info is written even if the build fails
			writeWunderGraphFileSync('build_info', buildInfo);

			if (buildError) {
				FatalLogger.fatal(buildError);
				process.exit(1);
			} else {
				process.exit(0);
			}
		});
};

const mapRecordValues = <TKey extends string | number | symbol, TValue, TOutputValue>(
	record: Record<TKey, TValue>,
	fn: (key: TKey, value: TValue) => TOutputValue
): Record<TKey, TOutputValue> => {
	let output: Record<TKey, TOutputValue> = {} as any;
	for (const key in record) {
		output[key] = fn(key, record[key]);
	}
	return output;
};

const ResolvedWunderGraphConfigToJSON = (config: ResolvedWunderGraphConfig): string => {
	const operations: Operation[] = config.application.Operations.map((op) => ({
		content: removeHookVariables(op.Content),
		name: op.Name,
		path: op.PathName,
		responseSchema: JSON.stringify(op.ResponseSchema),
		variablesSchema: JSON.stringify(op.VariablesSchema),
		interpolationVariablesSchema: JSON.stringify(op.InterpolationVariablesSchema),
		operationType: op.OperationType,
		engine: op.ExecutionEngine,
		cacheConfig: op.CacheConfig || {
			enable: false,
			maxAge: 0,
			public: false,
			staleWhileRevalidate: 0,
		},
		authenticationConfig: {
			authRequired: op.AuthenticationConfig.required,
		},
		authorizationConfig: op.AuthorizationConfig,
		liveQueryConfig: op.LiveQuery,
		hooksConfiguration: op.HooksConfiguration,
		variablesConfiguration: op.VariablesConfiguration,
		internal: op.Internal,
		postResolveTransformations:
			op.PostResolveTransformations?.map((t) => {
				switch (t.kind) {
					case 'get':
						return {
							kind: PostResolveTransformationKind.GET_POST_RESOLVE_TRANSFORMATION,
							depth: t.depth,
							get: t.get,
						};
				}
			}) || [],
	}));
	const dataSources: DataSourceConfiguration[] = config.application.EngineConfiguration.DataSources.map(mapDataSource);
	const fields: FieldConfiguration[] = config.application.EngineConfiguration.Fields;
	const types: TypeConfiguration[] = config.application.EngineConfiguration.Types;

	const out: WunderGraphConfiguration = {
		apiId: config.deployment.api.id,
		environmentIds: [config.deployment.environment.id],
		api: {
			enableGraphqlEndpoint: false,
			operations: operations,
			invalidOperationNames: config.application.InvalidOperationNames,
			engineConfiguration: {
				defaultFlushInterval: config.application.EngineConfiguration.DefaultFlushInterval,
				graphqlSchema: config.application.EngineConfiguration.Schema,
				datasourceConfigurations: dataSources,
				fieldConfigurations: fields,
				typeConfigurations: types,
			},
			s3UploadConfiguration: config.application.S3UploadProvider.map((provider) => {
				let uploadProfiles: { [key: string]: _S3UploadProfile } = {};
				if (provider.uploadProfiles) {
					for (const key in provider.uploadProfiles) {
						const resolved = provider.uploadProfiles[key];
						let metadataJSONSchema: string;
						try {
							metadataJSONSchema = resolved.meta ? JSON.stringify(resolved.meta) : '';
						} catch (e) {
							throw new Error(`error serializing JSON schema for upload profile ${provider.name}/${key}: ${e}`);
						}
						uploadProfiles[key] = {
							requireAuthentication: resolved.requireAuthentication,
							maxAllowedUploadSizeBytes: resolved.maxAllowedUploadSizeBytes,
							maxAllowedFiles: resolved.maxAllowedFiles,
							allowedMimeTypes: resolved.allowedMimeTypes,
							allowedFileExtensions: resolved.allowedFileExtensions,
							metadataJSONSchema: metadataJSONSchema,
							hooks: {
								preUpload: resolved.preUploadHook,
								postUpload: resolved.postUploadHook,
							},
						};
					}
				}
				return {
					name: provider.name,
					accessKeyID: mapInputVariable(provider.accessKeyID),
					bucketLocation: mapInputVariable(provider.bucketLocation),
					bucketName: mapInputVariable(provider.bucketName),
					endpoint: mapInputVariable(provider.endpoint),
					secretAccessKey: mapInputVariable(provider.secretAccessKey),
					useSSL: provider.useSSL,
					uploadProfiles: uploadProfiles,
				};
			}),
			corsConfiguration: config.application.CorsConfiguration,
			authenticationConfig: {
				cookieBased: {
					providers: config.authentication.cookieBased,
					authorizedRedirectUris: config.authentication.authorizedRedirectUris,
					authorizedRedirectUriRegexes: config.authentication.authorizedRedirectUriRegexes,
					blockKey: config.authentication.cookieSecurity.secureCookieBlockKey,
					hashKey: config.authentication.cookieSecurity.secureCookieHashKey,
					csrfSecret: config.authentication.cookieSecurity.csrfTokenSecret,
				},
				hooks: config.authentication.hooks,
				jwksBased: {
					providers: config.authentication.tokenBased.map((provider) => ({
						jwksJson: mapInputVariable(provider.jwksJSON || ''),
						jwksUrl: mapInputVariable(provider.jwksURL || ''),
						userInfoEndpoint: mapInputVariable(provider.userInfoEndpoint || ''),
						userInfoCacheTtlSeconds: provider.userInfoCacheTtlSeconds || 60 * 60,
					})),
				},
				publicClaims: config.authentication.publicClaims,
			},
			allowedHostNames: config.security.allowedHostNames,
			webhooks: config.webhooks,
			nodeOptions: config.nodeOptions,
			serverOptions: config.serverOptions,
		},
		dangerouslyEnableGraphQLEndpoint: config.enableGraphQLEndpoint,
	};

	return JSON.stringify(out, null, 2);
};

const mapDataSource = (source: DataSource): DataSourceConfiguration => {
	const out: DataSourceConfiguration = {
		id: source.Id || '',
		kind: source.Kind,
		customGraphql: undefined,
		rootNodes: source.RootNodes,
		childNodes: source.ChildNodes,
		customRest: undefined,
		customStatic: undefined,
		overrideFieldPathFromAlias: source.Kind === DataSourceKind.GRAPHQL,
		customDatabase: undefined,
		directives: source.Directives,
		requestTimeoutSeconds: source.RequestTimeoutSeconds,
	};
	switch (source.Kind) {
		case DataSourceKind.REST:
			const rest = source.Custom as RESTApiCustom;
			out.customRest = {
				fetch: rest.Fetch,
				subscription: {
					enabled: rest.Subscription.Enabled,
					pollingIntervalMillis: rest.Subscription.PollingIntervalMillis || 500,
					skipPublishSameResponse: rest.Subscription.SkipPublishSameResponse || false,
				},
				defaultTypeName: rest.DefaultTypeName,
				statusCodeTypeMappings: rest.StatusCodeTypeMappings,
			};
			break;
		case DataSourceKind.STATIC:
			const customStatic = source.Custom as StaticApiCustom;
			out.customStatic = {
				data: customStatic.data,
			};
			break;
		case DataSourceKind.GRAPHQL:
			const graphql = source.Custom as GraphQLApiCustom;
			out.customGraphql = {
				fetch: graphql.Fetch,
				federation: {
					enabled: graphql.Federation.Enabled,
					serviceSdl: graphql.Federation.ServiceSDL,
				},
				subscription: {
					enabled: graphql.Subscription.Enabled,
					url: graphql.Subscription.URL,
					useSSE: graphql.Subscription.UseSSE,
				},
				upstreamSchema: graphql.UpstreamSchema,
				hooksConfiguration: graphql.HooksConfiguration,
				customScalarTypeFields: graphql.CustomScalarTypeFields,
			};
			break;
		case DataSourceKind.POSTGRESQL:
		case DataSourceKind.MYSQL:
		case DataSourceKind.MONGODB:
		case DataSourceKind.SQLSERVER:
		case DataSourceKind.SQLITE:
		case DataSourceKind.PRISMA:
			const database = source.Custom as DatabaseApiCustom;
			out.customDatabase = {
				databaseURL: database.databaseURL,
				prismaSchema: database.prisma_schema,
				graphqlSchema: database.graphql_schema,
				closeTimeoutSeconds: 30,
				jsonTypeFields: database.jsonTypeFields,
				jsonInputVariables: database.jsonInputVariables,
			};
	}

	return out;
};

const trimTrailingSlash = (url: string): string => {
	return url.endsWith('/') ? url.slice(0, -1) : url;
};

// typeScriptOperationsResponseSchemas generates the response schemas for all TypeScript
// operations at once, since it's several times faster than generating them one by one
const typeScriptOperationsResponseSchemas = async (wgDirAbs: string, operations: GraphQLOperation[]) => {
	const functionTypeName = (op: GraphQLOperation) => `function_${op.Name}`;
	const responseTypeName = (op: GraphQLOperation) => `${functionTypeName(op)}_Response`;

	const programFile = 'typescript_schema_generator.ts';

	const contents: string[] = ['import type { ExtractResponse } from "@wundergraph/sdk/operations";'];
	const operationHashes: string[] = [];

	for (const op of operations) {
		const relativePath = `../operations/${op.PathName}`;
		const name = functionTypeName(op);
		contents.push(`import type ${name} from "${relativePath}";`);
		contents.push(`export type ${responseTypeName(op)} = ExtractResponse<typeof ${name}>`);
		const implementationFilePath = operationFilePath(wgDirAbs, op);
		const implementationContents = fs.readFileSync(implementationFilePath, { encoding: 'utf8' });
		operationHashes.push(objectHash(implementationContents));
	}

	const cache = new LocalCache().bucket('operationTypes');
	const cacheKey = `ts.operationTypes.${objectHash([contents, operationHashes])}`;
	const cachedData = await cache.getJSON(cacheKey);
	if (cachedData) {
		return cachedData as Record<string, JSONSchema>;
	}

	const basePath = path.join(wgDirAbs, generated);
	const programPath = path.join(basePath, programFile);

	fs.writeFileSync(programPath, contents.join('\n'), { encoding: utf8 });

	const settings = {
		required: true,
		ignoreErrors: true,
	};

	// XXX: There's no way to silence warnings from TJS, override console.warn
	const originalWarn = console.warn;
	console.warn = (_message?: any, ..._optionalParams: any[]) => {};
	// If we can find a tsconfig.json, use it
	const tsConfigPath = await findUp('tsconfig.json', wgDirAbs);
	let generator: JsonSchemaGenerator | null = null;
	if (tsConfigPath) {
		const tsConfigProgram = programFromConfig(tsConfigPath, [programPath]);
		if (tsConfigProgram) {
			generator = buildGenerator(tsConfigProgram, settings);
		}
	} else {
		// Otherwise, use the default configuration feeding the TS files
		const compilerOptions = {
			strictNullChecks: true,
			noEmit: true,
			ignoreErrors: true,
		};
		const program = getProgramFromFiles([programPath], compilerOptions, basePath);
		generator = buildGenerator(program, settings);
	}
	// generator can be null if the program can't be compiled
	if (!generator) {
		console.warn = originalWarn;
		throw new Error('could not parse .ts operation files');
	}
	const schemas: Record<string, JSONSchema> = {};
	for (const op of operations) {
		try {
			const schema = generator.getSchemaForSymbol(responseTypeName(op));
			delete schema.$schema;
			schemas[op.Name] = schema as JSONSchema;
		} catch (e: any) {
			Logger.warn(`could not generate response schema for ${op.Name}: ${e}`);
		}
	}
	console.warn = originalWarn;

	await cache.setJSON(cacheKey, schemas);
	return schemas;
};

const updateTypeScriptOperationsResponseSchemas = async (wgDirAbs: string, operations: GraphQLOperation[]) => {
	const schemas = await typeScriptOperationsResponseSchemas(wgDirAbs, operations);
	for (const op of operations) {
		const schema = schemas[op.Name];
		if (schema) {
			op.ResponseSchema = schema;
		} else {
			// For functions that don't return anything, we return an empty JSON object
			op.ResponseSchema = {
				type: 'object',
				additionalProperties: false,
				properties: {},
			};
		}
	}
};

const loadNodeJsOperation = async (wgDirAbs: string, file: TypeScriptOperationFile) => {
	const filePath = path.join(wgDirAbs, file.module_path);
	const implementation = await loadNodeJsOperationDefaultModule(filePath);

	if (implementation.internal) {
		Logger.warn(
			'Use of the internal prop is deprecated. ' +
				'More details here: https://docs.wundergraph.com/docs/typescript-operations-reference/security#internal-operations'
		);
	}
	const isInternal = implementation.internal || isInternalOperationByAPIMountPath(file.api_mount_path);

	const operation: TypeScriptOperation = {
		Name: file.operation_name,
		PathName: file.api_mount_path,
		Content: '',
		Errors: implementation.errors?.map((E) => new E()) || [],
		OperationType:
			implementation.type === 'query'
				? OperationType.QUERY
				: implementation.type === 'mutation'
				? OperationType.MUTATION
				: OperationType.SUBSCRIPTION,
		ExecutionEngine: OperationExecutionEngine.ENGINE_NODEJS,
		VariablesSchema: { type: 'object', properties: {} },
		InterpolationVariablesSchema: { type: 'object', properties: {} },
		InternalVariablesSchema: { type: 'object', properties: {} },
		InjectedVariablesSchema: { type: 'object', properties: {} },
		// Use an empty default for now, we'll fill that later because we
		// need some generated files to be ready
		ResponseSchema: { type: 'object', properties: { data: {} } },
		TypeScriptOperationImport: `function_${file.operation_name}`,
		AuthenticationConfig: {
			required: implementation.requireAuthentication || false,
		},
		LiveQuery: {
			enable: true,
			pollingIntervalSeconds: 5,
		},
		AuthorizationConfig: {
			claims: [],
			roleConfig: {
				requireMatchAll: [],
				requireMatchAny: [],
				denyMatchAll: [],
				denyMatchAny: [],
			},
		},
		HooksConfiguration: {
			preResolve: false,
			postResolve: false,
			mutatingPreResolve: false,
			mutatingPostResolve: false,
			mockResolve: {
				enable: false,
				subscriptionPollingIntervalMillis: 0,
			},
			httpTransportOnResponse: false,
			httpTransportOnRequest: false,
			customResolve: false,
		},
		VariablesConfiguration: {
			injectVariables: [],
		},
		Internal: isInternal,
		PostResolveTransformations: undefined,
	};
	return { operation, implementation };
};

const resolveOperationsConfigurations = async (
	wgDirAbs: string,
	config: ResolvedWunderGraphConfig,
	loadedOperations: LoadOperationsOutput,
	customJsonScalars: string[]
): Promise<ParsedOperations> => {
	const customClaims = mapRecordValues(config.authentication.customClaims ?? {}, (key, claim) => {
		let claimType: ValueType;
		switch (claim.type) {
			case 'string':
				claimType = ValueType.STRING;
				break;
			case 'int':
				claimType = ValueType.INT;
				break;
			case 'float':
				claimType = ValueType.FLOAT;
				break;
			case 'boolean':
				claimType = ValueType.FLOAT;
				break;
			case undefined:
				claimType = ValueType.STRING;
				break;
			default:
				throw new Error(`customClaim ${key} has invalid type ${claim.type}`);
		}
		const jsonPathComponents: string[] = claim.jsonPath.split('.');
		if (jsonPathComponents.length === 0) {
			throw new Error(`empty jsonPath in customClaim ${key}`);
		}
		return {
			name: key,
			jsonPathComponents,
			type: claimType,
			required: claim.required ?? true,
		};
	});
	const graphQLOperations = parseGraphQLOperations(config.application.EngineConfiguration.Schema, loadedOperations, {
		keepFromClaimVariables: false,
		interpolateVariableDefinitionAsJSON: config.interpolateVariableDefinitionAsJSON,
		customJsonScalars,
		customClaims,
	});
	const nodeJSOperations: TypeScriptOperation[] = [];
	if (loadedOperations.typescript_operation_files) {
		for (const file of loadedOperations.typescript_operation_files) {
			try {
				const { operation, implementation } = await loadNodeJsOperation(wgDirAbs, file);
				nodeJSOperations.push(applyNodeJsOperationOverrides(operation, implementation));
			} catch (e: any) {
				logger.info(`Skipping operation ${file.file_path} due to error: ${e.message}`);
			}
		}
	}
	return {
		operations: [...graphQLOperations.operations, ...nodeJSOperations],
	};
};

// operationFilePath returns the absolute path for the implementation file of an operation
const operationFilePath = (wgDirAbs: string, operation: GraphQLOperation) => {
	let extension: string;
	switch (operation.ExecutionEngine) {
		case OperationExecutionEngine.ENGINE_GRAPHQL:
			extension = '.graphql';
			break;
		case OperationExecutionEngine.ENGINE_NODEJS:
			extension = '.ts';
			break;
	}
	return path.join(wgDirAbs, 'operations', `${operation.PathName}${extension}`);
};

// loadAndApplyNodeJsOperationOverrides loads the implementation file from the given operation and
// then calls applyNodeJsOperationOverrides with the implementation. If the operation doesn't use
// the NODEJS engine, it returns the operation unchanged.
const loadAndApplyNodeJsOperationOverrides = async (
	wgDirAbs: string,
	operation: TypeScriptOperation
): Promise<TypeScriptOperation> => {
	if (operation.ExecutionEngine !== OperationExecutionEngine.ENGINE_NODEJS) {
		return operation;
	}
	const filePath = path.join(wgDirAbs, generated, 'bundle', 'operations', operation.PathName + '.cjs');
	const implementation = await loadNodeJsOperationDefaultModule(filePath);
	return applyNodeJsOperationOverrides(operation, implementation);
};

// applyNodeJsOperationOverrides takes a GraphQLOperation using the NODEJS engine as well as the operation implementation
// and sets the input schema, authorization and authentication configuration for the operation based on what the implementation
// does. Notice that, for performance reasons, the response schema is set by updateTypeScriptOperationsResponseSchemas instead of
// this function.
const applyNodeJsOperationOverrides = (
	operation: TypeScriptOperation,
	overrides: NodeJSOperation<any, any, any, any, any, any, any, any, any, any>
): TypeScriptOperation => {
	if (overrides.inputSchema) {
		const schema = zodToJsonSchema(overrides.inputSchema) as any;
		operation.VariablesSchema = schema;
		operation.InternalVariablesSchema = schema;
	}
	if (overrides.liveQuery) {
		operation.LiveQuery = {
			enable: overrides.liveQuery.enable,
			pollingIntervalSeconds: overrides.liveQuery.pollingIntervalSeconds,
		};
	}
	if (overrides.requireAuthentication) {
		operation.AuthenticationConfig = {
			required: overrides.requireAuthentication,
		};
	}
	if (overrides.errors) {
		operation.Errors = overrides.errors.map((E) => new E());
	}
	if (overrides.rbac) {
		operation.AuthorizationConfig = {
			claims: [],
			roleConfig: {
				requireMatchAll: overrides.rbac.requireMatchAll,
				requireMatchAny: overrides.rbac.requireMatchAny,
				denyMatchAll: overrides.rbac.denyMatchAll,
				denyMatchAny: overrides.rbac.denyMatchAny,
			},
		};
	}
	return operation;
};

const writeWunderGraphFileSync = (fileName: string, contents: object | string, extension = jsonExtension) => {
	if (typeof contents !== 'string') {
		contents = JSON.stringify(contents, null, 2);
	}

	fs.writeFileSync(path.join(generated, `wundergraph.${fileName}.${extension}`), contents, { encoding: utf8 });
};<|MERGE_RESOLUTION|>--- conflicted
+++ resolved
@@ -75,13 +75,7 @@
 import { HooksConfiguration, ResolvedServerOptions, WunderGraphHooksAndServerConfig } from '../server/types';
 import { getWebhooks } from '../webhooks';
 import { NodeOptions, ResolvedNodeOptions, resolveNodeOptions } from './options';
-import {
-	EnvironmentVariable,
-	InputVariable,
-	mapInputVariable,
-	resolveConfigurationVariable,
-	resolveVariable,
-} from './variables';
+import { EnvironmentVariable, InputVariable, mapInputVariable, resolveConfigurationVariable } from './variables';
 import logger, { FatalLogger, Logger } from '../logger';
 import { resolveServerOptions, serverOptionsWithDefaults } from '../server/util';
 import { loadNodeJsOperationDefaultModule, NodeJSOperation } from '../operations/operations';
@@ -120,14 +114,10 @@
 	TCustomClaim extends string = string,
 	TPublicClaim extends TCustomClaim | WellKnownClaim = TCustomClaim | WellKnownClaim
 > {
-<<<<<<< HEAD
-	apis: Promise<Api<any>>[];
+	apis: AsyncApiIntrospector<any>[];
 	/**
 	 * @deprecated use `generate` instead
 	 */
-=======
-	apis: AsyncApiIntrospector<any>[];
->>>>>>> a472c463
 	codeGenerators?: CodeGen[];
 	generate?: GenerateConfig;
 	options?: NodeOptions;
