--- conflicted
+++ resolved
@@ -70,10 +70,7 @@
 } from './options';
 import { EnvironmentVariable, InputVariable, mapInputVariable, resolveConfigurationVariable } from './variables';
 import { InternalClient } from '../middleware/internal-client';
-<<<<<<< HEAD
 import { Logger } from '../logger';
-=======
->>>>>>> 2e4ae850
 
 export interface WunderGraphCorsConfiguration {
 	allowedOrigins: InputVariable[];
