import fs from 'fs';
import {
	Api,
	DatabaseApiCustom,
	DataSource,
	GraphQLApiCustom,
	introspectGraphqlServer,
	RESTApiCustom,
	StaticApiCustom,
	WG_DATA_SOURCE_POLLING_MODE,
} from '../definition';
import { mergeApis } from '../definition/merge';
import { generateDotGraphQLConfig } from '../dotgraphqlconfig';
import {
	GraphQLOperation,
	loadOperations,
	LoadOperationsOutput,
	ParsedOperations,
	parseGraphQLOperations,
	removeHookVariables,
} from '../graphql/operations';
import { GenerateCode, Template } from '../codegen';
import {
	ArgumentRenderConfiguration,
	ArgumentSource,
	AuthProvider,
	ConfigurationVariable,
	ConfigurationVariableKind,
	CorsConfiguration,
	DataSourceConfiguration,
	DataSourceKind,
	FieldConfiguration,
	Operation,
	OperationExecutionEngine,
	OperationType,
	PostResolveTransformationKind,
	TypeConfiguration,
	WebhookConfiguration,
	WunderGraphConfiguration,
} from '@wundergraph/protobuf';
import { SDK_VERSION } from '../version';
import { AuthenticationProvider } from './authentication';
import { FieldInfo, LinkConfiguration, LinkDefinition, queryTypeFields } from '../linkbuilder';
import {
	buildSchema,
	FieldDefinitionNode,
	InputValueDefinitionNode,
	Kind,
	parse,
	parseType,
	print,
	visit,
} from 'graphql';
import { PostmanBuilder } from '../postman/builder';
import path from 'path';
import _ from 'lodash';
import { CustomizeMutation, CustomizeQuery, CustomizeSubscription, OperationsConfiguration } from './operations';
import {
	AuthenticationHookRequest,
	AuthenticationResponse,
	ResolvedServerOptions,
	WunderGraphHooksAndServerConfig,
	WunderGraphUser,
} from '../server/types';
import { getWebhooks } from '../webhooks';
import process from 'node:process';
import { NodeOptions, ResolvedNodeOptions, resolveNodeOptions } from './options';
import { EnvironmentVariable, InputVariable, mapInputVariable, resolveConfigurationVariable } from './variables';
import { Logger } from '../logger';
<<<<<<< HEAD
import { NodeJSOperation } from '../operations/operations';
import zodToJsonSchema from 'zod-to-json-schema';
=======
import { resolveServerOptions, serverOptionsWithDefaults } from '../server/util';
>>>>>>> 45bc4312

export interface WunderGraphCorsConfiguration {
	allowedOrigins: InputVariable[];
	allowedMethods?: string[];
	allowedHeaders?: string[];
	exposedHeaders?: string[];
	maxAge?: number;
	allowCredentials?: boolean;
}

export interface WunderGraphConfigApplicationConfig {
	apis: Promise<Api<any>>[];
	codeGenerators?: CodeGen[];
	options?: NodeOptions;
	server?: WunderGraphHooksAndServerConfig;
	cors?: WunderGraphCorsConfiguration;
	s3UploadProvider?: S3Provider;
	operations?: OperationsConfiguration;
	authorization?: {
		roles?: string[];
	};
	authentication?: {
		cookieBased?: {
			providers: AuthenticationProvider[];
			// authorizedRedirectUris is a whitelist of allowed URIs to redirect to after a successful login
			// the values are used as exact string matches
			// URIs always match, independent of a trailing slash or not
			// e.g. if a authorized URI is "http://localhost:3000", the URI "http://localhost:3000/" would also match
			// or if the authorized URI is "http://localhost:3000/auth", the URI "http://localhost:3000/auth/" would also match
			// if you need more flexibility, use authorizedRedirectUriRegexes instead
			authorizedRedirectUris?: InputVariable[];
			// authorizedRedirectUriRegexes is a whitelist of allowed URIs to redirect to after a successful login using regexes
			// make sure to set boundaries properly, e.g:
			// "^http://localhost:3000$"
			// without boundaries, all URIs would match, e.g:
			// "http://localhost:3000" would match if the URI was "http://localhost:3000/anything" because of the missing boundary
			authorizedRedirectUriRegexes?: InputVariable[];
			// secureCookieHashKey is used to encrypt user cookies, should be 11 bytes
			secureCookieHashKey?: InputVariable;
			// secureCookieBlockKey is used to encrypt user cookies, should be 32 bytes
			secureCookieBlockKey?: InputVariable;
			// csrfTokenSecret is the secret to enable the csrf middleware, should be 32 bytes
			csrfTokenSecret?: InputVariable;
		};
		tokenBased?: {
			providers: TokenAuthProvider[];
		};
	};
	links?: LinkConfiguration;
	dotGraphQLConfig?: DotGraphQLConfig;
	security?: SecurityConfig;
}

export interface TokenAuthProvider {
	jwksJSON?: InputVariable;
	jwksURL?: InputVariable;
	userInfoEndpoint?: InputVariable;
	userInfoCacheTtlSeconds?: number;
}

export interface SecurityConfig {
	enableGraphQLEndpoint?: boolean;
	// allowedHosts defines allowed hosts
	// e.g. when running WunderGraph on localhost:9991, but your external host pointing to the internal IP is example.com,
	// you have to add "example.com" to the allowedHosts so that the WunderGraph router allows the hostname.
	allowedHosts?: InputVariable[];
}

export interface DotGraphQLConfig {
	// hasDotWunderGraphDirectory should be set to true if the project has a ".wundergraph" directory as the WunderGraph root
	// the default is true so this config doesn't have to be touched usually
	// only set it to false if you don't have a ".wundergraph" directory in your project
	hasDotWunderGraphDirectory?: boolean;
}

<<<<<<< HEAD
export enum HooksConfigurationOperationType {
	Queries = 'queries',
	Mutations = 'mutations',
	Subscriptions = 'subscriptions',
}

export interface OperationHookFunction {
	(...args: any[]): Promise<any>;
}

export interface OperationHooksConfiguration<AsyncFn = OperationHookFunction> {
	mockResolve?: AsyncFn;
	preResolve?: AsyncFn;
	postResolve?: AsyncFn;
	mutatingPreResolve?: AsyncFn;
	mutatingPostResolve?: AsyncFn;
	customResolve?: AsyncFn;
}

// Any is used here because the exact type of the hooks is not known at compile time
// We could work with an index signature + base type, but that would allow to add arbitrary data to the hooks
export type OperationHooks = Record<string, any>;

export interface HooksConfiguration<
	Queries extends OperationHooks = OperationHooks,
	Mutations extends OperationHooks = OperationHooks,
	Subscriptions extends OperationHooks = OperationHooks,
	User extends WunderGraphUser = WunderGraphUser,
	// Any is used here because the exact type of the base client is not known at compile time
	// We could work with an index signature + base type, but that would allow to add arbitrary data to the client
	IC extends InternalClient = InternalClient<any, any>
> {
	global?: {
		httpTransport?: {
			onOriginRequest?: {
				hook: OperationHookFunction;
				enableForOperations?: string[];
				enableForAllOperations?: boolean;
			};
			onOriginResponse?: {
				hook: OperationHookFunction;
				enableForOperations?: string[];
				enableForAllOperations?: boolean;
			};
		};
		wsTransport?: {
			onConnectionInit?: {
				hook: OperationHookFunction;
				enableForDataSources: string[];
			};
		};
	};
	authentication?: {
		postAuthentication?: (hook: AuthenticationHookRequest<User, IC>) => Promise<void>;
		mutatingPostAuthentication?: (hook: AuthenticationHookRequest<User, IC>) => Promise<AuthenticationResponse<User>>;
		revalidate?: (hook: AuthenticationHookRequest<User, IC>) => Promise<AuthenticationResponse<User>>;
		postLogout?: (hook: AuthenticationHookRequest<User, IC>) => Promise<void>;
	};
	[HooksConfigurationOperationType.Queries]?: Queries;
	[HooksConfigurationOperationType.Mutations]?: Mutations;
	[HooksConfigurationOperationType.Subscriptions]?: Subscriptions;
}

=======
>>>>>>> 45bc4312
export interface DeploymentAPI {
	apiConfig: () => {
		id: string;
		name: string;
	};
}

export interface DeploymentEnvironment {
	environmentConfig: () => {
		id: string;
		name: string;
	};
}

export interface CodeGen {
	path?: string;
	templates: Template[];
}

export type S3Provider = S3UploadConfiguration[];

export interface ResolvedApplication {
	EnableSingleFlight: boolean;
	EngineConfiguration: Api<any>;
	Operations: GraphQLOperation[];
	InvalidOperationNames: string[];
	CorsConfiguration: CorsConfiguration;
	S3UploadProvider: S3Provider;
}

interface ResolvedDeployment {
	api: {
		id: string;
	};
	environment: {
		id: string;
		baseUrl: string;
	};
}

interface S3UploadConfiguration {
	name: string;
	endpoint: InputVariable;
	accessKeyID: InputVariable;
	secretAccessKey: InputVariable;
	bucketName: InputVariable;
	bucketLocation: InputVariable;
	useSSL: boolean;
}

export interface ResolvedWunderGraphConfig {
	application: ResolvedApplication;
	deployment: ResolvedDeployment;
	sdkVersion: string;
	authentication: {
		roles: string[];
		cookieBased: AuthProvider[];
		tokenBased: TokenAuthProvider[];
		authorizedRedirectUris: ConfigurationVariable[];
		authorizedRedirectUriRegexes: ConfigurationVariable[];
		hooks: {
			postAuthentication: boolean;
			mutatingPostAuthentication: boolean;
			revalidateAuthentication: boolean;
			postLogout: boolean;
		};
		cookieSecurity: {
			secureCookieHashKey: ConfigurationVariable;
			secureCookieBlockKey: ConfigurationVariable;
			csrfTokenSecret: ConfigurationVariable;
		};
	};
	enableGraphQLEndpoint: boolean;
	security: {
		allowedHostNames: ConfigurationVariable[];
	};
	interpolateVariableDefinitionAsJSON: string[];
	webhooks: WebhookConfiguration[];
	nodeOptions: ResolvedNodeOptions;
	serverOptions?: ResolvedServerOptions;
}

const resolveConfig = async (config: WunderGraphConfigApplicationConfig): Promise<ResolvedWunderGraphConfig> => {
	const api = {
		id: '',
	};

	const resolvedNodeOptions = resolveNodeOptions(config.options);
	const serverOptions = serverOptionsWithDefaults(config.server?.options);
	const resolvedServerOptions = resolveServerOptions(serverOptions);

	const publicNodeUrl = trimTrailingSlash(resolveConfigurationVariable(resolvedNodeOptions.publicNodeUrl));

	const environment = {
		id: '',
		baseUrl: publicNodeUrl,
	};

	const deploymentConfiguration: ResolvedDeployment = {
		api,
		environment,
	};

	const cors: CorsConfiguration = {
		maxAge: config.cors?.maxAge || 60,
		allowedHeaders: config.cors?.allowedHeaders || [],
		allowedMethods: config.cors?.allowedMethods || [],
		exposedHeaders: config.cors?.exposedHeaders || [],
		allowCredentials: config.cors?.allowCredentials || false,
		allowedOrigins: (config.cors?.allowedOrigins || [new EnvironmentVariable('WG_ALLOWED_ORIGIN', '*')])
			.map((origin) =>
				typeof origin === 'string' && origin.endsWith('/') ? origin.substring(0, origin.length - 1) : origin
			)
			.map(mapInputVariable),
	};

	const graphqlApis = config.server?.graphqlServers?.map((gs) => {
		return introspectGraphqlServer({
			skipRenameRootFields: gs.skipRenameRootFields,
			url: '',
			baseUrl: serverOptions.serverUrl,
			path: gs.routeUrl,
			apiNamespace: gs.apiNamespace,
			schema: gs.schema,
		});
	});

	if (graphqlApis) {
		config.apis.push(...graphqlApis);
	}

	const apps = config.apis;
	const roles = config.authorization?.roles || ['admin', 'user'];

	const resolved = (await resolveApplications(roles, apps, cors, config.s3UploadProvider || []))[0];

	const cookieBasedAuthProviders: AuthProvider[] =
		(config.authentication !== undefined &&
			config.authentication.cookieBased !== undefined &&
			config.authentication.cookieBased.providers
				.map((provider) => provider.resolve())
				.map((provider) => ({
					...provider,
					id: _.camelCase(provider.id),
				}))) ||
		[];

	const resolvedConfig: ResolvedWunderGraphConfig = {
		application: resolved,
		deployment: deploymentConfiguration,
		sdkVersion: SDK_VERSION,
		authentication: {
			roles,
			cookieBased: cookieBasedAuthProviders,
			tokenBased: config.authentication?.tokenBased?.providers || [],
			authorizedRedirectUris:
				config.authentication?.cookieBased?.authorizedRedirectUris?.map((stringOrEnvironmentVariable) => {
					if (typeof stringOrEnvironmentVariable === 'string') {
						const configVariable: ConfigurationVariable = {
							kind: ConfigurationVariableKind.STATIC_CONFIGURATION_VARIABLE,
							environmentVariableDefaultValue: '',
							environmentVariableName: '',
							placeholderVariableName: '',
							staticVariableContent: stringOrEnvironmentVariable,
						};
						return configVariable;
					}
					const environmentVariable = stringOrEnvironmentVariable as EnvironmentVariable;
					const variable: ConfigurationVariable = {
						kind: ConfigurationVariableKind.ENV_CONFIGURATION_VARIABLE,
						staticVariableContent: '',
						placeholderVariableName: '',
						environmentVariableDefaultValue: environmentVariable.defaultValue || '',
						environmentVariableName: environmentVariable.name,
					};
					return variable;
				}) || [],
			authorizedRedirectUriRegexes:
				config.authentication?.cookieBased?.authorizedRedirectUriRegexes?.map(mapInputVariable) || [],
			hooks: {
				postAuthentication: config.server?.hooks?.authentication?.postAuthentication !== undefined,
				mutatingPostAuthentication: config.server?.hooks?.authentication?.mutatingPostAuthentication !== undefined,
				revalidateAuthentication: config.server?.hooks?.authentication?.revalidate !== undefined,
				postLogout: config.server?.hooks?.authentication?.postLogout !== undefined,
			},
			cookieSecurity: {
				secureCookieHashKey: mapInputVariable(config.authentication?.cookieBased?.secureCookieHashKey || ''),
				secureCookieBlockKey: mapInputVariable(config.authentication?.cookieBased?.secureCookieBlockKey || ''),
				csrfTokenSecret: mapInputVariable(config.authentication?.cookieBased?.csrfTokenSecret || ''),
			},
		},
		enableGraphQLEndpoint: config.security?.enableGraphQLEndpoint === true,
		security: {
			allowedHostNames: config.security?.allowedHosts?.map(mapInputVariable) || [],
		},
		interpolateVariableDefinitionAsJSON: resolved.EngineConfiguration.interpolateVariableDefinitionAsJSON,
		webhooks: [],
		nodeOptions: resolvedNodeOptions,
		serverOptions: resolvedServerOptions,
	};

	if (config.links) {
		return addLinks(resolvedConfig, config.links);
	}

	return resolvedConfig;
};

const addLinks = (config: ResolvedWunderGraphConfig, links: LinkDefinition[]): ResolvedWunderGraphConfig => {
	const schema = buildSchema(config.application.EngineConfiguration.Schema);
	const queryTypeName = (schema.getQueryType() || { name: '' }).name;
	const fields = queryTypeFields(schema);
	links.forEach((link) => {
		config = addLink(config, link, fields, queryTypeName);
	});
	return config;
};

const addLink = (
	config: ResolvedWunderGraphConfig,
	link: LinkDefinition,
	fields: FieldInfo[],
	queryTypeName: string
): ResolvedWunderGraphConfig => {
	const schema = parse(config.application.EngineConfiguration.Schema);
	let fieldInfo: FieldInfo | undefined;
	config.application.EngineConfiguration.Schema = print(
		visit(schema, {
			ObjectTypeDefinition: (node) => {
				if (node.name.value !== link.targetType) {
					return;
				}
				if ((node.fields || []).find((field) => field.name.value === link.targetFieldName)) {
					return;
				}

				fieldInfo = fields.find((field) => field.typeName === queryTypeName && field.fieldName === link.sourceField);
				if (fieldInfo === undefined) {
					return;
				}

				fieldInfo.arguments.forEach((expected) => {
					const exists = link.argumentSources.find((actual) => actual.name === expected.name) !== undefined;
					if (!exists) {
						Logger.error(
							`configuration missing for argument: ${expected.name} on targetField: ${link.targetFieldName} on targetType: ${link.targetType}`
						);
						Logger.info(
							'please add \'.argument("towerIds", ...)\' to the linkBuilder or the resolver will not be configured properly'
						);
					}
				});

				const args: InputValueDefinitionNode[] = link.argumentSources
					.filter((arg) => arg.type === 'fieldArgument')
					.map((arg) => {
						const argumentDefinition = fieldInfo!.arguments.find((definition) => definition.name === arg.name);
						if (argumentDefinition === undefined) {
							throw Error(
								`argument with name ${arg.name} doesn't exist on source field: ${fieldInfo!.fieldName}@${
									fieldInfo!.typeName
								}`
							);
						}
						return {
							kind: Kind.INPUT_VALUE_DEFINITION,
							name: {
								kind: Kind.NAME,
								value: arg.name,
							},
							type: parseType(argumentDefinition.type),
						};
					});
				const field: FieldDefinitionNode = {
					kind: Kind.FIELD_DEFINITION,
					name: {
						kind: Kind.NAME,
						value: link.targetFieldName,
					},
					type: parseType(fieldInfo.fieldType),
					arguments: args.length !== 0 ? args : undefined,
				};
				return {
					...node,
					fields: [...(node.fields || []), field],
				};
			},
		})
	);
	if (fieldInfo !== undefined) {
		const fieldConfiguration = config.application.EngineConfiguration.Fields.find(
			(field) => field.typeName === fieldInfo!.typeName && field.fieldName === fieldInfo!.fieldName
		);
		if (fieldConfiguration === undefined) {
			throw new Error(`fieldConfiguration not found for type: ${fieldInfo.typeName}, field: ${fieldInfo.fieldName}`);
		}
		const copy: FieldConfiguration = Object.assign({}, fieldConfiguration, {
			fieldName: link.targetFieldName,
			typeName: link.targetType,
			argumentsConfiguration: [],
		});
		link.argumentSources.forEach((arg) => {
			copy.argumentsConfiguration.push({
				name: arg.name,
				sourceType: arg.type === 'objectField' ? ArgumentSource.OBJECT_FIELD : ArgumentSource.FIELD_ARGUMENT,
				sourcePath: arg.path,
				renderConfiguration: ArgumentRenderConfiguration.RENDER_ARGUMENT_AS_GRAPHQL_VALUE,
			});
		});
		config.application.EngineConfiguration.Fields.push(copy);

		const dataSource = config.application.EngineConfiguration.DataSources.find(
			(ds) =>
				ds.RootNodes.find(
					(node) => node.typeName === queryTypeName && node.fieldNames.find((field) => field === link.sourceField)
				) !== undefined
		);
		if (dataSource === undefined) {
			throw new Error(`dataSource not found for type: ${fieldInfo.typeName}, field: ${fieldInfo.fieldName}`);
		}
		const ds: DataSource = Object.assign({}, dataSource);
		ds.RootNodes = ds.RootNodes.map((node) => {
			if (node.typeName === queryTypeName) {
				return {
					typeName: link.targetType,
					fieldNames: [...node.fieldNames.filter((field) => field !== link.sourceField), link.targetFieldName],
				};
			} else {
				return node;
			}
		});
		ds.ChildNodes = ds.ChildNodes.map((node) => {
			if (node.typeName === queryTypeName) {
				return {
					typeName: link.targetType,
					fieldNames: [...node.fieldNames.filter((field) => field !== link.sourceField), link.targetFieldName],
				};
			} else {
				return node;
			}
		});
		const withUpdatedArguments = updateArguments(ds, fieldInfo, link);
		config.application.EngineConfiguration.DataSources.push(withUpdatedArguments);
	}
	return config;
};

const updateArguments = (dataSource: DataSource, fieldInfo: FieldInfo, link: LinkDefinition): DataSource => {
	let json: string = JSON.stringify(dataSource);
	fieldInfo.arguments.forEach((arg) => {
		const source = link.argumentSources.find((source) => source.name === arg.name);
		if (source === undefined) {
			return;
		}
		const search = `.arguments.${arg.name}`;
		const path = source.path.join('.');
		const replace = source.type === 'objectField' ? `.object.${path}` : `.arguments.${path}`;
		json = json.replace(search, replace);
	});
	return JSON.parse(json);
};

const resolveApplications = async (
	roles: string[],
	apis: Promise<Api<any>>[],
	cors: CorsConfiguration,
	s3: S3Provider
): Promise<ResolvedApplication[]> => {
	const out: ResolvedApplication[] = [];

	const resolvedApis = await Promise.all(apis);
	const merged = mergeApis(roles, ...resolvedApis);
	out.push({
		EngineConfiguration: merged,
		EnableSingleFlight: true,
		Operations: [],
		InvalidOperationNames: [],
		CorsConfiguration: cors,
		S3UploadProvider: s3,
	});

	return out;
};

// configureWunderGraphApplication generates the file "generated/wundergraph.config.json" and runs the configured code generators
// the wundergraph.config.json file will be picked up by "wunderctl up" to configure your development environment
export const configureWunderGraphApplication = (config: WunderGraphConfigApplicationConfig) => {
	if (WG_DATA_SOURCE_POLLING_MODE) {
		// if the DataSourcePolling environment variable is set to 'true',
		// we don't run the regular config build process which would generate the whole config
		// instead, we only resolve all Promises of the API Introspection
		// This will keep polling the (configured) DataSources until `wunderctl up` stops the polling process
		// If a change is detected in the DataSource, the cache is updated,
		// which will trigger a re-run of the config build process
		Promise.all(config.apis).catch();
		return;
	}

	resolveConfig(config)
		.then(async (resolved) => {
			const app = resolved.application;

			const schemaFileName = `wundergraph.schema.graphql`;

			const schemaContent = '# Code generated by "wunderctl"; DO NOT EDIT.\n\n' + app.EngineConfiguration.Schema;

			fs.writeFileSync(path.join('generated', schemaFileName), schemaContent, { encoding: 'utf8' });
			done();
			Logger.info(`${schemaFileName} updated`);

			/**
			 * Webhooks
			 */

			const webhooksDir = path.join('webhooks');
			if (fs.existsSync(webhooksDir)) {
				const webhooks = await getWebhooks(path.join('webhooks'));
				resolved.webhooks = webhooks.map((webhook) => {
					let webhookConfig: WebhookConfiguration = {
						name: webhook.name,
						filePath: webhook.filePath,
						verifier: undefined,
					};

					if (config.server?.webhooks) {
						for (const [key, value] of Object.entries(config.server.webhooks)) {
							if (key === webhook.name) {
								webhookConfig.verifier = {
									kind: value.verifier.kind,
									signatureHeader: value.verifier.signatureHeader,
									signatureHeaderPrefix: value.verifier.signatureHeaderPrefix,
									secret: {
										kind: ConfigurationVariableKind.ENV_CONFIGURATION_VARIABLE,
										staticVariableContent: '',
										placeholderVariableName: '',
										environmentVariableDefaultValue: value.verifier.secret.defaultValue || '',
										environmentVariableName: value.verifier.secret.name,
									},
								};
								break;
							}
						}
					}
					return webhookConfig;
				});
			}

			const loadedOperations = loadOperations(schemaFileName);
			const operations = await resolveOperationsConfigurations(resolved, loadedOperations);
			app.Operations = operations.operations;
			app.InvalidOperationNames = loadedOperations.invalid || [];
			if (app.Operations && config.operations !== undefined) {
				app.Operations = app.Operations.map((op) => {
					const cfg = config.operations!;
					const base = Object.assign({}, cfg.defaultConfig);
					const customize =
						cfg.custom !== undefined && cfg.custom[op.Name] !== undefined ? cfg.custom[op.Name] : undefined;
					switch (op.OperationType) {
						case OperationType.MUTATION:
							let mutationConfig = cfg.mutations(base);
							if (customize as CustomizeMutation) {
								mutationConfig = customize(mutationConfig);
							}
							return {
								...op,
								AuthenticationConfig: {
									...op.AuthenticationConfig,
									required: op.AuthenticationConfig.required || mutationConfig.authentication.required,
								},
							};
						case OperationType.QUERY:
							let queryConfig = cfg.queries(base);
							if (customize as CustomizeQuery) {
								queryConfig = customize(queryConfig);
							}
							return {
								...op,
								CacheConfig: {
									enable: queryConfig.caching.enable,
									maxAge: queryConfig.caching.maxAge,
									public: queryConfig.caching.public,
									staleWhileRevalidate: queryConfig.caching.staleWhileRevalidate,
								},
								AuthenticationConfig: {
									...op.AuthenticationConfig,
									required: op.AuthenticationConfig.required || queryConfig.authentication.required,
								},
								LiveQuery: {
									enable: queryConfig.liveQuery.enable,
									pollingIntervalSeconds: queryConfig.liveQuery.pollingIntervalSeconds,
								},
							};
						case OperationType.SUBSCRIPTION:
							let subscriptionConfig = cfg.subscriptions(base);
							if (customize as CustomizeSubscription) {
								subscriptionConfig = customize(subscriptionConfig);
							}
							return {
								...op,
								AuthenticationConfig: {
									...op.AuthenticationConfig,
									required: op.AuthenticationConfig.required || subscriptionConfig.authentication.required,
								},
							};
						default:
							return op;
					}
				});
			}

			if (config.server?.hooks?.global?.httpTransport?.onOriginRequest) {
				const enableForAllOperations =
					config.server?.hooks?.global?.httpTransport?.onOriginRequest.enableForAllOperations;
				if (enableForAllOperations === true) {
					app.Operations = app.Operations.map((op) => ({
						...op,
						HooksConfiguration: { ...op.HooksConfiguration, httpTransportOnRequest: true },
					}));
				} else {
					const enableForOperations = config.server?.hooks?.global?.httpTransport?.onOriginRequest.enableForOperations;
					if (enableForOperations) {
						app.Operations = app.Operations.map((op) => {
							if (enableForOperations.includes(op.Name)) {
								return { ...op, HooksConfiguration: { ...op.HooksConfiguration, httpTransportOnRequest: true } };
							}
							return op;
						});
					}
				}
			}

			if (config.server?.hooks?.global?.httpTransport?.onOriginResponse) {
				const enableForAllOperations =
					config.server?.hooks?.global?.httpTransport?.onOriginResponse.enableForAllOperations;
				if (enableForAllOperations === true) {
					app.Operations = app.Operations.map((op) => ({
						...op,
						HooksConfiguration: { ...op.HooksConfiguration, httpTransportOnResponse: true },
					}));
				} else {
					const enableForOperations = config.server?.hooks?.global?.httpTransport?.onOriginResponse.enableForOperations;
					if (enableForOperations) {
						app.Operations = app.Operations.map((op) => {
							if (enableForOperations.includes(op.Name)) {
								return {
									...op,
									HooksConfiguration: { ...op.HooksConfiguration, httpTransportOnResponse: true },
								};
							}
							return op;
						});
					}
				}
			}

			if (config.server?.hooks?.global?.wsTransport?.onConnectionInit) {
				const enableForDataSources = config.server?.hooks?.global?.wsTransport?.onConnectionInit.enableForDataSources;
				app.EngineConfiguration.DataSources = app.EngineConfiguration.DataSources.map((ds) => {
					if (ds.Id !== undefined && ds.Id !== '' && ds.Kind === DataSourceKind.GRAPHQL) {
						if (enableForDataSources.includes(ds.Id)) {
							let Custom: GraphQLApiCustom = ds.Custom as GraphQLApiCustom;

							Custom = {
								...Custom,
								HooksConfiguration: { onWSTransportConnectionInit: true },
							};

							return {
								...ds,
								Custom,
							};
						}
					}
					return ds;
				});
			}

			for (const operationName in config.server?.hooks?.queries) {
				const hooks = config.server?.hooks!.queries[operationName];
				const op = app.Operations.find((op) => op.OperationType === OperationType.QUERY && op.Name === operationName);
				if (op !== undefined && hooks !== undefined) {
					op.HooksConfiguration.preResolve = hooks.preResolve !== undefined;
					op.HooksConfiguration.mockResolve = {
						enable: hooks.mockResolve !== undefined,
						subscriptionPollingIntervalMillis: 0,
					};
					op.HooksConfiguration.postResolve = hooks.postResolve !== undefined;
					op.HooksConfiguration.mutatingPreResolve = hooks.mutatingPreResolve !== undefined;
					op.HooksConfiguration.mutatingPostResolve = hooks.mutatingPostResolve !== undefined;
					op.HooksConfiguration.customResolve = hooks.customResolve !== undefined;
				}
			}

			for (const operationName in config.server?.hooks?.mutations) {
				const hooks = config.server?.hooks!.mutations[operationName];
				const op = app.Operations.find(
					(op) => op.OperationType === OperationType.MUTATION && op.Name === operationName
				);
				if (op !== undefined && hooks !== undefined) {
					op.HooksConfiguration.preResolve = hooks.preResolve !== undefined;
					op.HooksConfiguration.mockResolve = {
						enable: hooks.mockResolve !== undefined,
						subscriptionPollingIntervalMillis: 0,
					};
					op.HooksConfiguration.postResolve = hooks.postResolve !== undefined;
					op.HooksConfiguration.mutatingPreResolve = hooks.mutatingPreResolve !== undefined;
					op.HooksConfiguration.mutatingPostResolve = hooks.mutatingPostResolve !== undefined;
					op.HooksConfiguration.customResolve = hooks.customResolve !== undefined;
				}
			}

			for (const operationName in config.server?.hooks?.subscriptions) {
				const hooks = config.server?.hooks!.subscriptions[operationName];
				const op = app.Operations.find(
					(op) => op.OperationType === OperationType.SUBSCRIPTION && op.Name === operationName
				);
				if (op !== undefined && hooks !== undefined) {
					op.HooksConfiguration.preResolve = hooks.preResolve !== undefined;
					op.HooksConfiguration.postResolve = hooks.postResolve !== undefined;
					op.HooksConfiguration.mutatingPreResolve = hooks.mutatingPreResolve !== undefined;
					op.HooksConfiguration.mutatingPostResolve = hooks.mutatingPostResolve !== undefined;
				}
			}

			if (config.codeGenerators) {
				for (let i = 0; i < config.codeGenerators.length; i++) {
					const gen = config.codeGenerators[i];
					await GenerateCode({
						wunderGraphConfig: resolved,
						templates: gen.templates,
						basePath: gen.path || 'generated',
					});
				}
				done();
				Logger.info(`Code generation completed.`);
			}

			const configJsonPath = path.join('generated', 'wundergraph.config.json');
			const configJSON = ResolvedWunderGraphConfigToJSON(resolved);
			// config json exists
			if (fs.existsSync(configJsonPath)) {
				const existing = fs.readFileSync(configJsonPath, 'utf8');
				if (configJSON !== existing) {
					fs.writeFileSync(configJsonPath, configJSON, { encoding: 'utf8' });
					Logger.info(`wundergraph.config.json updated`);
				}
			} else {
				fs.writeFileSync(configJsonPath, configJSON, { encoding: 'utf8' });
				Logger.info(`wundergraph.config.json created`);
			}

			done();

			let publicNodeUrl = trimTrailingSlash(resolveConfigurationVariable(resolved.nodeOptions.publicNodeUrl));

			const dotGraphQLNested =
				config.dotGraphQLConfig?.hasDotWunderGraphDirectory !== undefined
					? config.dotGraphQLConfig?.hasDotWunderGraphDirectory === true
					: true;

			const dotGraphQLConfig = generateDotGraphQLConfig(config, {
				baseURL: publicNodeUrl,
				nested: dotGraphQLNested,
			});

			const dotGraphQLConfigPath = path.join(dotGraphQLNested ? '..' + path.sep : '', '.graphqlconfig');
			let shouldUpdateDotGraphQLConfig = true;
			const dotGraphQLContent = JSON.stringify(dotGraphQLConfig, null, '  ');
			if (fs.existsSync(dotGraphQLConfigPath)) {
				const existingDotGraphQLContent = fs.readFileSync(dotGraphQLConfigPath, { encoding: 'utf8' });
				if (dotGraphQLContent === existingDotGraphQLContent) {
					shouldUpdateDotGraphQLConfig = false;
				}
			}

			if (shouldUpdateDotGraphQLConfig) {
				fs.writeFileSync(dotGraphQLConfigPath, dotGraphQLContent, { encoding: 'utf8' });
				Logger.info(`.graphqlconfig updated`);
			}

			done();

			const postman = PostmanBuilder(app.Operations, {
				baseURL: publicNodeUrl,
			});
			fs.writeFileSync(
				path.join('generated', 'wundergraph.postman.json'),
				JSON.stringify(postman.toJSON(), null, '  '),
				{
					encoding: 'utf8',
				}
			);
			Logger.info(`wundergraph.postman.json updated`);

			done();
		})
		.catch((e: any) => {
			Logger.fatal(`Couldn't configure your WunderNode: ${e}`);
			process.exit(1);
		});
};

const total = 5;
let doneCount = 0;

const done = () => {
	doneCount++;
	Logger.info(`${doneCount}/${total} done`);
	if (doneCount === 3) {
		setTimeout(() => {
			Logger.info(`code generation completed`);
			process.exit(0);
		}, 10);
	}
};

const ResolvedWunderGraphConfigToJSON = (config: ResolvedWunderGraphConfig): string => {
	const operations: Operation[] = config.application.Operations.map((op) => ({
		content: removeHookVariables(op.Content),
		name: op.Name,
		path: op.PathName,
		responseSchema: JSON.stringify(op.ResponseSchema),
		variablesSchema: JSON.stringify(op.VariablesSchema),
		interpolationVariablesSchema: JSON.stringify(op.InterpolationVariablesSchema),
		operationType: op.OperationType,
		engine: op.ExecutionEngine,
		cacheConfig: op.CacheConfig || {
			enable: false,
			maxAge: 0,
			public: false,
			staleWhileRevalidate: 0,
		},
		authenticationConfig: {
			authRequired: op.AuthenticationConfig.required,
		},
		authorizationConfig: op.AuthorizationConfig,
		liveQueryConfig: op.LiveQuery,
		hooksConfiguration: op.HooksConfiguration,
		variablesConfiguration: op.VariablesConfiguration,
		internal: op.Internal,
		postResolveTransformations:
			op.PostResolveTransformations?.map((t) => {
				switch (t.kind) {
					case 'get':
						return {
							kind: PostResolveTransformationKind.GET_POST_RESOLVE_TRANSFORMATION,
							depth: t.depth,
							get: t.get,
						};
				}
			}) || [],
	}));
	const dataSources: DataSourceConfiguration[] = config.application.EngineConfiguration.DataSources.map(mapDataSource);
	const fields: FieldConfiguration[] = config.application.EngineConfiguration.Fields;
	const types: TypeConfiguration[] = config.application.EngineConfiguration.Types;

	const out: WunderGraphConfiguration = {
		apiId: config.deployment.api.id,
		environmentIds: [config.deployment.environment.id],
		api: {
			enableGraphqlEndpoint: false,
			operations: operations,
			invalidOperationNames: config.application.InvalidOperationNames,
			engineConfiguration: {
				defaultFlushInterval: config.application.EngineConfiguration.DefaultFlushInterval,
				graphqlSchema: config.application.EngineConfiguration.Schema,
				datasourceConfigurations: dataSources,
				fieldConfigurations: fields,
				typeConfigurations: types,
			},
			s3UploadConfiguration: config.application.S3UploadProvider.map((provider) => {
				return {
					name: provider.name,
					accessKeyID: mapInputVariable(provider.accessKeyID),
					bucketLocation: mapInputVariable(provider.bucketLocation),
					bucketName: mapInputVariable(provider.bucketName),
					endpoint: mapInputVariable(provider.endpoint),
					secretAccessKey: mapInputVariable(provider.secretAccessKey),
					useSSL: provider.useSSL,
				};
			}),
			corsConfiguration: config.application.CorsConfiguration,
			authenticationConfig: {
				cookieBased: {
					providers: config.authentication.cookieBased,
					authorizedRedirectUris: config.authentication.authorizedRedirectUris,
					authorizedRedirectUriRegexes: config.authentication.authorizedRedirectUriRegexes,
					blockKey: config.authentication.cookieSecurity.secureCookieBlockKey,
					hashKey: config.authentication.cookieSecurity.secureCookieHashKey,
					csrfSecret: config.authentication.cookieSecurity.csrfTokenSecret,
				},
				hooks: config.authentication.hooks,
				jwksBased: {
					providers: config.authentication.tokenBased.map((provider) => ({
						jwksJson: mapInputVariable(provider.jwksJSON || ''),
						jwksUrl: mapInputVariable(provider.jwksURL || ''),
						userInfoEndpoint: mapInputVariable(provider.userInfoEndpoint || ''),
						userInfoCacheTtlSeconds: provider.userInfoCacheTtlSeconds || 60 * 60,
					})),
				},
			},
			allowedHostNames: config.security.allowedHostNames,
			webhooks: config.webhooks,
			nodeOptions: config.nodeOptions,
			serverOptions: config.serverOptions,
		},
		dangerouslyEnableGraphQLEndpoint: config.enableGraphQLEndpoint,
	};

	return JSON.stringify(out, null, '  ');
};

const mapDataSource = (source: DataSource): DataSourceConfiguration => {
	const out: DataSourceConfiguration = {
		id: source.Id || '',
		kind: source.Kind,
		customGraphql: undefined,
		rootNodes: source.RootNodes,
		childNodes: source.ChildNodes,
		customRest: undefined,
		customStatic: undefined,
		overrideFieldPathFromAlias: source.Kind === DataSourceKind.GRAPHQL,
		customDatabase: undefined,
		directives: source.Directives,
		requestTimeoutSeconds: source.RequestTimeoutSeconds,
	};
	switch (source.Kind) {
		case DataSourceKind.REST:
			const rest = source.Custom as RESTApiCustom;
			out.customRest = {
				fetch: rest.Fetch,
				subscription: {
					enabled: rest.Subscription.Enabled,
					pollingIntervalMillis: rest.Subscription.PollingIntervalMillis || 500,
					skipPublishSameResponse: rest.Subscription.SkipPublishSameResponse || false,
				},
				defaultTypeName: rest.DefaultTypeName,
				statusCodeTypeMappings: rest.StatusCodeTypeMappings,
			};
			break;
		case DataSourceKind.STATIC:
			const customStatic = source.Custom as StaticApiCustom;
			out.customStatic = {
				data: customStatic.data,
			};
			break;
		case DataSourceKind.GRAPHQL:
			const graphql = source.Custom as GraphQLApiCustom;
			out.customGraphql = {
				fetch: graphql.Fetch,
				federation: {
					enabled: graphql.Federation.Enabled,
					serviceSdl: graphql.Federation.ServiceSDL,
				},
				subscription: {
					enabled: graphql.Subscription.Enabled,
					url: graphql.Subscription.URL,
					useSSE: graphql.Subscription.UseSSE,
				},
				upstreamSchema: graphql.UpstreamSchema,
				hooksConfiguration: graphql.HooksConfiguration,
				customScalarTypeFields: graphql.CustomScalarTypeFields,
			};
			break;
		case DataSourceKind.POSTGRESQL:
		case DataSourceKind.MYSQL:
		case DataSourceKind.MONGODB:
		case DataSourceKind.SQLSERVER:
		case DataSourceKind.SQLITE:
			const database = source.Custom as DatabaseApiCustom;
			out.customDatabase = {
				databaseURL: database.databaseURL,
				prismaSchema: database.prisma_schema,
				graphqlSchema: database.graphql_schema,
				closeTimeoutSeconds: 30,
				jsonTypeFields: database.jsonTypeFields,
				jsonInputVariables: database.jsonInputVariables,
			};
	}

	return out;
};

const trimTrailingSlash = (url: string): string => {
	return url.endsWith('/') ? url.slice(0, -1) : url;
};

const resolveOperationsConfigurations = async (
	config: ResolvedWunderGraphConfig,
	loadedOperations: LoadOperationsOutput
): Promise<ParsedOperations> => {
	const graphQLOperations = parseGraphQLOperations(config.application.EngineConfiguration.Schema, loadedOperations, {
		keepFromClaimVariables: false,
		interpolateVariableDefinitionAsJSON: config.interpolateVariableDefinitionAsJSON,
	});
	const nodeJSOperations: GraphQLOperation[] = [];
	if (loadedOperations.typescript_operation_files)
		for (const file of loadedOperations.typescript_operation_files) {
			const nodeJsOperation: NodeJSOperation<any, any> = (await import(file.module_path)).default;
			const operation: GraphQLOperation = {
				Name: file.operation_name.replace('/', '_'),
				PathName: file.operation_name,
				Content: '',
				OperationType: OperationType.QUERY,
				ExecutionEngine: OperationExecutionEngine.ENGINE_NODEJS,
				VariablesSchema: { type: 'object', properties: {} },
				InterpolationVariablesSchema: { type: 'object', properties: {} },
				InternalVariablesSchema: { type: 'object', properties: {} },
				InjectedVariablesSchema: { type: 'object', properties: {} },
				ResponseSchema: { type: 'object', properties: {} },
				AuthenticationConfig: {
					required: false,
				},
				AuthorizationConfig: {
					claims: [],
					roleConfig: {
						requireMatchAll: [],
						requireMatchAny: [],
						denyMatchAll: [],
						denyMatchAny: [],
					},
				},
				HooksConfiguration: {
					preResolve: false,
					postResolve: false,
					mutatingPreResolve: false,
					mutatingPostResolve: false,
					mockResolve: {
						enable: false,
						subscriptionPollingIntervalMillis: 0,
					},
					httpTransportOnResponse: false,
					httpTransportOnRequest: false,
					customResolve: false,
				},
				VariablesConfiguration: {
					injectVariables: [],
				},
				Internal: false,
				PostResolveTransformations: undefined,
			};
			if (nodeJsOperation.inputSchema) {
				operation.VariablesSchema = zodToJsonSchema(nodeJsOperation.inputSchema) as any;
			}
			nodeJSOperations.push(operation);
		}
	return {
		operations: [...graphQLOperations.operations, ...nodeJSOperations],
	};
};<|MERGE_RESOLUTION|>--- conflicted
+++ resolved
@@ -67,12 +67,8 @@
 import { NodeOptions, ResolvedNodeOptions, resolveNodeOptions } from './options';
 import { EnvironmentVariable, InputVariable, mapInputVariable, resolveConfigurationVariable } from './variables';
 import { Logger } from '../logger';
-<<<<<<< HEAD
 import { NodeJSOperation } from '../operations/operations';
 import zodToJsonSchema from 'zod-to-json-schema';
-=======
-import { resolveServerOptions, serverOptionsWithDefaults } from '../server/util';
->>>>>>> 45bc4312
 
 export interface WunderGraphCorsConfiguration {
 	allowedOrigins: InputVariable[];
@@ -148,7 +144,6 @@
 	hasDotWunderGraphDirectory?: boolean;
 }
 
-<<<<<<< HEAD
 export enum HooksConfigurationOperationType {
 	Queries = 'queries',
 	Mutations = 'mutations',
@@ -212,8 +207,6 @@
 	[HooksConfigurationOperationType.Subscriptions]?: Subscriptions;
 }
 
-=======
->>>>>>> 45bc4312
 export interface DeploymentAPI {
 	apiConfig: () => {
 		id: string;
