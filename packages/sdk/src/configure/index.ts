import fs from 'fs';
import path from 'path';
import process from 'node:process';
import {
	buildSchema,
	FieldDefinitionNode,
	InputValueDefinitionNode,
	Kind,
	parse,
	parseType,
	print,
	visit,
} from 'graphql';
import { JSONSchema7 as JSONSchema } from 'json-schema';
import objectHash from 'object-hash';
import { camelCase } from 'lodash';
import { buildGenerator, getProgramFromFiles, programFromConfig } from 'typescript-json-schema';
import { ZodType } from 'zod';
import {
	Api,
	DatabaseApiCustom,
	DataSource,
	GraphQLApiCustom,
	introspectGraphqlServer,
	RESTApiCustom,
	StaticApiCustom,
	WG_DATA_SOURCE_POLLING_MODE,
} from '../definition';
import { mergeApis } from '../definition/merge';
import {
	GraphQLOperation,
	isWellKnownClaim,
	loadOperations,
	LoadOperationsOutput,
	ParsedOperations,
	parseGraphQLOperations,
	removeHookVariables,
	TypeScriptOperation,
	TypeScriptOperationFile,
	WellKnownClaim,
} from '../graphql/operations';
import { GenerateCode, Template } from '../codegen';
import {
	ArgumentRenderConfiguration,
	ArgumentSource,
	AuthProvider,
	ConfigurationVariable,
	ConfigurationVariableKind,
	CorsConfiguration,
	DataSourceConfiguration,
	DataSourceKind,
	FieldConfiguration,
	Operation,
	OperationExecutionEngine,
	OperationType,
	PostResolveTransformationKind,
	S3UploadProfile as _S3UploadProfile,
	TypeConfiguration,
	ValueType,
	WebhookConfiguration,
	WunderGraphConfiguration,
} from '@wundergraph/protobuf';
import { SDK_VERSION } from '../version';
import { AuthenticationProvider } from './authentication';
import { FieldInfo, LinkConfiguration, LinkDefinition, queryTypeFields } from '../linkbuilder';
import { LocalCache } from '../localcache';
import { OpenApiBuilder } from '../openapibuilder';
import { PostmanBuilder } from '../postman/builder';
import { CustomizeMutation, CustomizeQuery, CustomizeSubscription, OperationsConfiguration } from './operations';
import { HooksConfiguration, ResolvedServerOptions, WunderGraphHooksAndServerConfig } from '../server/types';
import { getWebhooks } from '../webhooks';
import { NodeOptions, ResolvedNodeOptions, resolveNodeOptions } from './options';
import { EnvironmentVariable, InputVariable, mapInputVariable, resolveConfigurationVariable } from './variables';
import logger, { Logger } from '../logger';
import { resolveServerOptions, serverOptionsWithDefaults } from '../server/util';
import { loadNodeJsOperationDefaultModule, NodeJSOperation } from '../operations/operations';
import zodToJsonSchema from 'zod-to-json-schema';
import os from 'os';

export interface WunderGraphCorsConfiguration {
	allowedOrigins: InputVariable[];
	allowedMethods?: string[];
	allowedHeaders?: string[];
	exposedHeaders?: string[];
	maxAge?: number;
	allowCredentials?: boolean;
}

export interface WunderGraphConfigApplicationConfig<
	TCustomClaim extends string = string,
	TPublicClaim extends TCustomClaim | WellKnownClaim = TCustomClaim | WellKnownClaim
> {
	apis: Promise<Api<any>>[];
	codeGenerators?: CodeGen[];
	options?: NodeOptions;
	server?: WunderGraphHooksAndServerConfig;
	cors?: WunderGraphCorsConfiguration;
	s3UploadProvider?: S3Provider;
	operations?: OperationsConfiguration;
	authorization?: {
		roles?: string[];
	};
	authentication?: {
		cookieBased?: {
			providers: AuthenticationProvider[];
			// authorizedRedirectUris is a whitelist of allowed URIs to redirect to after a successful login
			// the values are used as exact string matches
			// URIs always match, independent of a trailing slash or not
			// e.g. if an authorized URI is "http://localhost:3000", the URI "http://localhost:3000/" would also match
			// or if the authorized URI is "http://localhost:3000/auth", the URI "http://localhost:3000/auth/" would also match
			// if you need more flexibility, use authorizedRedirectUriRegexes instead
			authorizedRedirectUris?: InputVariable[];
			// authorizedRedirectUriRegexes is a whitelist of allowed URIs to redirect to after a successful login using regexes
			// make sure to set boundaries properly, e.g:
			// "^http://localhost:3000$"
			// without boundaries, all URIs would match, e.g:
			// "http://localhost:3000" would match if the URI was "http://localhost:3000/anything" because of the missing boundary
			authorizedRedirectUriRegexes?: InputVariable[];
			// secureCookieHashKey is used to encrypt user cookies, should be 11 bytes
			secureCookieHashKey?: InputVariable;
			// secureCookieBlockKey is used to encrypt user cookies, should be 32 bytes
			secureCookieBlockKey?: InputVariable;
			// csrfTokenSecret is the secret to enable the csrf middleware, should be 32 bytes
			csrfTokenSecret?: InputVariable;
		};
		tokenBased?: {
			providers: TokenAuthProvider[];
		};
		/**
		 * Custom claims defined by the application. Each key represents its shorthand name
		 * (used in User attributes or references to custom claims) while each value is
		 * a CustomClaim object.
		 *
		 * @default none
		 *
		 * @see CustomClaim
		 */
		customClaims?: Record<TCustomClaim, CustomClaim>;
		/**
		 * Claims to be publicly available (i.e. served by the API to the frontend), referenced by
		 * their shorthand name for custom claims (i.e. keys in the customClaims attribute) or by their
		 * enum value for well known ones. If the list is empty, all claims are made public.
		 *
		 * @default empty
		 *
		 * @see WellKnownClaim
		 * @see WunderGraphConfigApplicationConfig.customClaims
		 */
		publicClaims?: TPublicClaim[];
	};
	links?: LinkConfiguration;
	security?: SecurityConfig;

	/**
	 * OpenAPI generator configuration
	 */
	openApi?: {
		title?: string;
		apiVersion?: string;
	};

	/** @deprecated: Not used anymore */
	dotGraphQLConfig?: any;
}

export interface TokenAuthProvider {
	jwksJSON?: InputVariable;
	jwksURL?: InputVariable;
	userInfoEndpoint?: InputVariable;
	userInfoCacheTtlSeconds?: number;
}

export interface CustomClaim {
	/**
	 * Path to the object inside the user payload to retrieve this claim
	 */
	jsonPath: string;

	/** Value type
	 *
	 * @default 'string'
	 */
	type?: 'string' | 'int' | 'float' | 'boolean';

	/** If required is true, users without this claim will
	 * fail to authenticate
	 *
	 * @default true
	 */
	required?: boolean;
}

export interface SecurityConfig {
	enableGraphQLEndpoint?: boolean;
	// allowedHosts defines allowed hosts
	// e.g. when running WunderGraph on localhost:9991, but your external host pointing to the internal IP is example.com,
	// you have to add "example.com" to the allowedHosts so that the WunderGraph router allows the hostname.
	allowedHosts?: InputVariable[];
}

export interface CodeGen {
	path?: string;
	templates: Template[];
}

export type S3Provider = S3UploadConfiguration[];

export interface ResolvedApplication {
	EnableSingleFlight: boolean;
	EngineConfiguration: Api<any>;
	Operations: GraphQLOperation[];
	InvalidOperationNames: string[];
	CorsConfiguration: CorsConfiguration;
	S3UploadProvider: ResolvedS3UploadConfiguration[];
}

interface ResolvedDeployment {
	api: {
		id: string;
	};
	environment: {
		id: string;
		baseUrl: string;
	};
}

export interface S3UploadProfile {
	/** Whether authentication is required to upload to this profile
	 *
	 * @default true
	 */
	requireAuthentication?: boolean;
	/** JSON schema for metadata */
	meta?: ZodType | object;
	/**
	 * Maximum file size, in bytes
	 *
	 * @default 10 * 1024 * 1024 (10MB)
	 */
	maxAllowedUploadSizeBytes?: number;
	/**
	 * Maximum number of files
	 *
	 * @default unlimited
	 */
	maxAllowedFiles?: number;
	/**
	 * List of mime-types allowed to be uploaded, case-insensitive
	 *
	 * @default Any type
	 */
	allowedMimeTypes?: string[];
	/**
	 * Allowed file extensions, case-insensitive
	 *
	 * @default Any extension
	 */
	allowedFileExtensions?: string[];
}

export type S3UploadProfiles = Record<string, S3UploadProfile>;

interface S3UploadConfiguration {
	name: string;
	endpoint: InputVariable;
	accessKeyID: InputVariable;
	secretAccessKey: InputVariable;
	bucketName: InputVariable;
	bucketLocation: InputVariable;
	useSSL: boolean;
	uploadProfiles?: S3UploadProfiles;
}

export interface ResolvedS3UploadProfile extends Omit<Required<S3UploadProfile>, 'meta'> {
	meta: ZodType | object | null;
	preUploadHook: boolean;
	postUploadHook: boolean;
}

interface ResolvedS3UploadConfiguration extends Omit<S3UploadConfiguration, 'uploadProfiles'> {
	uploadProfiles: Record<string, ResolvedS3UploadProfile>;
}

export interface ResolvedWunderGraphConfig {
	// XXX: ResolvedWunderGraphConfig is hashed by several templates.
	// DO NOT INCLUDE UNSTABLE DATA (paths, times, etc...) in it.
	application: ResolvedApplication;
	deployment: ResolvedDeployment;
	sdkVersion: string;
	authentication: {
		roles: string[];
		cookieBased: AuthProvider[];
		tokenBased: TokenAuthProvider[];
		customClaims: Record<string, CustomClaim>;
		publicClaims: string[];
		authorizedRedirectUris: ConfigurationVariable[];
		authorizedRedirectUriRegexes: ConfigurationVariable[];
		hooks: {
			postAuthentication: boolean;
			mutatingPostAuthentication: boolean;
			revalidateAuthentication: boolean;
			postLogout: boolean;
		};
		cookieSecurity: {
			secureCookieHashKey: ConfigurationVariable;
			secureCookieBlockKey: ConfigurationVariable;
			csrfTokenSecret: ConfigurationVariable;
		};
	};
	enableGraphQLEndpoint: boolean;
	security: {
		allowedHostNames: ConfigurationVariable[];
	};
	interpolateVariableDefinitionAsJSON: string[];
	webhooks: WebhookConfiguration[];
	nodeOptions: ResolvedNodeOptions;
	serverOptions?: ResolvedServerOptions;
}

export interface CodeGenerationConfig {
	// Keep ResolvedWunderGraphConfig in a separate field, so it can be
	// hashed without using any unstable data as the hash input (e.g.
	// paths like outPath or wunderGraphDir).
	config: ResolvedWunderGraphConfig;
	outPath: string;
	wunderGraphDir: string;
}

const resolvePublicClaims = (config: WunderGraphConfigApplicationConfig) => {
	const publicClaims: string[] = [];
	for (const claim of config.authentication?.publicClaims ?? []) {
		const customClaim = config.authentication?.customClaims?.[claim];
		if (customClaim) {
			publicClaims.push(customClaim.jsonPath);
		} else {
			if (!isWellKnownClaim(claim)) {
				throw new Error(`invalid public claim ${claim}: not a custom nor a well known claim`);
			}
			publicClaims.push(claim);
		}
	}
	return publicClaims;
};

const resolveConfig = async (config: WunderGraphConfigApplicationConfig): Promise<ResolvedWunderGraphConfig> => {
	const api = {
		id: '',
	};

	const resolvedNodeOptions = resolveNodeOptions(config.options);
	const serverOptions = serverOptionsWithDefaults(config.server?.options);
	const resolvedServerOptions = resolveServerOptions(serverOptions);

	const publicNodeUrl = trimTrailingSlash(resolveConfigurationVariable(resolvedNodeOptions.publicNodeUrl));

	const environment = {
		id: '',
		baseUrl: publicNodeUrl,
	};

	const deploymentConfiguration: ResolvedDeployment = {
		api,
		environment,
	};

	const cors: CorsConfiguration = {
		maxAge: config.cors?.maxAge || 60,
		allowedHeaders: config.cors?.allowedHeaders || [],
		allowedMethods: config.cors?.allowedMethods || [],
		exposedHeaders: config.cors?.exposedHeaders || [],
		allowCredentials: config.cors?.allowCredentials || false,
		allowedOrigins: (config.cors?.allowedOrigins || [new EnvironmentVariable('WG_ALLOWED_ORIGIN', '*')])
			.map((origin) =>
				typeof origin === 'string' && origin.endsWith('/') ? origin.substring(0, origin.length - 1) : origin
			)
			.map(mapInputVariable),
	};

	const graphqlApis = config.server?.graphqlServers?.map((gs) => {
		return introspectGraphqlServer({
			skipRenameRootFields: gs.skipRenameRootFields,
			url: '',
			baseUrl: serverOptions.serverUrl,
			path: gs.routeUrl,
			apiNamespace: gs.apiNamespace,
			schema: gs.schema,
		});
	});

	if (graphqlApis) {
		config.apis.push(...graphqlApis);
	}

	const roles = config.authorization?.roles || ['admin', 'user'];
	const customClaims = Object.keys(config.authentication?.customClaims ?? {});

	const resolved = await resolveApplication(
		roles,
		customClaims,
		config.apis,
		cors,
		config.s3UploadProvider || [],
		config.server?.hooks
	);

	const cookieBasedAuthProviders: AuthProvider[] =
		(config.authentication !== undefined &&
			config.authentication.cookieBased !== undefined &&
			config.authentication.cookieBased.providers
				.map((provider) => provider.resolve())
				.map((provider) => ({
					...provider,
					id: camelCase(provider.id),
				}))) ||
		[];

	const resolvedConfig: ResolvedWunderGraphConfig = {
		application: resolved,
		deployment: deploymentConfiguration,
		sdkVersion: SDK_VERSION,
		authentication: {
			roles,
			cookieBased: cookieBasedAuthProviders,
			tokenBased: config.authentication?.tokenBased?.providers || [],
			customClaims: config.authentication?.customClaims || {},
			publicClaims: resolvePublicClaims(config),
			authorizedRedirectUris:
				config.authentication?.cookieBased?.authorizedRedirectUris?.map((stringOrEnvironmentVariable) => {
					if (typeof stringOrEnvironmentVariable === 'string') {
						const configVariable: ConfigurationVariable = {
							kind: ConfigurationVariableKind.STATIC_CONFIGURATION_VARIABLE,
							environmentVariableDefaultValue: '',
							environmentVariableName: '',
							placeholderVariableName: '',
							staticVariableContent: stringOrEnvironmentVariable,
						};
						return configVariable;
					}
					const environmentVariable = stringOrEnvironmentVariable as EnvironmentVariable;
					const variable: ConfigurationVariable = {
						kind: ConfigurationVariableKind.ENV_CONFIGURATION_VARIABLE,
						staticVariableContent: '',
						placeholderVariableName: '',
						environmentVariableDefaultValue: environmentVariable.defaultValue || '',
						environmentVariableName: environmentVariable.name,
					};
					return variable;
				}) || [],
			authorizedRedirectUriRegexes:
				config.authentication?.cookieBased?.authorizedRedirectUriRegexes?.map(mapInputVariable) || [],
			hooks: {
				postAuthentication: config.server?.hooks?.authentication?.postAuthentication !== undefined,
				mutatingPostAuthentication: config.server?.hooks?.authentication?.mutatingPostAuthentication !== undefined,
				revalidateAuthentication: config.server?.hooks?.authentication?.revalidate !== undefined,
				postLogout: config.server?.hooks?.authentication?.postLogout !== undefined,
			},
			cookieSecurity: {
				secureCookieHashKey: mapInputVariable(config.authentication?.cookieBased?.secureCookieHashKey || ''),
				secureCookieBlockKey: mapInputVariable(config.authentication?.cookieBased?.secureCookieBlockKey || ''),
				csrfTokenSecret: mapInputVariable(config.authentication?.cookieBased?.csrfTokenSecret || ''),
			},
		},
		enableGraphQLEndpoint: config.security?.enableGraphQLEndpoint === true,
		security: {
			allowedHostNames: config.security?.allowedHosts?.map(mapInputVariable) || [],
		},
		interpolateVariableDefinitionAsJSON: resolved.EngineConfiguration.interpolateVariableDefinitionAsJSON,
		webhooks: [],
		nodeOptions: resolvedNodeOptions,
		serverOptions: resolvedServerOptions,
	};

	if (config.links) {
		return addLinks(resolvedConfig, config.links);
	}

	return resolvedConfig;
};

const addLinks = (config: ResolvedWunderGraphConfig, links: LinkDefinition[]): ResolvedWunderGraphConfig => {
	const schema = buildSchema(config.application.EngineConfiguration.Schema);
	const queryTypeName = (schema.getQueryType() || { name: '' }).name;
	const fields = queryTypeFields(schema);
	links.forEach((link) => {
		config = addLink(config, link, fields, queryTypeName);
	});
	return config;
};

const addLink = (
	config: ResolvedWunderGraphConfig,
	link: LinkDefinition,
	fields: FieldInfo[],
	queryTypeName: string
): ResolvedWunderGraphConfig => {
	const schema = parse(config.application.EngineConfiguration.Schema);
	let fieldInfo: FieldInfo | undefined;
	config.application.EngineConfiguration.Schema = print(
		visit(schema, {
			ObjectTypeDefinition: (node) => {
				if (node.name.value !== link.targetType) {
					return;
				}
				if ((node.fields || []).find((field) => field.name.value === link.targetFieldName)) {
					return;
				}

				fieldInfo = fields.find((field) => field.typeName === queryTypeName && field.fieldName === link.sourceField);
				if (fieldInfo === undefined) {
					return;
				}

				fieldInfo.arguments.forEach((expected) => {
					const exists = link.argumentSources.find((actual) => actual.name === expected.name) !== undefined;
					if (!exists) {
						Logger.error(
							`configuration missing for argument: ${expected.name} on targetField: ${link.targetFieldName} on targetType: ${link.targetType}`
						);
						Logger.info(
							'please add \'.argument("towerIds", ...)\' to the linkBuilder or the resolver will not be configured properly'
						);
					}
				});

				const args: InputValueDefinitionNode[] = link.argumentSources
					.filter((arg) => arg.type === 'fieldArgument')
					.map((arg) => {
						const argumentDefinition = fieldInfo!.arguments.find((definition) => definition.name === arg.name);
						if (argumentDefinition === undefined) {
							throw Error(
								`argument with name ${arg.name} doesn't exist on source field: ${fieldInfo!.fieldName}@${
									fieldInfo!.typeName
								}`
							);
						}
						return {
							kind: Kind.INPUT_VALUE_DEFINITION,
							name: {
								kind: Kind.NAME,
								value: arg.name,
							},
							type: parseType(argumentDefinition.type),
						};
					});
				const field: FieldDefinitionNode = {
					kind: Kind.FIELD_DEFINITION,
					name: {
						kind: Kind.NAME,
						value: link.targetFieldName,
					},
					type: parseType(fieldInfo.fieldType),
					arguments: args.length !== 0 ? args : undefined,
				};
				return {
					...node,
					fields: [...(node.fields || []), field],
				};
			},
		})
	);
	if (fieldInfo !== undefined) {
		const fieldConfiguration = config.application.EngineConfiguration.Fields.find(
			(field) => field.typeName === fieldInfo!.typeName && field.fieldName === fieldInfo!.fieldName
		);
		if (fieldConfiguration === undefined) {
			throw new Error(`fieldConfiguration not found for type: ${fieldInfo.typeName}, field: ${fieldInfo.fieldName}`);
		}
		const copy: FieldConfiguration = Object.assign({}, fieldConfiguration, {
			fieldName: link.targetFieldName,
			typeName: link.targetType,
			argumentsConfiguration: [],
		});
		link.argumentSources.forEach((arg) => {
			copy.argumentsConfiguration.push({
				name: arg.name,
				sourceType: arg.type === 'objectField' ? ArgumentSource.OBJECT_FIELD : ArgumentSource.FIELD_ARGUMENT,
				sourcePath: arg.path,
				renderConfiguration: ArgumentRenderConfiguration.RENDER_ARGUMENT_AS_GRAPHQL_VALUE,
				renameTypeTo: '',
			});
		});
		config.application.EngineConfiguration.Fields.push(copy);

		const dataSource = config.application.EngineConfiguration.DataSources.find(
			(ds) =>
				ds.RootNodes.find(
					(node) => node.typeName === queryTypeName && node.fieldNames.find((field) => field === link.sourceField)
				) !== undefined
		);
		if (dataSource === undefined) {
			throw new Error(`dataSource not found for type: ${fieldInfo.typeName}, field: ${fieldInfo.fieldName}`);
		}
		const ds: DataSource = Object.assign({}, dataSource);
		ds.RootNodes = ds.RootNodes.map((node) => {
			if (node.typeName === queryTypeName) {
				return {
					typeName: link.targetType,
					fieldNames: [...node.fieldNames.filter((field) => field !== link.sourceField), link.targetFieldName],
				};
			} else {
				return node;
			}
		});
		ds.ChildNodes = ds.ChildNodes.map((node) => {
			if (node.typeName === queryTypeName) {
				return {
					typeName: link.targetType,
					fieldNames: [...node.fieldNames.filter((field) => field !== link.sourceField), link.targetFieldName],
				};
			} else {
				return node;
			}
		});
		const withUpdatedArguments = updateArguments(ds, fieldInfo, link);
		config.application.EngineConfiguration.DataSources.push(withUpdatedArguments);
	}
	return config;
};

const updateArguments = (dataSource: DataSource, fieldInfo: FieldInfo, link: LinkDefinition): DataSource => {
	let json: string = JSON.stringify(dataSource);
	fieldInfo.arguments.forEach((arg) => {
		const source = link.argumentSources.find((source) => source.name === arg.name);
		if (source === undefined) {
			return;
		}
		const search = `.arguments.${arg.name}`;
		const path = source.path.join('.');
		const replace = source.type === 'objectField' ? `.object.${path}` : `.arguments.${path}`;
		json = json.replace(search, replace);
	});
	return JSON.parse(json);
};

const resolveUploadConfiguration = (
	configuration: S3UploadConfiguration,
	hooks?: HooksConfiguration
): ResolvedS3UploadConfiguration => {
	let uploadProfiles: Record<string, ResolvedS3UploadProfile> = {};
	if (configuration?.uploadProfiles) {
		const configurationHooks = hooks?.uploads ? hooks.uploads[configuration.name] : undefined;
		for (const key in configuration.uploadProfiles) {
			const profile = configuration.uploadProfiles[key];
			const profileHooks = configurationHooks ? configurationHooks[key] : undefined;

			uploadProfiles[key] = {
				requireAuthentication: profile.requireAuthentication ?? true,
				maxAllowedUploadSizeBytes: profile.maxAllowedUploadSizeBytes ?? -1,
				maxAllowedFiles: profile.maxAllowedFiles ?? -1,
				allowedMimeTypes: profile.allowedMimeTypes ?? [],
				allowedFileExtensions: profile.allowedFileExtensions ?? [],
				meta: profile.meta ?? null,
				preUploadHook: profileHooks?.preUpload !== undefined,
				postUploadHook: profileHooks?.postUpload !== undefined,
			};
		}
	}
	return {
		...configuration,
		uploadProfiles,
	};
};

const resolveApplication = async (
	roles: string[],
	customClaims: string[],
	apis: Promise<Api<any>>[],
	cors: CorsConfiguration,
	s3?: S3Provider,
	hooks?: HooksConfiguration
): Promise<ResolvedApplication> => {
	const resolvedApis = await Promise.all(apis);
	const merged = mergeApis(roles, customClaims, ...resolvedApis);
	const s3Configurations = s3?.map((config) => resolveUploadConfiguration(config, hooks)) || [];
	return {
		EngineConfiguration: merged,
		EnableSingleFlight: true,
		Operations: [],
		InvalidOperationNames: [],
		CorsConfiguration: cors,
		S3UploadProvider: s3Configurations,
	};
};

// configureWunderGraphApplication generates the file "generated/wundergraph.config.json" and runs the configured code generators
// the wundergraph.config.json file will be picked up by "wunderctl up" to configure your development environment
export const configureWunderGraphApplication = <
	TCustomClaim extends string,
	TPublicClaim extends TCustomClaim | WellKnownClaim
>(
	config: WunderGraphConfigApplicationConfig<TCustomClaim, TPublicClaim>
) => {
	if (WG_DATA_SOURCE_POLLING_MODE) {
		// if the DataSourcePolling environment variable is set to 'true',
		// we don't run the regular config build process which would generate the whole config
		// instead, we only resolve all Promises of the API Introspection
		// This will keep polling the (configured) DataSources until `wunderctl up` stops the polling process
		// If a change is detected in the DataSource, the cache is updated,
		// which will trigger a re-run of the config build process
		Promise.all(config.apis).catch();
		return;
	}

	const wgDirAbs = process.env.WG_DIR_ABS;
	if (!wgDirAbs) {
		throw new Error('environment variable WG_DIR_ABS is empty');
	}

	resolveConfig(config)
		.then(async (resolved) => {
			const app = resolved.application;

			const schemaFileName = `wundergraph.schema.graphql`;

			const schemaContent = '# Code generated by "wunderctl"; DO NOT EDIT.\n\n' + app.EngineConfiguration.Schema;

			fs.writeFileSync(path.join('generated', schemaFileName), schemaContent, { encoding: 'utf8' });
			done();
			Logger.info(`${schemaFileName} updated`);

			/**
			 * Webhooks
			 */

			const webhooksDir = path.join('webhooks');
			if (fs.existsSync(webhooksDir)) {
				const webhooks = await getWebhooks(path.join('webhooks'));
				resolved.webhooks = webhooks.map((webhook) => {
					let webhookConfig: WebhookConfiguration = {
						name: webhook.name,
						filePath: webhook.filePath,
						verifier: undefined,
					};

					if (config.server?.webhooks) {
						for (const [key, value] of Object.entries(config.server.webhooks)) {
							if (key === webhook.name) {
								webhookConfig.verifier = {
									kind: value.verifier.kind,
									signatureHeader: value.verifier.signatureHeader,
									signatureHeaderPrefix: value.verifier.signatureHeaderPrefix,
									secret: {
										kind: ConfigurationVariableKind.ENV_CONFIGURATION_VARIABLE,
										staticVariableContent: '',
										placeholderVariableName: '',
										environmentVariableDefaultValue: value.verifier.secret.defaultValue || '',
										environmentVariableName: value.verifier.secret.name,
									},
								};
								break;
							}
						}
					}
					return webhookConfig;
				});
			}

			const loadedOperations = loadOperations(schemaFileName);
			const operations = await resolveOperationsConfigurations(
				wgDirAbs,
				resolved,
				loadedOperations,
				app.EngineConfiguration.CustomJsonScalars || []
			);
			app.Operations = operations.operations;
			app.InvalidOperationNames = loadedOperations.invalid || [];
			if (app.Operations && config.operations !== undefined) {
				const ops = app.Operations.map(async (op) => {
					const cfg = config.operations!;
					const base = Object.assign({}, cfg.defaultConfig);
					const customize =
						cfg.custom !== undefined && cfg.custom[op.Name] !== undefined ? cfg.custom[op.Name] : undefined;
					switch (op.OperationType) {
						case OperationType.MUTATION:
							let mutationConfig = cfg.mutations(base);
							if (customize as CustomizeMutation) {
								mutationConfig = customize(mutationConfig);
							}
							return loadAndApplyNodeJsOperationOverrides(wgDirAbs, {
								...op,
								AuthenticationConfig: {
									...op.AuthenticationConfig,
									required: op.AuthenticationConfig.required || mutationConfig.authentication.required,
								},
							});
						case OperationType.QUERY:
							let queryConfig = cfg.queries(base);
							if (customize as CustomizeQuery) {
								queryConfig = customize(queryConfig);
							}
							return loadAndApplyNodeJsOperationOverrides(wgDirAbs, {
								...op,
								CacheConfig: {
									enable: queryConfig.caching.enable,
									maxAge: queryConfig.caching.maxAge,
									public: queryConfig.caching.public,
									staleWhileRevalidate: queryConfig.caching.staleWhileRevalidate,
								},
								AuthenticationConfig: {
									...op.AuthenticationConfig,
									required: op.AuthenticationConfig.required || queryConfig.authentication.required,
								},
								LiveQuery: queryConfig.liveQuery,
							});
						case OperationType.SUBSCRIPTION:
							let subscriptionConfig = cfg.subscriptions(base);
							if (customize as CustomizeSubscription) {
								subscriptionConfig = customize(subscriptionConfig);
							}
							return loadAndApplyNodeJsOperationOverrides(wgDirAbs, {
								...op,
								AuthenticationConfig: {
									...op.AuthenticationConfig,
									required: op.AuthenticationConfig.required || subscriptionConfig.authentication.required,
								},
							});
						default:
							return op;
					}
				});

				app.Operations = await Promise.all(ops);
			}

			if (config.server?.hooks?.global?.httpTransport?.onOriginRequest) {
				const enableForAllOperations =
					config.server?.hooks?.global?.httpTransport?.onOriginRequest.enableForAllOperations;
				if (enableForAllOperations === true) {
					app.Operations = app.Operations.map((op) => ({
						...op,
						HooksConfiguration: { ...op.HooksConfiguration, httpTransportOnRequest: true },
					}));
				} else {
					const enableForOperations = config.server?.hooks?.global?.httpTransport?.onOriginRequest.enableForOperations;
					if (enableForOperations) {
						app.Operations = app.Operations.map((op) => {
							if (enableForOperations.includes(op.Name)) {
								return { ...op, HooksConfiguration: { ...op.HooksConfiguration, httpTransportOnRequest: true } };
							}
							return op;
						});
					}
				}
			}

			if (config.server?.hooks?.global?.httpTransport?.onOriginResponse) {
				const enableForAllOperations =
					config.server?.hooks?.global?.httpTransport?.onOriginResponse.enableForAllOperations;
				if (enableForAllOperations === true) {
					app.Operations = app.Operations.map((op) => ({
						...op,
						HooksConfiguration: { ...op.HooksConfiguration, httpTransportOnResponse: true },
					}));
				} else {
					const enableForOperations = config.server?.hooks?.global?.httpTransport?.onOriginResponse.enableForOperations;
					if (enableForOperations) {
						app.Operations = app.Operations.map((op) => {
							if (enableForOperations.includes(op.Name)) {
								return {
									...op,
									HooksConfiguration: { ...op.HooksConfiguration, httpTransportOnResponse: true },
								};
							}
							return op;
						});
					}
				}
			}

			if (config.server?.hooks?.global?.wsTransport?.onConnectionInit) {
				const enableForDataSources = config.server?.hooks?.global?.wsTransport?.onConnectionInit.enableForDataSources;
				app.EngineConfiguration.DataSources = app.EngineConfiguration.DataSources.map((ds) => {
					if (ds.Id !== undefined && ds.Id !== '' && ds.Kind === DataSourceKind.GRAPHQL) {
						if (enableForDataSources.includes(ds.Id)) {
							let Custom: GraphQLApiCustom = ds.Custom as GraphQLApiCustom;

							Custom = {
								...Custom,
								HooksConfiguration: { onWSTransportConnectionInit: true },
							};

							return {
								...ds,
								Custom,
							};
						}
					}
					return ds;
				});
			}

			for (const operationName in config.server?.hooks?.queries) {
				const hooks = config.server?.hooks!.queries[operationName];
				const op = app.Operations.find((op) => op.OperationType === OperationType.QUERY && op.Name === operationName);
				if (op !== undefined && hooks !== undefined) {
					op.HooksConfiguration.preResolve = hooks.preResolve !== undefined;
					op.HooksConfiguration.mockResolve = {
						enable: hooks.mockResolve !== undefined,
						subscriptionPollingIntervalMillis: 0,
					};
					op.HooksConfiguration.postResolve = hooks.postResolve !== undefined;
					op.HooksConfiguration.mutatingPreResolve = hooks.mutatingPreResolve !== undefined;
					op.HooksConfiguration.mutatingPostResolve = hooks.mutatingPostResolve !== undefined;
					op.HooksConfiguration.customResolve = hooks.customResolve !== undefined;
				}
			}

			for (const operationName in config.server?.hooks?.mutations) {
				const hooks = config.server?.hooks!.mutations[operationName];
				const op = app.Operations.find(
					(op) => op.OperationType === OperationType.MUTATION && op.Name === operationName
				);
				if (op !== undefined && hooks !== undefined) {
					op.HooksConfiguration.preResolve = hooks.preResolve !== undefined;
					op.HooksConfiguration.mockResolve = {
						enable: hooks.mockResolve !== undefined,
						subscriptionPollingIntervalMillis: 0,
					};
					op.HooksConfiguration.postResolve = hooks.postResolve !== undefined;
					op.HooksConfiguration.mutatingPreResolve = hooks.mutatingPreResolve !== undefined;
					op.HooksConfiguration.mutatingPostResolve = hooks.mutatingPostResolve !== undefined;
					op.HooksConfiguration.customResolve = hooks.customResolve !== undefined;
				}
			}

			for (const operationName in config.server?.hooks?.subscriptions) {
				const hooks = config.server?.hooks!.subscriptions[operationName];
				const op = app.Operations.find(
					(op) => op.OperationType === OperationType.SUBSCRIPTION && op.Name === operationName
				);
				if (op !== undefined && hooks !== undefined) {
					op.HooksConfiguration.preResolve = hooks.preResolve !== undefined;
					op.HooksConfiguration.postResolve = hooks.postResolve !== undefined;
					op.HooksConfiguration.mutatingPreResolve = hooks.mutatingPreResolve !== undefined;
					op.HooksConfiguration.mutatingPostResolve = hooks.mutatingPostResolve !== undefined;
				}
			}

			if (config.codeGenerators) {
				for (let i = 0; i < config.codeGenerators.length; i++) {
					const gen = config.codeGenerators[i];
					await GenerateCode({
						wunderGraphConfig: resolved,
						templates: gen.templates,
						basePath: gen.path || 'generated',
					});
				}
				done();
				Logger.info(`Code generation completed.`);
			}

			// Update response types for TS operations. Do this only after code generation completes,
			// since TS operations need some of the generated files
			const tsOperations: TypeScriptOperation[] = app.Operations.filter(
				(operation) => operation.ExecutionEngine == OperationExecutionEngine.ENGINE_NODEJS
			);
			await updateTypeScriptOperationsResponseSchemas(wgDirAbs, tsOperations);

			const configJsonPath = path.join('generated', 'wundergraph.config.json');
			const configJSON = ResolvedWunderGraphConfigToJSON(resolved);
			// config json exists
			if (fs.existsSync(configJsonPath)) {
				const existing = fs.readFileSync(configJsonPath, 'utf8');
				if (configJSON !== existing) {
					fs.writeFileSync(configJsonPath, configJSON, { encoding: 'utf8' });
					Logger.info(`wundergraph.config.json updated`);
				}
			} else {
				fs.writeFileSync(configJsonPath, configJSON, { encoding: 'utf8' });
				Logger.info(`wundergraph.config.json created`);
			}

			done();

			let publicNodeUrl = trimTrailingSlash(resolveConfigurationVariable(resolved.nodeOptions.publicNodeUrl));

			const postman = PostmanBuilder(app.Operations, {
				baseURL: publicNodeUrl,
			});
			fs.writeFileSync(
				path.join('generated', 'wundergraph.postman.json'),
				JSON.stringify(postman.toJSON(), null, '  '),
				{
					encoding: 'utf8',
				}
			);
			Logger.info(`wundergraph.postman.json updated`);

			const openApiBuilder = new OpenApiBuilder({
				title: config.openApi?.title || 'WunderGraph Application',
				version: config.openApi?.apiVersion || '0',
				baseURL: publicNodeUrl,
			});

			const openApiSpec = openApiBuilder.build(app.Operations);
			fs.writeFileSync(path.join('generated', 'wundergraph.openapi.json'), JSON.stringify(openApiSpec, null, '  '), {
				encoding: 'utf8',
			});
			Logger.info(`wundergraph.openapi.json updated`);

			fs.writeFileSync(
				path.join('generated', 'wundergraph.build_info.json'),
				JSON.stringify(
					{
						sdk: {
							version: SDK_VERSION ?? 'unknown',
						},
						wunderctl: {
							version: process.env.WUNDERCTL_VERSION ?? 'unknown',
						},
						node: {
							version: process.version,
						},
						os: {
							type: os.type(),
							platform: os.platform(),
							arch: os.arch(),
							version: os.version(),
							release: os.release(),
						},
					},
					null,
					2
				),
				{ encoding: 'utf8' }
			);
			Logger.debug(`wundergraph.build_info.json updated`);

			done();
		})
		.catch((e: any) => {
			//throw e;
			Logger.fatal(`Couldn't configure your WunderNode: ${e.stack}`);
			process.exit(1);
		});
};

const total = 4;
let doneCount = 0;

const mapRecordValues = <TKey extends string | number | symbol, TValue, TOutputValue>(
	record: Record<TKey, TValue>,
	fn: (key: TKey, value: TValue) => TOutputValue
): Record<TKey, TOutputValue> => {
	let output: Record<TKey, TOutputValue> = {} as any;
	for (const key in record) {
		output[key] = fn(key, record[key]);
	}
	return output;
};

const done = () => {
	doneCount++;
	Logger.info(`${doneCount}/${total} done`);
	if (doneCount === 3) {
		setTimeout(() => {
			Logger.info(`code generation completed`);
			process.exit(0);
		}, 10);
	}
};

const ResolvedWunderGraphConfigToJSON = (config: ResolvedWunderGraphConfig): string => {
	const operations: Operation[] = config.application.Operations.map((op) => ({
		content: removeHookVariables(op.Content),
		name: op.Name,
		path: op.PathName,
		responseSchema: JSON.stringify(op.ResponseSchema),
		variablesSchema: JSON.stringify(op.VariablesSchema),
		interpolationVariablesSchema: JSON.stringify(op.InterpolationVariablesSchema),
		operationType: op.OperationType,
		engine: op.ExecutionEngine,
		cacheConfig: op.CacheConfig || {
			enable: false,
			maxAge: 0,
			public: false,
			staleWhileRevalidate: 0,
		},
		authenticationConfig: {
			authRequired: op.AuthenticationConfig.required,
		},
		authorizationConfig: op.AuthorizationConfig,
		liveQueryConfig: op.LiveQuery,
		hooksConfiguration: op.HooksConfiguration,
		variablesConfiguration: op.VariablesConfiguration,
		internal: op.Internal,
		postResolveTransformations:
			op.PostResolveTransformations?.map((t) => {
				switch (t.kind) {
					case 'get':
						return {
							kind: PostResolveTransformationKind.GET_POST_RESOLVE_TRANSFORMATION,
							depth: t.depth,
							get: t.get,
						};
				}
			}) || [],
	}));
	const dataSources: DataSourceConfiguration[] = config.application.EngineConfiguration.DataSources.map(mapDataSource);
	const fields: FieldConfiguration[] = config.application.EngineConfiguration.Fields;
	const types: TypeConfiguration[] = config.application.EngineConfiguration.Types;

	const out: WunderGraphConfiguration = {
		apiId: config.deployment.api.id,
		environmentIds: [config.deployment.environment.id],
		api: {
			enableGraphqlEndpoint: false,
			operations: operations,
			invalidOperationNames: config.application.InvalidOperationNames,
			engineConfiguration: {
				defaultFlushInterval: config.application.EngineConfiguration.DefaultFlushInterval,
				graphqlSchema: config.application.EngineConfiguration.Schema,
				datasourceConfigurations: dataSources,
				fieldConfigurations: fields,
				typeConfigurations: types,
			},
			s3UploadConfiguration: config.application.S3UploadProvider.map((provider) => {
				let uploadProfiles: { [key: string]: _S3UploadProfile } = {};
				if (provider.uploadProfiles) {
					for (const key in provider.uploadProfiles) {
						const resolved = provider.uploadProfiles[key];
						let metadataJSONSchema: string;
						try {
							metadataJSONSchema = resolved.meta ? JSON.stringify(resolved.meta) : '';
						} catch (e) {
							throw new Error(`error serializing JSON schema for upload profile ${provider.name}/${key}: ${e}`);
						}
						uploadProfiles[key] = {
							requireAuthentication: resolved.requireAuthentication,
							maxAllowedUploadSizeBytes: resolved.maxAllowedUploadSizeBytes,
							maxAllowedFiles: resolved.maxAllowedFiles,
							allowedMimeTypes: resolved.allowedMimeTypes,
							allowedFileExtensions: resolved.allowedFileExtensions,
							metadataJSONSchema: metadataJSONSchema,
							hooks: {
								preUpload: resolved.preUploadHook,
								postUpload: resolved.postUploadHook,
							},
						};
					}
				}
				return {
					name: provider.name,
					accessKeyID: mapInputVariable(provider.accessKeyID),
					bucketLocation: mapInputVariable(provider.bucketLocation),
					bucketName: mapInputVariable(provider.bucketName),
					endpoint: mapInputVariable(provider.endpoint),
					secretAccessKey: mapInputVariable(provider.secretAccessKey),
					useSSL: provider.useSSL,
					uploadProfiles: uploadProfiles,
				};
			}),
			corsConfiguration: config.application.CorsConfiguration,
			authenticationConfig: {
				cookieBased: {
					providers: config.authentication.cookieBased,
					authorizedRedirectUris: config.authentication.authorizedRedirectUris,
					authorizedRedirectUriRegexes: config.authentication.authorizedRedirectUriRegexes,
					blockKey: config.authentication.cookieSecurity.secureCookieBlockKey,
					hashKey: config.authentication.cookieSecurity.secureCookieHashKey,
					csrfSecret: config.authentication.cookieSecurity.csrfTokenSecret,
				},
				hooks: config.authentication.hooks,
				jwksBased: {
					providers: config.authentication.tokenBased.map((provider) => ({
						jwksJson: mapInputVariable(provider.jwksJSON || ''),
						jwksUrl: mapInputVariable(provider.jwksURL || ''),
						userInfoEndpoint: mapInputVariable(provider.userInfoEndpoint || ''),
						userInfoCacheTtlSeconds: provider.userInfoCacheTtlSeconds || 60 * 60,
					})),
				},
				publicClaims: config.authentication.publicClaims,
			},
			allowedHostNames: config.security.allowedHostNames,
			webhooks: config.webhooks,
			nodeOptions: config.nodeOptions,
			serverOptions: config.serverOptions,
		},
		dangerouslyEnableGraphQLEndpoint: config.enableGraphQLEndpoint,
	};

	return JSON.stringify(out, null, '  ');
};

const mapDataSource = (source: DataSource): DataSourceConfiguration => {
	const out: DataSourceConfiguration = {
		id: source.Id || '',
		kind: source.Kind,
		customGraphql: undefined,
		rootNodes: source.RootNodes,
		childNodes: source.ChildNodes,
		customRest: undefined,
		customStatic: undefined,
		overrideFieldPathFromAlias: source.Kind === DataSourceKind.GRAPHQL,
		customDatabase: undefined,
		directives: source.Directives,
		requestTimeoutSeconds: source.RequestTimeoutSeconds,
	};
	switch (source.Kind) {
		case DataSourceKind.REST:
			const rest = source.Custom as RESTApiCustom;
			out.customRest = {
				fetch: rest.Fetch,
				subscription: {
					enabled: rest.Subscription.Enabled,
					pollingIntervalMillis: rest.Subscription.PollingIntervalMillis || 500,
					skipPublishSameResponse: rest.Subscription.SkipPublishSameResponse || false,
				},
				defaultTypeName: rest.DefaultTypeName,
				statusCodeTypeMappings: rest.StatusCodeTypeMappings,
			};
			break;
		case DataSourceKind.STATIC:
			const customStatic = source.Custom as StaticApiCustom;
			out.customStatic = {
				data: customStatic.data,
			};
			break;
		case DataSourceKind.GRAPHQL:
			const graphql = source.Custom as GraphQLApiCustom;
			out.customGraphql = {
				fetch: graphql.Fetch,
				federation: {
					enabled: graphql.Federation.Enabled,
					serviceSdl: graphql.Federation.ServiceSDL,
				},
				subscription: {
					enabled: graphql.Subscription.Enabled,
					url: graphql.Subscription.URL,
					useSSE: graphql.Subscription.UseSSE,
				},
				upstreamSchema: graphql.UpstreamSchema,
				hooksConfiguration: graphql.HooksConfiguration,
				customScalarTypeFields: graphql.CustomScalarTypeFields,
			};
			break;
		case DataSourceKind.POSTGRESQL:
		case DataSourceKind.MYSQL:
		case DataSourceKind.MONGODB:
		case DataSourceKind.SQLSERVER:
		case DataSourceKind.SQLITE:
		case DataSourceKind.PRISMA:
			const database = source.Custom as DatabaseApiCustom;
			out.customDatabase = {
				databaseURL: database.databaseURL,
				prismaSchema: database.prisma_schema,
				graphqlSchema: database.graphql_schema,
				closeTimeoutSeconds: 30,
				jsonTypeFields: database.jsonTypeFields,
				jsonInputVariables: database.jsonInputVariables,
			};
	}

	return out;
};

const trimTrailingSlash = (url: string): string => {
	return url.endsWith('/') ? url.slice(0, -1) : url;
};

// typeScriptOperationsResponseSchemas generates the response schemas for all TypeScript
// operations at once, since it's several times faster than generating them one by one
const typeScriptOperationsResponseSchemas = async (wgDirAbs: string, operations: GraphQLOperation[]) => {
	const functionTypeName = (op: GraphQLOperation) => `function_${op.Name}`;
	const responseTypeName = (op: GraphQLOperation) => `${functionTypeName(op)}_Response`;

	const programFile = 'typescript_schema_generator.ts';

	const contents: string[] = ['import type { ExtractResponse } from "@wundergraph/sdk/operations";'];
	const operationHashes: string[] = [];

	for (const op of operations) {
		const relativePath = `../operations/${op.PathName}`;
		const name = functionTypeName(op);
		contents.push(`import type ${name} from "${relativePath}";`);
		contents.push(`export type ${responseTypeName(op)} = ExtractResponse<typeof ${name}>`);
		const implementationFilePath = operationFilePath(wgDirAbs, op);
		const implementationContents = fs.readFileSync(implementationFilePath, { encoding: 'utf8' });
		operationHashes.push(objectHash(implementationContents));
	}

	const cache = new LocalCache().bucket('operationTypes');
	const cacheKey = `ts.operationTypes.${objectHash([contents, operationHashes])}`;
	const cachedData = await cache.getJSON(cacheKey);
	if (cachedData) {
		return cachedData;
	}

	const basePath = path.join(wgDirAbs, 'generated');
	const programPath = path.join(basePath, programFile);

	fs.writeFileSync(programPath, contents.join('\n'), { encoding: 'utf-8' });

	const compilerOptions = {
		strictNullChecks: true,
		noEmit: true,
		ignoreErrors: true,
	};

	const program = getProgramFromFiles([programPath], compilerOptions, basePath);

	const schemas: Record<string, JSONSchema> = {};
	const settings = {
		required: true,
	};

	// XXX: There's no way to silence warnings from TJS, override console.warn
	const originalWarn = console.warn;
	const originalError = console.error;
	console.warn = (_message?: any, ..._optionalParams: any[]) => {};
	console.error = (_message?: any, ..._optionalParams: any[]) => {};

	let generator = buildGenerator(program, settings);
	// generator can be null if the program can't be compiled
	if (!generator) {
		// Try to fallback to generating a program from tsconfig.json
		const tsConfigPath = path.join(path.dirname(wgDirAbs), 'tsconfig.json');
		if (fs.existsSync(tsConfigPath)) {
			const tsConfigProgram = programFromConfig(tsConfigPath);
			if (tsConfigProgram) {
				generator = buildGenerator(tsConfigProgram, settings);
			}
		}
		if (!generator) {
			console.warn = originalWarn;
			console.error = originalError;
			throw new Error('could not parse .ts operation files');
		}
	}
	for (const op of operations) {
<<<<<<< HEAD
		const schema = generator.getSchemaForSymbol(responseTypeName(op));
		console.log(`schema for ${op} is ${schema}`);
		if (schema) {
=======
		try {
			const schema = generator.getSchemaForSymbol(responseTypeName(op));
>>>>>>> 7092f907
			delete schema.$schema;
			schemas[op.Name] = schema as JSONSchema;
		} catch (e: any) {
			Logger.warn(`could not generate response schema for ${op.Name}: ${e}`);
		}
	}
	console.warn = originalWarn;
	console.error = originalError;

	await cache.setJSON(cacheKey, schemas);
	return schemas;
};

const updateTypeScriptOperationsResponseSchemas = async (wgDirAbs: string, operations: GraphQLOperation[]) => {
	const schemas = await typeScriptOperationsResponseSchemas(wgDirAbs, operations);
	for (const op of operations) {
		const schema = schemas[op.Name];
		if (schema) {
			op.ResponseSchema = schemas[schema];
		} else {
			// For functions that don't return anything, we return an empty JSON object
			op.ResponseSchema = {
				type: 'object',
				additionalProperties: false,
				properties: {},
			};
		}
	}
};

const loadNodeJsOperation = async (wgDirAbs: string, file: TypeScriptOperationFile) => {
	const filePath = path.join(wgDirAbs, file.module_path);
	const implementation = await loadNodeJsOperationDefaultModule(filePath);
	const operation: TypeScriptOperation = {
		Name: file.operation_name,
		PathName: file.api_mount_path,
		Content: '',
		Errors: implementation.errors?.map((E) => new E()) || [],
		OperationType:
			implementation.type === 'query'
				? OperationType.QUERY
				: implementation.type === 'mutation'
				? OperationType.MUTATION
				: OperationType.SUBSCRIPTION,
		ExecutionEngine: OperationExecutionEngine.ENGINE_NODEJS,
		VariablesSchema: { type: 'object', properties: {} },
		InterpolationVariablesSchema: { type: 'object', properties: {} },
		InternalVariablesSchema: { type: 'object', properties: {} },
		InjectedVariablesSchema: { type: 'object', properties: {} },
		// Use an empty default for now, we'll fill that later because we
		// need some generated files to be ready
		ResponseSchema: { type: 'object', properties: { data: {} } },
		TypeScriptOperationImport: `function_${file.operation_name}`,
		AuthenticationConfig: {
			required: implementation.requireAuthentication || false,
		},
		LiveQuery: {
			enable: true,
			pollingIntervalSeconds: 5,
		},
		AuthorizationConfig: {
			claims: [],
			roleConfig: {
				requireMatchAll: [],
				requireMatchAny: [],
				denyMatchAll: [],
				denyMatchAny: [],
			},
		},
		HooksConfiguration: {
			preResolve: false,
			postResolve: false,
			mutatingPreResolve: false,
			mutatingPostResolve: false,
			mockResolve: {
				enable: false,
				subscriptionPollingIntervalMillis: 0,
			},
			httpTransportOnResponse: false,
			httpTransportOnRequest: false,
			customResolve: false,
		},
		VariablesConfiguration: {
			injectVariables: [],
		},
		Internal: implementation.internal ? implementation.internal : false,
		PostResolveTransformations: undefined,
	};
	return { operation, implementation };
};

const resolveOperationsConfigurations = async (
	wgDirAbs: string,
	config: ResolvedWunderGraphConfig,
	loadedOperations: LoadOperationsOutput,
	customJsonScalars: string[]
): Promise<ParsedOperations> => {
	const customClaims = mapRecordValues(config.authentication.customClaims ?? {}, (key, claim) => {
		let claimType: ValueType;
		switch (claim.type) {
			case 'string':
				claimType = ValueType.STRING;
				break;
			case 'int':
				claimType = ValueType.INT;
				break;
			case 'float':
				claimType = ValueType.FLOAT;
				break;
			case 'boolean':
				claimType = ValueType.FLOAT;
				break;
			case undefined:
				claimType = ValueType.STRING;
				break;
			default:
				throw new Error(`customClaim ${key} has invalid type ${claim.type}`);
		}
		const jsonPathComponents: string[] = claim.jsonPath.split('.');
		if (jsonPathComponents.length === 0) {
			throw new Error(`empty jsonPath in customClaim ${key}`);
		}
		return {
			name: key,
			jsonPathComponents,
			type: claimType,
			required: claim.required ?? true,
		};
	});
	const graphQLOperations = parseGraphQLOperations(config.application.EngineConfiguration.Schema, loadedOperations, {
		keepFromClaimVariables: false,
		interpolateVariableDefinitionAsJSON: config.interpolateVariableDefinitionAsJSON,
		customJsonScalars,
		customClaims,
	});
	const nodeJSOperations: TypeScriptOperation[] = [];
	if (loadedOperations.typescript_operation_files) {
		for (const file of loadedOperations.typescript_operation_files) {
			try {
				const { operation, implementation } = await loadNodeJsOperation(wgDirAbs, file);
				nodeJSOperations.push(applyNodeJsOperationOverrides(operation, implementation));
			} catch (e: any) {
				logger.info(`Skipping operation ${file.file_path} due to error: ${e.message}`);
			}
		}
	}
	return {
		operations: [...graphQLOperations.operations, ...nodeJSOperations],
	};
};

// operationFilePath returns the absolute path for the implementation file of an operation
const operationFilePath = (wgDirAbs: string, operation: GraphQLOperation) => {
	let extension: string;
	switch (operation.ExecutionEngine) {
		case OperationExecutionEngine.ENGINE_GRAPHQL:
			extension = '.graphql';
			break;
		case OperationExecutionEngine.ENGINE_NODEJS:
			extension = '.ts';
			break;
	}
	return path.join(wgDirAbs, 'operations', `${operation.PathName}${extension}`);
};

// loadAndApplyNodeJsOperationOverrides loads the implementation file from the given operation and
// then calls applyNodeJsOperationOverrides with the implementation. If the operation doesn't use
// the NODEJS engine, it returns the operation unchanged.
const loadAndApplyNodeJsOperationOverrides = async (
	wgDirAbs: string,
	operation: TypeScriptOperation
): Promise<TypeScriptOperation> => {
	if (operation.ExecutionEngine !== OperationExecutionEngine.ENGINE_NODEJS) {
		return operation;
	}
	const filePath = path.join(wgDirAbs, 'generated', 'bundle', 'operations', operation.PathName + '.cjs');
	const implementation = await loadNodeJsOperationDefaultModule(filePath);
	return applyNodeJsOperationOverrides(operation, implementation);
};

// applyNodeJsOperationOverrides takes a GraphQLOperation using the NODEJS engine as well as the operation implementation
// and sets the input schema, authorization and authentication configuration for the operation based on what the implementation
// does. Notice that, for performance reasons, the response schema is set by updateTypeScriptOperationsResponseSchemas instead of
// this function.
const applyNodeJsOperationOverrides = (
	operation: TypeScriptOperation,
	overrides: NodeJSOperation<any, any, any, any, any, any, any, any, any, any>
): TypeScriptOperation => {
	if (overrides.inputSchema) {
		const schema = zodToJsonSchema(overrides.inputSchema) as any;
		operation.VariablesSchema = schema;
		operation.InternalVariablesSchema = schema;
	}
	if (overrides.liveQuery) {
		operation.LiveQuery = {
			enable: overrides.liveQuery.enable,
			pollingIntervalSeconds: overrides.liveQuery.pollingIntervalSeconds,
		};
	}
	if (overrides.requireAuthentication) {
		operation.AuthenticationConfig = {
			required: overrides.requireAuthentication,
		};
	}
	if (overrides.errors) {
		operation.Errors = overrides.errors.map((E) => new E());
	}
	if (overrides.rbac) {
		operation.AuthorizationConfig = {
			claims: [],
			roleConfig: {
				requireMatchAll: overrides.rbac.requireMatchAll,
				requireMatchAny: overrides.rbac.requireMatchAny,
				denyMatchAll: overrides.rbac.denyMatchAll,
				denyMatchAny: overrides.rbac.denyMatchAny,
			},
		};
	}
	return operation;
};<|MERGE_RESOLUTION|>--- conflicted
+++ resolved
@@ -1328,14 +1328,8 @@
 		}
 	}
 	for (const op of operations) {
-<<<<<<< HEAD
-		const schema = generator.getSchemaForSymbol(responseTypeName(op));
-		console.log(`schema for ${op} is ${schema}`);
-		if (schema) {
-=======
 		try {
 			const schema = generator.getSchemaForSymbol(responseTypeName(op));
->>>>>>> 7092f907
 			delete schema.$schema;
 			schemas[op.Name] = schema as JSONSchema;
 		} catch (e: any) {
