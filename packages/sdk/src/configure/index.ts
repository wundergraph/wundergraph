import fs from 'fs';
import {
	Api,
	Application,
	DatabaseApiCustom,
	DataSource,
	DataSourcePollingModeEnabled,
	GraphQLApiCustom,
	introspectGraphqlServer,
	RESTApiCustom,
	StaticApiCustom,
} from '../definition';
import { mergeApis, removeBaseSchema } from '../definition/merge';
import { generateDotGraphQLConfig } from '../dotgraphqlconfig';
import { GraphQLOperation, loadOperations, parseOperations, removeHookVariables } from '../graphql/operations';
import { GenerateCode, Template } from '../codegen';
import {
	ArgumentRenderConfiguration,
	ArgumentSource,
	AuthProvider,
	ConfigurationVariable,
	ConfigurationVariableKind,
	CorsConfiguration,
	DataSourceConfiguration,
	DataSourceKind,
	FieldConfiguration,
	LogLevel,
	logLevelFromJSON,
	Operation,
	OperationType,
	PostResolveTransformationKind,
	TypeConfiguration,
	WebhookConfiguration,
	WunderGraphConfiguration,
} from '@wundergraph/protobuf';
import { SDK_VERSION } from '../version';
import { AuthenticationProvider } from './authentication';
import { FieldInfo, LinkConfiguration, LinkDefinition, queryTypeFields } from '../linkbuilder';
import {
	buildSchema,
	FieldDefinitionNode,
	InputValueDefinitionNode,
	Kind,
	parse,
	parseType,
	print,
	stripIgnoredCharacters,
	visit,
} from 'graphql';
import { PostmanBuilder } from '../postman/builder';
import path from 'path';
import { applyNamespaceToApi } from '../definition/namespacing';
import _ from 'lodash';
import { wunderctlExec } from '../wunderctlexec';
import colors from 'colors';
import { CustomizeMutation, CustomizeQuery, CustomizeSubscription, OperationsConfiguration } from './operations';
import { WunderGraphHooksAndServerConfig } from '../middleware/types';
import { getWebhooks } from '../webhooks';
import process from 'node:process';

export class EnvironmentVariable {
	constructor(name: string, defaultValue?: string) {
		this.name = name;
		this.defaultValue = defaultValue;
	}

	public name: string;
	public defaultValue?: string;
}

export class PlaceHolder {
	constructor(name: string) {
		this.name = name;
	}

	public name: string;
	public readonly _identifier = 'placeholder';
}

export type InputVariable = string | EnvironmentVariable | PlaceHolder;

/**
 * resolveVariable resolves a variable to a string. Whereby it can fetch the value from an environment variable,
 * or from a placeholder. This function should be rarely used, as "resolving" should be done in the gateway.
 */
export const resolveVariable = (variable: string | EnvironmentVariable): string => {
	if (variable === undefined) {
		throw new Error(`could not resolve empty data variable: ${variable}`);
	}
	if (variable instanceof EnvironmentVariable) {
		const environmentVariable = variable as EnvironmentVariable;
		const resolved = process.env[environmentVariable.name];
		if (resolved) {
			return resolved;
		}
		return environmentVariable.defaultValue || '';
	}
	return variable;
};

export const resolveConfigurationVariable = (variable: ConfigurationVariable): string => {
	switch (variable.kind) {
		case ConfigurationVariableKind.STATIC_CONFIGURATION_VARIABLE:
			return variable.staticVariableContent;
		case ConfigurationVariableKind.ENV_CONFIGURATION_VARIABLE:
			return resolveVariable(
				new EnvironmentVariable(variable.environmentVariableName, variable.environmentVariableDefaultValue)
			);
		case ConfigurationVariableKind.PLACEHOLDER_CONFIGURATION_VARIABLE:
			throw `Placeholder ${variable.placeholderVariableName} should be replaced with a real value`;
	}
};

export interface WunderGraphCorsConfiguration {
	allowedOrigins: InputVariable[];
	allowedMethods?: string[];
	allowedHeaders?: string[];
	exposedHeaders?: string[];
	maxAge?: number;
	allowCredentials?: boolean;
}

export interface NodeLogger {
	level?: InputVariable;
}

export interface ServerLogger {
	level?: InputVariable;
}

export interface ListenOptions {
	host?: InputVariable;
	port?: InputVariable;
}

export interface ServerOptions {
	serverUrl?: InputVariable;
	listen?: ListenOptions;
	logger?: ServerLogger;
}

export interface NodeOptions {
	nodeUrl?: InputVariable;
	listen?: ListenOptions;
	logger?: NodeLogger;
}

export interface WunderGraphConfigApplicationConfig {
	application: Application;
	codeGenerators?: CodeGen[];
	options?: NodeOptions;
	server?: WunderGraphHooksAndServerConfig;
	cors: WunderGraphCorsConfiguration;
	s3UploadProvider?: S3Provider;
	operations?: OperationsConfiguration;
	authorization?: {
		roles?: string[];
	};
	authentication?: {
		cookieBased?: {
			providers: AuthenticationProvider[];
			// authorizedRedirectUris is a whitelist of allowed URIs to redirect to after a successful login
			// the values are used as exact string matches
			// URIs always match, independent of a trailing slash or not
			// e.g. if a authorized URI is "http://localhost:3000", the URI "http://localhost:3000/" would also match
			// or if the authorized URI is "http://localhost:3000/auth", the URI "http://localhost:3000/auth/" would also match
			// if you need more flexibility, use authorizedRedirectUriRegexes instead
			authorizedRedirectUris?: InputVariable[];
			// authorizedRedirectUriRegexes is a whitelist of allowed URIs to redirect to after a successful login using regexes
			// make sure to set boundaries properly, e.g:
			// "^http://localhost:3000$"
			// without boundaries, all URIs would match, e.g:
			// "http://localhost:3000" would match if the URI was "http://localhost:3000/anything" because of the missing boundary
			authorizedRedirectUriRegexes?: InputVariable[];
			// secureCookieHashKey is used to encrypt user cookies, should be 11 bytes
			secureCookieHashKey?: InputVariable;
			// secureCookieBlockKey is used to encrypt user cookies, should be 32 bytes
			secureCookieBlockKey?: InputVariable;
			// csrfTokenSecret is the secret to enable the csrf middleware, should be 32 bytes
			csrfTokenSecret?: InputVariable;
		};
		tokenBased?: {
			providers: TokenAuthProvider[];
		};
	};
	links?: LinkConfiguration;
	dotGraphQLConfig?: DotGraphQLConfig;
	security?: SecurityConfig;
}

export interface TokenAuthProvider {
	jwksJSON?: InputVariable;
	jwksURL?: InputVariable;
	userInfoEndpoint?: InputVariable;
	userInfoCacheTtlSeconds?: number;
}

export interface SecurityConfig {
	enableGraphQLEndpoint?: boolean;
	// allowedHosts defines allowed hosts
	// e.g. when running WunderGraph on localhost:9991, but your external host pointing to the internal IP is example.com,
	// you have to add "example.com" to the allowedHosts so that the WunderGraph router allows the hostname.
	allowedHosts?: InputVariable[];
}

export interface DotGraphQLConfig {
	// hasDotWunderGraphDirectory should be set to true if the project has a ".wundergraph" directory as the WunderGraph root
	// the default is true so this config doesn't have to be touched usually
	// only set it to false if you don't have a ".wundergraph" directory in your project
	hasDotWunderGraphDirectory?: boolean;
}

export enum HooksConfigurationOperationType {
	Queries = 'queries',
	Mutations = 'mutations',
}

export interface OperationHookFunction {
	(...args: any[]): Promise<any>;
}

export interface OperationHooksConfiguration<AsyncFn = OperationHookFunction> {
	mockResolve?: AsyncFn;
	preResolve?: AsyncFn;
	postResolve?: AsyncFn;
	mutatingPreResolve?: AsyncFn;
	mutatingPostResolve?: AsyncFn;
	customResolve?: AsyncFn;
}

export interface HooksConfiguration<AsyncFn = OperationHookFunction> {
	global?: {
		httpTransport?: {
			onOriginRequest?: {
				hook: AsyncFn;
				enableForOperations?: string[];
				enableForAllOperations?: boolean;
			};
			onOriginResponse?: {
				hook: AsyncFn;
				enableForOperations?: string[];
				enableForAllOperations?: boolean;
			};
		};
	};
	authentication?: {
		postAuthentication?: AsyncFn;
		mutatingPostAuthentication?: AsyncFn;
		revalidate?: AsyncFn;
	};
	[HooksConfigurationOperationType.Queries]?: {
		[operationName: string]: OperationHooksConfiguration<AsyncFn>;
	};
	[HooksConfigurationOperationType.Mutations]?: {
		[operationName: string]: OperationHooksConfiguration<AsyncFn>;
	};
}

export interface DeploymentAPI {
	apiConfig: () => {
		id: string;
		name: string;
	};
}

export interface DeploymentEnvironment {
	environmentConfig: () => {
		id: string;
		name: string;
	};
}

export interface CodeGen {
	path?: string;
	templates: Template[];
}

export type S3Provider = S3UploadConfiguration[];

export interface ResolvedApplication {
	Name: string;
	EnableSingleFlight: boolean;
	EngineConfiguration: Api<any>;
	Operations: GraphQLOperation[];
	CorsConfiguration: CorsConfiguration;
	S3UploadProvider: S3Provider;
}

interface ResolvedDeployment {
	name: string;
	api: {
		id: string;
		name: string;
	};
	environment: {
		id: string;
		name: string;
		baseUrl: string;
	};
	path: string;
}

interface S3UploadConfiguration {
	name: string;
	endpoint: InputVariable;
	accessKeyID: InputVariable;
	secretAccessKey: InputVariable;
	bucketName: InputVariable;
	bucketLocation: InputVariable;
	useSSL: boolean;
}

export interface ResolvedWunderGraphConfig {
	application: ResolvedApplication;
	deployment: ResolvedDeployment;
	sdkVersion: string;
	authentication: {
		roles: string[];
		cookieBased: AuthProvider[];
		tokenBased: TokenAuthProvider[];
		authorizedRedirectUris: ConfigurationVariable[];
		authorizedRedirectUriRegexes: ConfigurationVariable[];
		hooks: {
			postAuthentication: boolean;
			mutatingPostAuthentication: boolean;
			revalidateAuthentication: boolean;
		};
		cookieSecurity: {
			secureCookieHashKey: ConfigurationVariable;
			secureCookieBlockKey: ConfigurationVariable;
			csrfTokenSecret: ConfigurationVariable;
		};
	};
	enableGraphQLEndpoint: boolean;
	security: {
		allowedHostNames: ConfigurationVariable[];
	};
	interpolateVariableDefinitionAsJSON: string[];
	webhooks: WebhookConfiguration[];
	nodeOptions: ResolvedNodeOptions;
	serverOptions?: ResolvedServerOptions;
}

export interface ResolvedServerLogger {
	level: LogLevel;
}

export interface ResolvedNodeLogger {
	level: LogLevel;
}

export interface ResolvedListenOptions {
	host: ConfigurationVariable;
	port: ConfigurationVariable;
}

export interface ResolvedServerOptions {
	serverUrl: ConfigurationVariable;
	listen: ResolvedListenOptions;
	logger: ResolvedServerLogger;
}

export interface ResolvedNodeOptions {
	nodeUrl: ConfigurationVariable;
	listen: ResolvedListenOptions;
	logger: ResolvedNodeLogger;
}

const resolveLogLevel = (level: ConfigurationVariable): LogLevel => {
	const stringLevel = resolveConfigurationVariable(level);

	return logLevelFromJSON(stringLevel);
};

const resolveNodeOptions = (options?: NodeOptions): ResolvedNodeOptions => {
	if (!options) {
		options = {};
	}

	if (!options.nodeUrl) {
		options.nodeUrl = new EnvironmentVariable('WG_NODE_URL', 'http://localhost:9991');
	}

	if (!options.listen) {
		options.listen = {};
	}

	if (!options.listen.host) {
		options.listen.host = new EnvironmentVariable('WG_NODE_HOST', '127.0.0.1');
	}

	if (!options.listen.port) {
		options.listen.port = new EnvironmentVariable('WG_NODE_PORT', '9991');
	}

	if (!options.logger) {
		options.logger = {};
	}

	if (!options.logger.level) {
		options.logger.level = new EnvironmentVariable('WG_LOG_LEVEL', 'WARNING');
	}

	return {
		nodeUrl: mapInputVariable(options.nodeUrl),
		listen: {
			host: mapInputVariable(options.listen.host),
			port: mapInputVariable(options.listen.port),
		},
		logger: {
			level: resolveLogLevel(mapInputVariable(options.logger.level)),
		},
	};
};

const resolveServerOptions = (options: ServerOptions): ResolvedServerOptions => {
	if (!options) {
		options = {};
	}

	if (!options.serverUrl) {
		options.serverUrl = new EnvironmentVariable('WG_SERVER_URL', 'http://localhost:9992');
	}

	if (!options.listen) {
		options.listen = {};
	}

	if (!options.listen.host) {
		options.listen.host = new EnvironmentVariable('WG_SERVER_HOST', '127.0.0.1');
	}

	if (!options.listen.port) {
		options.listen.port = new EnvironmentVariable('WG_SERVER_PORT', '9992');
	}

	if (!options.logger) {
		options.logger = {};
	}

	if (!options.logger.level) {
		options.logger.level = new EnvironmentVariable('WG_LOG_LEVEL', 'WARNING');
	}

	return {
		serverUrl: mapInputVariable(options.serverUrl),
		listen: {
			host: mapInputVariable(options.listen.host),
			port: mapInputVariable(options.listen.port),
		},
		logger: {
			level: resolveLogLevel(mapInputVariable(options.logger.level)),
		},
	};
};

const resolveConfig = async (config: WunderGraphConfigApplicationConfig): Promise<ResolvedWunderGraphConfig> => {
	const api = {
		id: '',
		name: config.application.name,
	};

	const nodeOptions = resolveNodeOptions(config.options);

	const name = 'main';
	const nodeUrl = resolveConfigurationVariable(nodeOptions.nodeUrl);

	const environment = {
		id: '',
		name: name,
		baseUrl: nodeUrl,
	};

	const deploymentConfiguration: ResolvedDeployment = {
		api,
		environment,
		name,
		path: api.name + '/' + name,
	};

	const cors: CorsConfiguration = {
		maxAge: config.cors.maxAge || 60,
		allowedHeaders: config.cors.allowedHeaders || [],
		allowedMethods: config.cors.allowedMethods || [],
		exposedHeaders: config.cors.exposedHeaders || [],
		allowCredentials: config.cors.allowCredentials || false,
		allowedOrigins: config.cors.allowedOrigins
			.map((origin) =>
				typeof origin === 'string' && origin.endsWith('/') ? origin.substring(0, origin.length - 1) : origin
			)
			.map(mapInputVariable),
	};

	const graphqlApis = config.server?.graphqlServers?.map((gs) =>
		introspectGraphqlServer({
			skipRenameRootFields: gs.skipRenameRootFields,
			url: gs.url,
			apiNamespace: gs.apiNamespace,
			schema: gs.schema,
		})
	);

	if (graphqlApis) {
		config.application.apis.push(...graphqlApis);
	}

	const apps = [config.application];
	const roles = config.authorization?.roles || ['admin', 'user'];

	const resolved = (await resolveApplications(roles, apps, cors, config.s3UploadProvider || []))[0];

	const cookieBasedAuthProviders: AuthProvider[] =
		(config.authentication !== undefined &&
			config.authentication.cookieBased !== undefined &&
			config.authentication.cookieBased.providers
				.map((provider) => provider.resolve())
				.map((provider) => ({
					...provider,
					id: _.camelCase(provider.id),
				}))) ||
		[];

	const resolvedConfig: ResolvedWunderGraphConfig = {
		application: resolved,
		deployment: deploymentConfiguration,
		sdkVersion: SDK_VERSION,
		authentication: {
			roles,
			cookieBased: cookieBasedAuthProviders,
			tokenBased: config.authentication?.tokenBased?.providers || [],
			authorizedRedirectUris:
				config.authentication?.cookieBased?.authorizedRedirectUris?.map((stringOrEnvironmentVariable) => {
					if (typeof stringOrEnvironmentVariable === 'string') {
						const configVariable: ConfigurationVariable = {
							kind: ConfigurationVariableKind.STATIC_CONFIGURATION_VARIABLE,
							environmentVariableDefaultValue: '',
							environmentVariableName: '',
							placeholderVariableName: '',
							staticVariableContent: stringOrEnvironmentVariable,
						};
						return configVariable;
					}
					const environmentVariable = stringOrEnvironmentVariable as EnvironmentVariable;
					const variable: ConfigurationVariable = {
						kind: ConfigurationVariableKind.ENV_CONFIGURATION_VARIABLE,
						staticVariableContent: '',
						placeholderVariableName: '',
						environmentVariableDefaultValue: environmentVariable.defaultValue || '',
						environmentVariableName: environmentVariable.name,
					};
					return variable;
				}) || [],
			authorizedRedirectUriRegexes:
				config.authentication?.cookieBased?.authorizedRedirectUriRegexes?.map(mapInputVariable) || [],
			hooks: {
				postAuthentication: config.server?.hooks?.authentication?.postAuthentication !== undefined,
				mutatingPostAuthentication: config.server?.hooks?.authentication?.mutatingPostAuthentication !== undefined,
				revalidateAuthentication: config.server?.hooks?.authentication?.revalidate !== undefined,
			},
			cookieSecurity: {
				secureCookieHashKey: mapInputVariable(config.authentication?.cookieBased?.secureCookieHashKey || ''),
				secureCookieBlockKey: mapInputVariable(config.authentication?.cookieBased?.secureCookieBlockKey || ''),
				csrfTokenSecret: mapInputVariable(config.authentication?.cookieBased?.csrfTokenSecret || ''),
			},
		},
		enableGraphQLEndpoint: config.security?.enableGraphQLEndpoint === true,
		security: {
			allowedHostNames: config.security?.allowedHosts?.map(mapInputVariable) || [],
		},
		interpolateVariableDefinitionAsJSON: resolved.EngineConfiguration.interpolateVariableDefinitionAsJSON,
		webhooks: [],
		nodeOptions: nodeOptions,
		serverOptions: config.server ? resolveServerOptions(config.server.options) : undefined,
	};

	if (config.links) {
		return addLinks(resolvedConfig, config.links);
	}

	return resolvedConfig;
};

export const mapInputVariable = (stringOrEnvironmentVariable: InputVariable) => {
	if (stringOrEnvironmentVariable === undefined) {
		console.log('unable to load environment variable');
		console.log('make sure to replace \'process.env...\' with new EnvironmentVariable("%VARIABLE_NAME%")');
		console.log('or ensure that all environment variables are defined\n');
		throw new Error('InputVariable is undefined');
	}
	if (typeof stringOrEnvironmentVariable === 'string') {
		const configVariable: ConfigurationVariable = {
			kind: ConfigurationVariableKind.STATIC_CONFIGURATION_VARIABLE,
			environmentVariableDefaultValue: '',
			environmentVariableName: '',
			placeholderVariableName: '',
			staticVariableContent: stringOrEnvironmentVariable,
		};
		return configVariable;
	}
	if ((stringOrEnvironmentVariable as PlaceHolder)._identifier === 'placeholder') {
		const variable: ConfigurationVariable = {
			kind: ConfigurationVariableKind.PLACEHOLDER_CONFIGURATION_VARIABLE,
			staticVariableContent: '',
			placeholderVariableName: (stringOrEnvironmentVariable as PlaceHolder).name,
			environmentVariableDefaultValue: '',
			environmentVariableName: '',
		};
		return variable;
	}
	const environmentVariable = stringOrEnvironmentVariable as EnvironmentVariable;
	const variable: ConfigurationVariable = {
		kind: ConfigurationVariableKind.ENV_CONFIGURATION_VARIABLE,
		staticVariableContent: '',
		placeholderVariableName: '',
		environmentVariableDefaultValue: environmentVariable.defaultValue || '',
		environmentVariableName: environmentVariable.name,
	};
	return variable;
};

const addLinks = (config: ResolvedWunderGraphConfig, links: LinkDefinition[]): ResolvedWunderGraphConfig => {
	const schema = buildSchema(config.application.EngineConfiguration.Schema);
	const queryTypeName = (schema.getQueryType() || { name: '' }).name;
	const fields = queryTypeFields(schema);
	links.forEach((link) => {
		config = addLink(config, link, fields, queryTypeName);
	});
	return config;
};

const addLink = (
	config: ResolvedWunderGraphConfig,
	link: LinkDefinition,
	fields: FieldInfo[],
	queryTypeName: string
): ResolvedWunderGraphConfig => {
	const schema = parse(config.application.EngineConfiguration.Schema);
	let fieldInfo: FieldInfo | undefined;
	config.application.EngineConfiguration.Schema = print(
		visit(schema, {
			ObjectTypeDefinition: (node) => {
				if (node.name.value !== link.targetType) {
					return;
				}
				if ((node.fields || []).find((field) => field.name.value === link.targetFieldName)) {
					return;
				}

				fieldInfo = fields.find((field) => field.typeName === queryTypeName && field.fieldName === link.sourceField);
				if (fieldInfo === undefined) {
					return;
				}

				fieldInfo.arguments.forEach((expected) => {
					const exists = link.argumentSources.find((actual) => actual.name === expected.name) !== undefined;
					if (!exists) {
						console.log(
							`configuration missing for argument: ${expected.name} on targetField: ${link.targetFieldName} on targetType: ${link.targetType}`
						);
						console.log(
							'please add \'.argument("towerIds", ...)\' to the linkBuilder or the resolver will not be configured properly'
						);
					}
				});

				const args: InputValueDefinitionNode[] = link.argumentSources
					.filter((arg) => arg.type === 'fieldArgument')
					.map((arg) => {
						const argumentDefinition = fieldInfo!.arguments.find((definition) => definition.name === arg.name);
						if (argumentDefinition === undefined) {
							throw Error(
								`argument with name ${arg.name} doesn't exist on source field: ${fieldInfo!.fieldName}@${
									fieldInfo!.typeName
								}`
							);
						}
						return {
							kind: Kind.INPUT_VALUE_DEFINITION,
							name: {
								kind: Kind.NAME,
								value: arg.name,
							},
							type: parseType(argumentDefinition.type),
						};
					});
				const field: FieldDefinitionNode = {
					kind: Kind.FIELD_DEFINITION,
					name: {
						kind: Kind.NAME,
						value: link.targetFieldName,
					},
					type: parseType(fieldInfo.fieldType),
					arguments: args.length !== 0 ? args : undefined,
				};
				return {
					...node,
					fields: [...(node.fields || []), field],
				};
			},
		})
	);
	if (fieldInfo !== undefined) {
		const fieldConfiguration = config.application.EngineConfiguration.Fields.find(
			(field) => field.typeName === fieldInfo!.typeName && field.fieldName === fieldInfo!.fieldName
		);
		if (fieldConfiguration === undefined) {
			throw new Error(`fieldConfiguration not found for type: ${fieldInfo.typeName}, field: ${fieldInfo.fieldName}`);
		}
		const copy: FieldConfiguration = Object.assign({}, fieldConfiguration, {
			fieldName: link.targetFieldName,
			typeName: link.targetType,
			argumentsConfiguration: [],
		});
		link.argumentSources.forEach((arg) => {
			copy.argumentsConfiguration.push({
				name: arg.name,
				sourceType: arg.type === 'objectField' ? ArgumentSource.OBJECT_FIELD : ArgumentSource.FIELD_ARGUMENT,
				sourcePath: arg.path,
				renderConfiguration: ArgumentRenderConfiguration.RENDER_ARGUMENT_AS_GRAPHQL_VALUE,
			});
		});
		config.application.EngineConfiguration.Fields.push(copy);

		const dataSource = config.application.EngineConfiguration.DataSources.find(
			(ds) =>
				ds.RootNodes.find(
					(node) => node.typeName === queryTypeName && node.fieldNames.find((field) => field === link.sourceField)
				) !== undefined
		);
		if (dataSource === undefined) {
			throw new Error(`dataSource not found for type: ${fieldInfo.typeName}, field: ${fieldInfo.fieldName}`);
		}
		const ds: DataSource = Object.assign({}, dataSource);
		ds.RootNodes = ds.RootNodes.map((node) => {
			if (node.typeName === queryTypeName) {
				return {
					typeName: link.targetType,
					fieldNames: [...node.fieldNames.filter((field) => field !== link.sourceField), link.targetFieldName],
				};
			} else {
				return node;
			}
		});
		ds.ChildNodes = ds.ChildNodes.map((node) => {
			if (node.typeName === queryTypeName) {
				return {
					typeName: link.targetType,
					fieldNames: [...node.fieldNames.filter((field) => field !== link.sourceField), link.targetFieldName],
				};
			} else {
				return node;
			}
		});
		const withUpdatedArguments = updateArguments(ds, fieldInfo, link);
		config.application.EngineConfiguration.DataSources.push(withUpdatedArguments);
	}
	return config;
};

const updateArguments = (dataSource: DataSource, fieldInfo: FieldInfo, link: LinkDefinition): DataSource => {
	let json: string = JSON.stringify(dataSource);
	fieldInfo.arguments.forEach((arg) => {
		const source = link.argumentSources.find((source) => source.name === arg.name);
		if (source === undefined) {
			return;
		}
		const search = `.arguments.${arg.name}`;
		const path = source.path.join('.');
		const replace = source.type === 'objectField' ? `.object.${path}` : `.arguments.${path}`;
		json = json.replace(search, replace);
	});
	return JSON.parse(json);
};

const resolveApplications = async (
	roles: string[],
	applications: Application[],
	cors: CorsConfiguration,
	s3: S3Provider
): Promise<ResolvedApplication[]> => {
	const out: ResolvedApplication[] = [];
	for (let i = 0; i < applications.length; i++) {
		const resolvedApis = await Promise.all(applications[i].apis);
		const merged = mergeApis(roles, ...resolvedApis);
		out.push({
			Name: applications[i].name,
			EngineConfiguration: merged,
			EnableSingleFlight: true,
			Operations: [],
			CorsConfiguration: cors,
			S3UploadProvider: s3,
		});
	}
	return out;
};

// configureWunderGraphApplication generates the file "generated/wundergraph.config.json" and runs the configured code generators
// the wundergraph.config.json file will be picked up by "wunderctl up" to configure your development environment
export const configureWunderGraphApplication = (config: WunderGraphConfigApplicationConfig) => {
	if (DataSourcePollingModeEnabled) {
		// if the DataSourcePolling environment variable is set to 'true',
		// we don't run the regular config build process which would generate the whole config
		// instead, we only resolve all Promises of the API Introspection
		// This will keep polling the (configured) DataSources until `wunderctl up` stops the polling process
		// If a change is detected in the DataSource, the cache is updated,
		// which will trigger a re-run of the config build process
		Promise.all(config.application.apis).catch();
		return;
	}

	resolveConfig(config)
		.then(async (resolved) => {
			const app = resolved.application;

			const schemaFileName = `wundergraph.${app.Name}.schema.graphql`;

			const schemaContent = '# Code generated by "wunderctl"; DO NOT EDIT.\n\n' + app.EngineConfiguration.Schema;

			fs.writeFileSync(path.join('generated', schemaFileName), schemaContent, { encoding: 'utf8' });
			done();
			console.log(`${new Date().toLocaleTimeString()}: ${schemaFileName} updated`);

			/**
			 * Webhooks
			 */

			const webhooksDir = path.join('webhooks');
			if (fs.existsSync(webhooksDir)) {
				const webhooks = await getWebhooks(path.join('webhooks'));
				resolved.webhooks = webhooks.map((webhook) => {
					let webhookConfig: WebhookConfiguration = {
						name: webhook.name,
						filePath: webhook.filePath,
						verifier: undefined,
					};

					if (config.server?.webhooks) {
						for (const [key, value] of Object.entries(config.server.webhooks)) {
							if (key === webhook.name) {
								webhookConfig.verifier = {
									kind: value.verifier.kind,
									signatureHeader: value.verifier.signatureHeader,
									signatureHeaderPrefix: value.verifier.signatureHeaderPrefix,
									secret: {
										kind: ConfigurationVariableKind.ENV_CONFIGURATION_VARIABLE,
										staticVariableContent: '',
										placeholderVariableName: '',
										environmentVariableDefaultValue: value.verifier.secret.defaultValue || '',
										environmentVariableName: value.verifier.secret.name,
									},
								};
								break;
							}
						}
					}
					return webhookConfig;
				});
			}

			const operationsContent = loadOperations(schemaFileName);
			const operations = parseOperations(app.EngineConfiguration.Schema, operationsContent.toString(), {
				keepFromClaimVariables: false,
				interpolateVariableDefinitionAsJSON: resolved.interpolateVariableDefinitionAsJSON,
			});
			app.Operations = operations.operations;
			if (app.Operations && config.operations !== undefined) {
				app.Operations = app.Operations.map((op) => {
					const cfg = config.operations!;
					const base = Object.assign({}, cfg.defaultConfig);
					const customize =
						cfg.custom !== undefined && cfg.custom[op.Name] !== undefined ? cfg.custom[op.Name] : undefined;
					switch (op.OperationType) {
						case OperationType.MUTATION:
							let mutationConfig = cfg.mutations(base);
							if (customize as CustomizeMutation) {
								mutationConfig = customize(mutationConfig);
							}
							return {
								...op,
								AuthenticationConfig: {
									...op.AuthenticationConfig,
									required: op.AuthenticationConfig.required || mutationConfig.authentication.required,
								},
							};
						case OperationType.QUERY:
							let queryConfig = cfg.queries(base);
							if (customize as CustomizeQuery) {
								queryConfig = customize(queryConfig);
							}
							return {
								...op,
								CacheConfig: {
									enable: queryConfig.caching.enable,
									maxAge: queryConfig.caching.maxAge,
									public: queryConfig.caching.public,
									staleWhileRevalidate: queryConfig.caching.staleWhileRevalidate,
								},
								AuthenticationConfig: {
									...op.AuthenticationConfig,
									required: op.AuthenticationConfig.required || queryConfig.authentication.required,
								},
								LiveQuery: {
									enable: queryConfig.liveQuery.enable,
									pollingIntervalSeconds: queryConfig.liveQuery.pollingIntervalSeconds,
								},
							};
						case OperationType.SUBSCRIPTION:
							let subscriptionConfig = cfg.subscriptions(base);
							if (customize as CustomizeSubscription) {
								subscriptionConfig = customize(subscriptionConfig);
							}
							return {
								...op,
								AuthenticationConfig: {
									...op.AuthenticationConfig,
									required: op.AuthenticationConfig.required || subscriptionConfig.authentication.required,
								},
							};
						default:
							return op;
					}
				});
			}

			if (config.server?.hooks?.global?.httpTransport?.onOriginRequest) {
				const enableForAllOperations =
					config.server?.hooks?.global?.httpTransport?.onOriginRequest.enableForAllOperations;
				if (enableForAllOperations === true) {
					app.Operations = app.Operations.map((op) => ({
						...op,
						HooksConfiguration: { ...op.HooksConfiguration, httpTransportOnRequest: true },
					}));
				} else {
					const enableForOperations = config.server?.hooks?.global?.httpTransport?.onOriginRequest.enableForOperations;
					if (enableForOperations) {
						app.Operations = app.Operations.map((op) => {
							if (enableForOperations.includes(op.Name)) {
								return { ...op, HooksConfiguration: { ...op.HooksConfiguration, httpTransportOnRequest: true } };
							}
							return op;
						});
					}
				}
			}

			if (config.server?.hooks?.global?.httpTransport?.onOriginResponse) {
				const enableForAllOperations =
					config.server?.hooks?.global?.httpTransport?.onOriginResponse.enableForAllOperations;
				if (enableForAllOperations === true) {
					app.Operations = app.Operations.map((op) => ({
						...op,
						HooksConfiguration: { ...op.HooksConfiguration, httpTransportOnResponse: true },
					}));
				} else {
					const enableForOperations = config.server?.hooks?.global?.httpTransport?.onOriginResponse.enableForOperations;
					if (enableForOperations) {
						app.Operations = app.Operations.map((op) => {
							if (enableForOperations.includes(op.Name)) {
								return {
									...op,
									HooksConfiguration: { ...op.HooksConfiguration, httpTransportOnResponse: true },
								};
							}
							return op;
						});
					}
				}
			}

			for (const operationName in config.server?.hooks?.queries) {
				const hooks = config.server?.hooks!.queries[operationName];
				const op = app.Operations.find((op) => op.OperationType === OperationType.QUERY && op.Name === operationName);
				if (op !== undefined && hooks !== undefined) {
					op.HooksConfiguration.preResolve = hooks.preResolve !== undefined;
					op.HooksConfiguration.mockResolve = {
						enable: hooks.mockResolve !== undefined,
						subscriptionPollingIntervalMillis: 0,
					};
					op.HooksConfiguration.postResolve = hooks.postResolve !== undefined;
					op.HooksConfiguration.mutatingPreResolve = hooks.mutatingPreResolve !== undefined;
					op.HooksConfiguration.mutatingPostResolve = hooks.mutatingPostResolve !== undefined;
					op.HooksConfiguration.customResolve = hooks.customResolve !== undefined;
				}
			}

			for (const operationName in config.server?.hooks?.mutations) {
				const hooks = config.server?.hooks!.mutations[operationName];
				const op = app.Operations.find(
					(op) => op.OperationType === OperationType.MUTATION && op.Name === operationName
				);
				if (op !== undefined && hooks !== undefined) {
					op.HooksConfiguration.preResolve = hooks.preResolve !== undefined;
					op.HooksConfiguration.mockResolve = {
						enable: hooks.mockResolve !== undefined,
						subscriptionPollingIntervalMillis: 0,
					};
					op.HooksConfiguration.postResolve = hooks.postResolve !== undefined;
					op.HooksConfiguration.mutatingPreResolve = hooks.mutatingPreResolve !== undefined;
					op.HooksConfiguration.mutatingPostResolve = hooks.mutatingPostResolve !== undefined;
					op.HooksConfiguration.customResolve = hooks.customResolve !== undefined;
				}
			}

			if (config.codeGenerators) {
				for (let i = 0; i < config.codeGenerators.length; i++) {
					const gen = config.codeGenerators[i];
					await GenerateCode({
						wunderGraphConfig: resolved,
						templates: gen.templates,
						basePath: gen.path || 'generated',
					});
				}
				done();
				console.log(`${new Date().toLocaleTimeString()}: Code generation completed.`);
			}

			const configJsonPath = path.join('generated', 'wundergraph.config.json');
			const configJSON = ResolvedWunderGraphConfigToJSON(resolved);
			// config json exists
			if (fs.existsSync(configJsonPath)) {
				const existing = fs.readFileSync(configJsonPath, 'utf8');
				if (configJSON !== existing) {
					fs.writeFileSync(configJsonPath, configJSON, { encoding: 'utf8' });
					console.log(`${new Date().toLocaleTimeString()}: wundergraph.config.json updated`);
				}
			} else {
				fs.writeFileSync(configJsonPath, configJSON, { encoding: 'utf8' });
				console.log(`${new Date().toLocaleTimeString()}: wundergraph.config.json created`);
			}

			done();

<<<<<<< HEAD
		const nodeUrl = resolveConfigurationVariable(resolved.nodeOptions.nodeUrl);

		const dotGraphQLNested =
			config.dotGraphQLConfig?.hasDotWunderGraphDirectory !== undefined
				? config.dotGraphQLConfig?.hasDotWunderGraphDirectory === true
				: true;

		const dotGraphQLConfig = generateDotGraphQLConfig(config, {
			baseURL: nodeUrl,
			nested: dotGraphQLNested,
		});
=======
			const dotGraphQLNested =
				config.dotGraphQLConfig?.hasDotWunderGraphDirectory !== undefined
					? config.dotGraphQLConfig?.hasDotWunderGraphDirectory === true
					: true;

			const dotGraphQLConfig = generateDotGraphQLConfig(config, {
				baseURL: 'http://localhost:9991',
				nested: dotGraphQLNested,
			});
>>>>>>> 6f42838d

			const dotGraphQLConfigPath = path.join(dotGraphQLNested ? '..' + path.sep : '', '.graphqlconfig');
			let shouldUpdateDotGraphQLConfig = true;
			const dotGraphQLContent = JSON.stringify(dotGraphQLConfig, null, '  ');
			if (fs.existsSync(dotGraphQLConfigPath)) {
				const existingDotGraphQLContent = fs.readFileSync(dotGraphQLConfigPath, { encoding: 'utf8' });
				if (dotGraphQLContent === existingDotGraphQLContent) {
					shouldUpdateDotGraphQLConfig = false;
				}
			}

			if (shouldUpdateDotGraphQLConfig) {
				fs.writeFileSync(dotGraphQLConfigPath, dotGraphQLContent, { encoding: 'utf8' });
				console.log(`${new Date().toLocaleTimeString()}: .graphqlconfig updated`);
			}

			done();

<<<<<<< HEAD
		const postman = PostmanBuilder(app.Operations, {
			applicationPath: resolved.deployment.path,
			baseURL: nodeUrl,
		});
		fs.writeFileSync(path.join('generated', 'wundergraph.postman.json'), JSON.stringify(postman.toJSON(), null, '  '), {
			encoding: 'utf8',
		});
		console.log(`${new Date().toLocaleTimeString()}: wundergraph.postman.json updated`);
=======
			const postman = PostmanBuilder(app.Operations, {
				applicationPath: resolved.deployment.path,
				baseURL: 'http://localhost:9991',
			});
			fs.writeFileSync(
				path.join('generated', 'wundergraph.postman.json'),
				JSON.stringify(postman.toJSON(), null, '  '),
				{
					encoding: 'utf8',
				}
			);
			console.log(`${new Date().toLocaleTimeString()}: wundergraph.postman.json updated`);
>>>>>>> 6f42838d

			done();
		})
		.catch((e: any) => {
			console.error(`Couldn't configure your WunderNode: ${e}`);
			process.exit(1);
		});
};

const total = 5;
let doneCount = 0;

const done = () => {
	doneCount++;
	console.log(`${new Date().toLocaleTimeString()}: ${doneCount}/${total} done`);
	if (doneCount === 3) {
		setTimeout(() => {
			console.log(`${new Date().toLocaleTimeString()}: code generation completed`);
			process.exit(0);
		}, 10);
	}
};

const ResolvedWunderGraphConfigToJSON = (config: ResolvedWunderGraphConfig): string => {
	const operations: Operation[] = config.application.Operations.map((op) => ({
		content: removeHookVariables(op.Content),
		name: op.Name,
		responseSchema: JSON.stringify(op.ResponseSchema),
		variablesSchema: JSON.stringify(op.VariablesSchema),
		interpolationVariablesSchema: JSON.stringify(op.InterpolationVariablesSchema),
		operationType: op.OperationType,
		cacheConfig: op.CacheConfig || {
			enable: false,
			maxAge: 0,
			public: false,
			staleWhileRevalidate: 0,
		},
		authenticationConfig: {
			authRequired: op.AuthenticationConfig.required,
		},
		authorizationConfig: op.AuthorizationConfig,
		liveQueryConfig: op.LiveQuery,
		hooksConfiguration: op.HooksConfiguration,
		variablesConfiguration: op.VariablesConfiguration,
		internal: op.Internal,
		postResolveTransformations:
			op.PostResolveTransformations?.map((t) => {
				switch (t.kind) {
					case 'get':
						return {
							kind: PostResolveTransformationKind.GET_POST_RESOLVE_TRANSFORMATION,
							depth: t.depth,
							get: t.get,
						};
				}
			}) || [],
	}));
	const dataSources: DataSourceConfiguration[] = config.application.EngineConfiguration.DataSources.map(mapDataSource);
	const fields: FieldConfiguration[] = config.application.EngineConfiguration.Fields;
	const types: TypeConfiguration[] = config.application.EngineConfiguration.Types;

	const out: WunderGraphConfiguration = {
		apiName: config.deployment.api.name,
		apiId: config.deployment.api.id,
		deploymentName: config.deployment.name,
		environmentIds: [config.deployment.environment.id],
		api: {
			enableGraphqlEndpoint: false,
			operations: operations,
			engineConfiguration: {
				defaultFlushInterval: config.application.EngineConfiguration.DefaultFlushInterval,
				graphqlSchema: config.application.EngineConfiguration.Schema,
				datasourceConfigurations: dataSources,
				fieldConfigurations: fields,
				typeConfigurations: types,
			},
			s3UploadConfiguration: config.application.S3UploadProvider.map((provider) => {
				return {
					name: provider.name,
					accessKeyID: mapInputVariable(provider.accessKeyID),
					bucketLocation: mapInputVariable(provider.bucketLocation),
					bucketName: mapInputVariable(provider.bucketName),
					endpoint: mapInputVariable(provider.endpoint),
					secretAccessKey: mapInputVariable(provider.secretAccessKey),
					useSSL: provider.useSSL,
				};
			}),
			corsConfiguration: config.application.CorsConfiguration,
			authenticationConfig: {
				cookieBased: {
					providers: config.authentication.cookieBased,
					authorizedRedirectUris: config.authentication.authorizedRedirectUris,
					authorizedRedirectUriRegexes: config.authentication.authorizedRedirectUriRegexes,
					blockKey: config.authentication.cookieSecurity.secureCookieBlockKey,
					hashKey: config.authentication.cookieSecurity.secureCookieHashKey,
					csrfSecret: config.authentication.cookieSecurity.csrfTokenSecret,
				},
				hooks: config.authentication.hooks,
				jwksBased: {
					providers: config.authentication.tokenBased.map((provider) => ({
						jwksJson: mapInputVariable(provider.jwksJSON || ''),
						jwksUrl: mapInputVariable(provider.jwksURL || ''),
						userInfoEndpoint: mapInputVariable(provider.userInfoEndpoint || ''),
						userInfoCacheTtlSeconds: provider.userInfoCacheTtlSeconds || 60 * 60,
					})),
				},
			},
			allowedHostNames: config.security.allowedHostNames,
			webhooks: config.webhooks,
			nodeOptions: config.nodeOptions,
			serverOptions: config.serverOptions,
		},
		dangerouslyEnableGraphQLEndpoint: config.enableGraphQLEndpoint,
	};

	return JSON.stringify(out, null, '  ');
};

const mapDataSource = (source: DataSource): DataSourceConfiguration => {
	const out: DataSourceConfiguration = {
		kind: source.Kind,
		customGraphql: undefined,
		rootNodes: source.RootNodes,
		childNodes: source.ChildNodes,
		customRest: undefined,
		customStatic: undefined,
		overrideFieldPathFromAlias: source.Kind === DataSourceKind.GRAPHQL,
		customDatabase: undefined,
		directives: source.Directives,
	};
	switch (source.Kind) {
		case DataSourceKind.REST:
			const rest = source.Custom as RESTApiCustom;
			out.customRest = {
				fetch: rest.Fetch,
				subscription: {
					enabled: rest.Subscription.Enabled,
					pollingIntervalMillis: rest.Subscription.PollingIntervalMillis || 500,
					skipPublishSameResponse: rest.Subscription.SkipPublishSameResponse || false,
				},
				defaultTypeName: rest.DefaultTypeName,
				statusCodeTypeMappings: rest.StatusCodeTypeMappings,
			};
			break;
		case DataSourceKind.STATIC:
			const customStatic = source.Custom as StaticApiCustom;
			out.customStatic = {
				data: customStatic.data,
			};
			break;
		case DataSourceKind.GRAPHQL:
			const graphql = source.Custom as GraphQLApiCustom;
			out.customGraphql = {
				fetch: graphql.Fetch,
				federation: {
					enabled: graphql.Federation.Enabled,
					serviceSdl: graphql.Federation.ServiceSDL,
				},
				subscription: {
					enabled: graphql.Subscription.Enabled,
					url: graphql.Subscription.URL,
				},
				upstreamSchema: graphql.UpstreamSchema,
			};
			break;
		case DataSourceKind.POSTGRESQL:
		case DataSourceKind.MYSQL:
		case DataSourceKind.MONGODB:
		case DataSourceKind.SQLSERVER:
		case DataSourceKind.SQLITE:
			const database = source.Custom as DatabaseApiCustom;
			out.customDatabase = {
				databaseURL: database.databaseURL,
				prismaSchema: database.prisma_schema,
				graphqlSchema: database.graphql_schema,
				closeTimeoutSeconds: 30,
				jsonTypeFields: database.jsonTypeFields,
				jsonInputVariables: database.jsonInputVariables,
			};
	}

	return out;
};

export interface PublishConfiguration {
	organization: string;
	name: string;
	apis: Promise<Api<any>>[];
	isPublic: boolean;
	repositoryUrl?: string;
	shortDescription: string;
	markdownDescriptionFile?: string;
	keywords: string[];
}

export interface PublishResult {
	organization: string;
	name: string;
	shortDescription: string;
	markdownDescription: string;
	isPublic: boolean;
	keywords: string[];
	definition: Api<any>;
	repositoryUrl: string;
	sdkVersion: string;
	placeholders: PublishConfigurationPlaceholder[];
}

interface PublishConfigurationPlaceholder {
	name: string;
	optional: boolean;
}

export const configurePublishWunderGraphAPI = (configuration: PublishConfiguration) => {
	const outFile = path.join('generated', `${configuration.organization}.${configuration.name}.api.json`);
	_configurePublishWunderGraphAPI(configuration, outFile)
		.then(() => {
			console.log(
				colors.blue(`${configuration.organization}/${configuration.name} API configuration written to ${outFile}`)
			);
			if (process.env.WUNDERGRAPH_PUBLISH_API === 'true') {
				try {
					const result = wunderctlExec({
						cmd: ['publish', configuration.organization + '/' + configuration.name],
						timeout: 1000 * 5,
					});
					if (result?.failed) {
						console.error(colors.red(`Failed to publish ${configuration.organization}/${configuration.name}`));
					}
				} catch (e) {
					console.error(colors.red(`Failed to publish ${configuration.organization}/${configuration.name}`));
				}
			} else {
				console.log(colors.blue(`You can now publish the API using the following command:`));
				console.log(colors.green(`wunderctl publish ${configuration.organization}/${configuration.name}`));
			}
		})
		.catch((err) => {
			console.error(`Failed to create publish configuration for ${configuration.organization}/${configuration.name}`);
			console.error(err);
		});
};

const _configurePublishWunderGraphAPI = async (configuration: PublishConfiguration, outFile: string) => {
	const resolvedApis = await Promise.all(configuration.apis);
	const merged = mergeApis([], ...resolvedApis);
	const markdownDescription = configuration.markdownDescriptionFile
		? fs.readFileSync(configuration.markdownDescriptionFile, 'utf-8')
		: '';
	const out: PublishResult = {
		organization: configuration.organization,
		name: configuration.name,
		keywords: configuration.keywords,
		shortDescription: configuration.shortDescription || '',
		markdownDescription,
		isPublic: configuration.isPublic,
		repositoryUrl: configuration.repositoryUrl || '',
		sdkVersion: SDK_VERSION,
		definition: merged,
		placeholders: [],
	};
	merged.Schema = removeBaseSchema(merged.Schema);
	merged.Schema = stripIgnoredCharacters(merged.Schema);
	merged.DataSources = merged.DataSources.filter(
		(ds) =>
			!(
				ds.Kind === DataSourceKind.STATIC &&
				ds.RootNodes.length === 1 &&
				ds.RootNodes[0].fieldNames.length === 1 &&
				ds.RootNodes[0].fieldNames[0] === '_join'
			)
	);
	merged.Fields = merged.Fields.filter((field) => !(field.fieldName === '_join'));
	const printed = JSON.stringify(out, (key, value) => {
		if (
			value !== undefined &&
			(value as ConfigurationVariable).kind === ConfigurationVariableKind.PLACEHOLDER_CONFIGURATION_VARIABLE &&
			(value as ConfigurationVariable).placeholderVariableName !== undefined
		) {
			out.placeholders.push({
				name: (value as ConfigurationVariable).placeholderVariableName,
				optional: false,
			});
		}
		if (
			value !== undefined &&
			(value as ConfigurationVariable).kind === ConfigurationVariableKind.ENV_CONFIGURATION_VARIABLE &&
			(value as ConfigurationVariable).environmentVariableName !== undefined
		) {
			out.placeholders.push({
				name: (value as ConfigurationVariable).environmentVariableName,
				optional: true,
			});
		}
		return value;
	});
	fs.writeFileSync(outFile, printed);
};

export const parsePublishResultWithVariables = (raw: string, variables: { [key: string]: string }): PublishResult => {
	return JSON.parse(raw, (key, value) => {
		if (
			value !== undefined &&
			(value as ConfigurationVariable).kind === ConfigurationVariableKind.ENV_CONFIGURATION_VARIABLE &&
			(value as ConfigurationVariable).environmentVariableName !== undefined
		) {
			if (variables[(value as ConfigurationVariable).environmentVariableName] !== undefined) {
				return mapInputVariable(variables[(value as ConfigurationVariable).environmentVariableName]);
			}
		}
		if (
			value !== undefined &&
			(value as ConfigurationVariable).kind === ConfigurationVariableKind.PLACEHOLDER_CONFIGURATION_VARIABLE &&
			(value as ConfigurationVariable).placeholderVariableName !== undefined
		) {
			if (variables[(value as ConfigurationVariable).placeholderVariableName] !== undefined) {
				return mapInputVariable(variables[(value as ConfigurationVariable).placeholderVariableName]);
			}
		}
		return value;
	});
};

export const resolveIntegration = (
	rawApi: string,
	variables: { [key: string]: string },
	apiNamespace?: string
): Promise<Api<any>> => {
	let published: PublishResult = parsePublishResultWithVariables(rawApi, variables);
	if (apiNamespace) {
		return Promise.resolve(applyNamespaceToApi(published.definition, apiNamespace, []));
	}
	return Promise.resolve(published.definition);
};<|MERGE_RESOLUTION|>--- conflicted
+++ resolved
@@ -1030,29 +1030,17 @@
 
 			done();
 
-<<<<<<< HEAD
-		const nodeUrl = resolveConfigurationVariable(resolved.nodeOptions.nodeUrl);
-
-		const dotGraphQLNested =
-			config.dotGraphQLConfig?.hasDotWunderGraphDirectory !== undefined
-				? config.dotGraphQLConfig?.hasDotWunderGraphDirectory === true
-				: true;
-
-		const dotGraphQLConfig = generateDotGraphQLConfig(config, {
-			baseURL: nodeUrl,
-			nested: dotGraphQLNested,
-		});
-=======
+			const nodeUrl = resolveConfigurationVariable(resolved.nodeOptions.nodeUrl);
+
 			const dotGraphQLNested =
 				config.dotGraphQLConfig?.hasDotWunderGraphDirectory !== undefined
 					? config.dotGraphQLConfig?.hasDotWunderGraphDirectory === true
 					: true;
 
 			const dotGraphQLConfig = generateDotGraphQLConfig(config, {
-				baseURL: 'http://localhost:9991',
+				baseURL: nodeUrl,
 				nested: dotGraphQLNested,
 			});
->>>>>>> 6f42838d
 
 			const dotGraphQLConfigPath = path.join(dotGraphQLNested ? '..' + path.sep : '', '.graphqlconfig');
 			let shouldUpdateDotGraphQLConfig = true;
@@ -1071,19 +1059,9 @@
 
 			done();
 
-<<<<<<< HEAD
-		const postman = PostmanBuilder(app.Operations, {
-			applicationPath: resolved.deployment.path,
-			baseURL: nodeUrl,
-		});
-		fs.writeFileSync(path.join('generated', 'wundergraph.postman.json'), JSON.stringify(postman.toJSON(), null, '  '), {
-			encoding: 'utf8',
-		});
-		console.log(`${new Date().toLocaleTimeString()}: wundergraph.postman.json updated`);
-=======
 			const postman = PostmanBuilder(app.Operations, {
 				applicationPath: resolved.deployment.path,
-				baseURL: 'http://localhost:9991',
+				baseURL: nodeUrl,
 			});
 			fs.writeFileSync(
 				path.join('generated', 'wundergraph.postman.json'),
@@ -1093,7 +1071,6 @@
 				}
 			);
 			console.log(`${new Date().toLocaleTimeString()}: wundergraph.postman.json updated`);
->>>>>>> 6f42838d
 
 			done();
 		})
