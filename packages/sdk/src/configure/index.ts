--- conflicted
+++ resolved
@@ -13,13 +13,8 @@
 } from 'graphql';
 import { JSONSchema7 as JSONSchema } from 'json-schema';
 import objectHash from 'object-hash';
-<<<<<<< HEAD
-import _ from 'lodash';
+import { camelCase } from 'lodash';
 import { buildGenerator, getProgramFromFiles, JsonSchemaGenerator, programFromConfig } from 'typescript-json-schema';
-=======
-import { camelCase } from 'lodash';
-import { buildGenerator, getProgramFromFiles, programFromConfig } from 'typescript-json-schema';
->>>>>>> 7f8671da
 import { ZodType } from 'zod';
 import {
 	Api,
@@ -1303,7 +1298,6 @@
 	// XXX: There's no way to silence warnings from TJS, override console.warn
 	const originalWarn = console.warn;
 	console.warn = (_message?: any, ..._optionalParams: any[]) => {};
-<<<<<<< HEAD
 	// If we can find a tsconfig.json, use it
 	let tsConfigPath: string | undefined;
 	let currentDir = wgDirAbs;
@@ -1312,20 +1306,6 @@
 		if (fs.existsSync(tsConfig)) {
 			tsConfigPath = tsConfig;
 			break;
-=======
-	console.error = (_message?: any, ..._optionalParams: any[]) => {};
-
-	let generator = buildGenerator(program, settings);
-	// generator can be null if the program can't be compiled
-	if (!generator) {
-		// Try to fallback to generating a program from tsconfig.json
-		const tsConfigPath = path.join(path.dirname(wgDirAbs), 'tsconfig.json');
-		if (fs.existsSync(tsConfigPath)) {
-			const tsConfigProgram = programFromConfig(tsConfigPath);
-			if (tsConfigProgram) {
-				generator = buildGenerator(tsConfigProgram, settings);
-			}
->>>>>>> 7f8671da
 		}
 		const next = path.dirname(currentDir);
 		if (next === currentDir) {
