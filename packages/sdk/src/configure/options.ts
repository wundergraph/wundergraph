--- conflicted
+++ resolved
@@ -15,15 +15,12 @@
 	ServerHost = 'WG_SERVER_HOST',
 	ServerPort = 'WG_SERVER_PORT',
 	HttpProxyUrl = 'WG_HTTP_PROXY',
-<<<<<<< HEAD
+	PrometheusEnabled = 'WG_PROMETHEUS_ENABLED',
+	PrometheusPort = 'WG_PROMETHEUS_PORT',
 	OtelEnabled = 'WG_OTEL_ENABLED',
 	OtelExporterHttpEndpoint = 'WG_OTEL_EXPORTER_HTTP_ENDPOINT',
 	OtelSampler = 'WG_OTEL_SAMPLER',
 	OtelJwt = 'WG_OTEL_JWT',
-=======
-	PrometheusEnabled = 'WG_PROMETHEUS_ENABLED',
-	PrometheusPort = 'WG_PROMETHEUS_PORT',
->>>>>>> f9493986
 }
 
 export type LoggerLevel = 'fatal' | 'panic' | 'warning' | 'error' | 'info' | 'debug';
@@ -206,7 +203,7 @@
 		openTelemetry: {
 			enabled: mapInputVariable(nodeOptions.openTelemetry.enabled),
 			exporterHttpEndpoint: mapInputVariable(nodeOptions.openTelemetry.exporterHttpEndpoint),
-			sampler: mapInputVariable(nodeOptions.openTelemetry.sampler),
+			sampler: mapInputVariable<number | string>(nodeOptions.openTelemetry.sampler),
 			authToken: mapInputVariable(nodeOptions.openTelemetry?.authToken),
 		},
 		listenInternal: {
