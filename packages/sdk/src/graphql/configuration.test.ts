import { configuration, GraphQLConfiguration } from './configuration';
import { assert } from 'chai';
import { parse } from 'graphql';
import { ArgumentRenderConfiguration, ArgumentSource } from '@wundergraph/protobuf';
import { ArgumentReplacement } from './schema';

const tests: {
	schema: string;
	serviceSDL?: string;
	argumentReplacements: ArgumentReplacement[];
	config: GraphQLConfiguration;
}[] = [
	{
		schema:
			'schema {   query: Query } union _Entity = User type Entity {      findUserByID(id: ID!): User! } type User {      id: ID!      name: String      username: String } scalar _Any scalar _FieldSet type Query {      me: User      _entities(representations: [_Any!]!): [_Entity]!      _service: _Service! } type _Service {      sdl: String }',
		serviceSDL:
			'type Query @extends {   me: User } type User @key(fields: "id") {   id: ID!   name: String   username: String } ',
		argumentReplacements: [],
		config: {
			RootNodes: [
				{
					typeName: 'Query',
					fieldNames: ['me'],
				},
				{
					typeName: 'User',
					fieldNames: ['id', 'name', 'username'],
				},
			],
			ChildNodes: [
				{
					typeName: 'User',
					fieldNames: ['id', 'name', 'username'],
				},
			],
			Fields: [
				{
					typeName: 'User',
					fieldName: 'name',
					requiresFields: ['id'],
					argumentsConfiguration: [],
					path: [],
					disableDefaultFieldMapping: false,
					unescapeResponseJson: false,
				},
				{
					typeName: 'User',
					fieldName: 'username',
					requiresFields: ['id'],
					argumentsConfiguration: [],
					path: [],
					disableDefaultFieldMapping: false,
					unescapeResponseJson: false,
				},
			],
			Types: [],
		},
	},
	{
		schema:
			'schema {   query: Query } union _Entity = Product type Entity {      findProductByUpc(upc: String!): Product! } scalar _FieldSet type Product {      upc: String!      name: String      price: Int      weight: Int } scalar _Any type Query {      topProducts(first: Int = 5): [Product]      _entities(representations: [_Any!]!): [_Entity]!      _service: _Service! } type _Service {      sdl: String }',
		serviceSDL:
			'type Query @extends {   topProducts(first: Int = 5): [Product] }  type Product @key(fields: "upc") {   upc: String!   name: String   price: Int   weight: Int } ',
		argumentReplacements: [],
		config: {
			RootNodes: [
				{
					typeName: 'Query',
					fieldNames: ['topProducts'],
				},
				{
					typeName: 'Product',
					fieldNames: ['upc', 'name', 'price', 'weight'],
				},
			],
			ChildNodes: [
				{
					typeName: 'Product',
					fieldNames: ['upc', 'name', 'price', 'weight'],
				},
			],
			Fields: [
				{
					typeName: 'Query',
					fieldName: 'topProducts',
					argumentsConfiguration: [
						{
							name: 'first',
							sourceType: ArgumentSource.FIELD_ARGUMENT,
							sourcePath: [],
							renderConfiguration: ArgumentRenderConfiguration.RENDER_ARGUMENT_DEFAULT,
							renameTypeTo: '',
						},
					],
					disableDefaultFieldMapping: false,
					path: [],
					requiresFields: [],
					unescapeResponseJson: false,
				},
				{
					typeName: 'Product',
					fieldName: 'name',
					requiresFields: ['upc'],
					argumentsConfiguration: [],
					path: [],
					disableDefaultFieldMapping: false,
					unescapeResponseJson: false,
				},
				{
					typeName: 'Product',
					fieldName: 'price',
					requiresFields: ['upc'],
					argumentsConfiguration: [],
					path: [],
					disableDefaultFieldMapping: false,
					unescapeResponseJson: false,
				},
				{
					typeName: 'Product',
					fieldName: 'weight',
					requiresFields: ['upc'],
					argumentsConfiguration: [],
					path: [],
					disableDefaultFieldMapping: false,
					unescapeResponseJson: false,
				},
			],
			Types: [],
		},
	},
	{
		schema:
			'schema {   query: Query } union _Entity = Product type Entity {      findProductByUpc(upc: String!): Product! } scalar _FieldSet type Product {      upc: String!      name: String      price: Int      weight: Int } scalar _Any type Query {      topProducts(first: Int = 5): [Product]      _entities(representations: [_Any!]!): [_Entity]!      _service: _Service! } type _Service {      sdl: String }',
		serviceSDL:
			'type Query @extends {   topProducts(first: Int = 5): [Product] }  type Product @key(fields: "upc") {   upc: String!   name: String   price: Int   weight: Int } ',
		argumentReplacements: [
			{
				fieldName: 'topProducts',
				typeName: 'Query',
				argName: 'first',
				renameTypeTo: 'second',
			},
		],
		config: {
			RootNodes: [
				{
					typeName: 'Query',
					fieldNames: ['topProducts'],
				},
				{
					typeName: 'Product',
					fieldNames: ['upc', 'name', 'price', 'weight'],
				},
			],
			ChildNodes: [
				{
					typeName: 'Product',
					fieldNames: ['upc', 'name', 'price', 'weight'],
				},
			],
			Fields: [
				{
					typeName: 'Query',
					fieldName: 'topProducts',
					argumentsConfiguration: [
						{
							name: 'first',
							sourceType: ArgumentSource.FIELD_ARGUMENT,
							sourcePath: [],
							renderConfiguration: ArgumentRenderConfiguration.RENDER_ARGUMENT_DEFAULT,
							renameTypeTo: 'second',
						},
					],
					disableDefaultFieldMapping: false,
					path: [],
					requiresFields: [],
					unescapeResponseJson: false,
				},
				{
					typeName: 'Product',
					fieldName: 'name',
					requiresFields: ['upc'],
					argumentsConfiguration: [],
					path: [],
					disableDefaultFieldMapping: false,
					unescapeResponseJson: false,
				},
				{
					typeName: 'Product',
					fieldName: 'price',
					requiresFields: ['upc'],
					argumentsConfiguration: [],
					path: [],
					disableDefaultFieldMapping: false,
					unescapeResponseJson: false,
				},
				{
					typeName: 'Product',
					fieldName: 'weight',
					requiresFields: ['upc'],
					argumentsConfiguration: [],
					path: [],
					disableDefaultFieldMapping: false,
					unescapeResponseJson: false,
				},
			],
			Types: [],
		},
	},
	{
		schema:
			'schema {   query: Query } scalar _FieldSet union _Entity = Product | Review | User type Entity {      findProductByUpc(upc: String!): Product!      findReviewByID(id: ID!): Review!      findUserByID(id: ID!): User! } type Product {      upc: String!      reviews: [Review] } type Query {      _entities(representations: [_Any!]!): [_Entity]!      _service: _Service! } scalar _Any type _Service {      sdl: String } type Review {      id: ID!      body: String      author: User      product: Product } type User {      id: ID!      username: String      reviews: [Review] }',
		serviceSDL:
			'type Review @key(fields: "id") {   id: ID!   body: String   author: User @provides(fields: "username")   product: Product }  type User @extends @key(fields: "id") {   id: ID! @external   username: String @external   reviews: [Review] }  type Product @extends @key(fields: "upc") {   upc: String! @external   reviews: [Review] } ',
		argumentReplacements: [],
		config: {
			RootNodes: [
				{
					typeName: 'Review',
					fieldNames: ['id', 'body', 'author', 'product'],
				},
				{
					typeName: 'User',
					fieldNames: ['reviews'],
				},
				{
					typeName: 'Product',
					fieldNames: ['reviews'],
				},
			],
			ChildNodes: [
				{
					typeName: 'Review',
					fieldNames: ['id', 'body', 'author', 'product'],
				},
				{
					typeName: 'User',
					fieldNames: ['id'],
				},
				{
					typeName: 'Product',
					fieldNames: ['upc'],
				},
			],
			Fields: [
				{
					typeName: 'Review',
					fieldName: 'body',
					requiresFields: ['id'],
					argumentsConfiguration: [],
					path: [],
					disableDefaultFieldMapping: false,
					unescapeResponseJson: false,
				},
				{
					typeName: 'Review',
					fieldName: 'author',
					requiresFields: ['id'],
					argumentsConfiguration: [],
					path: [],
					disableDefaultFieldMapping: false,
					unescapeResponseJson: false,
				},
				{
					typeName: 'Review',
					fieldName: 'product',
					requiresFields: ['id'],
					argumentsConfiguration: [],
					path: [],
					disableDefaultFieldMapping: false,
					unescapeResponseJson: false,
				},
				{
					typeName: 'User',
					fieldName: 'reviews',
					requiresFields: ['id'],
					argumentsConfiguration: [],
					path: [],
					disableDefaultFieldMapping: false,
					unescapeResponseJson: false,
				},
				{
					typeName: 'Product',
					fieldName: 'reviews',
					requiresFields: ['upc'],
					argumentsConfiguration: [],
					path: [],
					disableDefaultFieldMapping: false,
					unescapeResponseJson: false,
				},
			],
			Types: [],
		},
	},
	{
		schema:
			'schema {   query: Query } type Product {      upc: String!      weight: Int      price: Int      inStock: Boolean      shippingEstimate: Int } scalar _Any type Entity {      findProductByUpc(upc: String!): Product! } type Query {      _entities(representations: [_Any!]!): [_Entity]!      _service: _Service! } scalar _FieldSet union _Entity = Product type _Service {      sdl: String }',
		serviceSDL:
			'type Product @extends @key(fields: "upc") {     upc: String! @external     weight: Int @external     price: Int @external     inStock: Boolean     shippingEstimate: Int @requires(fields: "price weight") } ',
		argumentReplacements: [],
		config: {
			RootNodes: [
				{
					typeName: 'Product',
					fieldNames: ['inStock', 'shippingEstimate'],
				},
			],
			ChildNodes: [
				{
					typeName: 'Product',
					fieldNames: ['upc'],
				},
			],
			Fields: [
				{
					typeName: 'Product',
					fieldName: 'inStock',
					requiresFields: ['upc'],
					argumentsConfiguration: [],
					path: [],
					disableDefaultFieldMapping: false,
					unescapeResponseJson: false,
				},
				{
					typeName: 'Product',
					fieldName: 'shippingEstimate',
					requiresFields: ['upc'],
					argumentsConfiguration: [],
					path: [],
					disableDefaultFieldMapping: false,
					unescapeResponseJson: false,
				},
			],
			Types: [],
		},
	},
	{
		schema:
			'schema { query: Query } type Query { jsonReturn: JSON jsonInput(field: JSON): String jsonListReturn: [JSON] jsonListInput(input: [JSON]): String } scalar JSON',
		config: {
			RootNodes: [
				{
					typeName: 'Query',
					fieldNames: ['jsonReturn', 'jsonInput', 'jsonListReturn', 'jsonListInput'],
				},
			],
			ChildNodes: [],
			Fields: [
				{
					typeName: 'Query',
					fieldName: 'jsonInput',
					argumentsConfiguration: [
						{
							name: 'field',
							sourceType: 1,
							sourcePath: [],
							renderConfiguration: 0,
						},
					],
					disableDefaultFieldMapping: false,
					path: [],
					requiresFields: [],
					unescapeResponseJson: false,
				},
				{
					typeName: 'Query',
					fieldName: 'jsonListInput',
					argumentsConfiguration: [
						{
							name: 'input',
							sourceType: 1,
							sourcePath: [],
							renderConfiguration: 0,
						},
					],
					disableDefaultFieldMapping: false,
					path: [],
					requiresFields: [],
					unescapeResponseJson: false,
				},
				{
					typeName: 'Query',
					fieldName: 'jsonReturn',
					argumentsConfiguration: [],
					disableDefaultFieldMapping: false,
					path: [],
					requiresFields: [],
					unescapeResponseJson: true,
				},
				{
					typeName: 'Query',
					fieldName: 'jsonListReturn',
					argumentsConfiguration: [],
					disableDefaultFieldMapping: false,
					path: [],
					requiresFields: [],
					unescapeResponseJson: true,
				},
			],
			Types: [],
		},
	},
	{
		schema: 'type Query { me: User } type User {  id: ID!  username: String! }',
		serviceSDL: 'extend type Query { me: User } type User @key(fields: "id") { id: ID! username: String! }',
		config: {
			RootNodes: [
				{
					typeName: 'Query',
					fieldNames: ['me'],
				},
				{
					typeName: 'User',
					fieldNames: ['id', 'username'],
				},
			],
			ChildNodes: [
				{
					typeName: 'User',
					fieldNames: ['id', 'username'],
				},
			],
			Fields: [
				{
					typeName: 'User',
					fieldName: 'username',
					requiresFields: ['id'],
					argumentsConfiguration: [],
					path: [],
					disableDefaultFieldMapping: false,
					unescapeResponseJson: false,
				},
			],
			Types: [],
		},
	},
	{
		schema:
			'type Product {  reviews: [Review]  upc: String! }  type Query  type Review {  author: User!  body: String!  product: Product! } type User {  id: ID!  reviews: [Review]  username: String! }',
		serviceSDL:
			'type Review {    body: String!    author: User! @provides(fields: "username")    product: Product! }  extend type User @key(fields: "id") {   id: ID! @external    username: String! @external    reviews: [Review] } extend type Product @key(fields: "upc") {    upc: String! @external    reviews: [Review] }',
		config: {
			RootNodes: [
				{
					typeName: 'User',
					fieldNames: ['reviews'],
				},
				{
					typeName: 'Product',
					fieldNames: ['reviews'],
				},
			],
			ChildNodes: [
				{
					typeName: 'Review',
					fieldNames: ['body', 'author', 'product'],
				},
				{
					typeName: 'User',
					fieldNames: ['id'],
				},
				{
					typeName: 'Product',
					fieldNames: ['upc'],
				},
			],
			Fields: [
				{
					typeName: 'User',
					fieldName: 'reviews',
					requiresFields: ['id'],
					argumentsConfiguration: [],
					path: [],
					disableDefaultFieldMapping: false,
					unescapeResponseJson: false,
				},
				{
					typeName: 'Product',
					fieldName: 'reviews',
					requiresFields: ['upc'],
					argumentsConfiguration: [],
					path: [],
					disableDefaultFieldMapping: false,
					unescapeResponseJson: false,
				},
			],
			Types: [],
		},
	},
	{
		schema:
			'schema {   query: Query } type Product {      upc: String!      weight: Int      price: Int      inStock: Boolean      shippingEstimate: Int } scalar _Any type Entity {      findProductByUpc(upc: String!): Product! } type Query {      _entities(representations: [_Any!]!): [_Entity]!      _service: _Service! } scalar _FieldSet union _Entity = Product type _Service {      sdl: String }',
		serviceSDL:
			'extend type Product @key(fields: "upc") {     upc: String! @external     weight: Int @external     price: Int @external     inStock: Boolean     shippingEstimate: Int @requires(fields: "price weight") } ',
		config: {
			RootNodes: [
				{
					typeName: 'Product',
					fieldNames: ['inStock', 'shippingEstimate'],
				},
			],
			ChildNodes: [
				{
					typeName: 'Product',
					fieldNames: ['upc'],
				},
			],
			Fields: [
				{
					typeName: 'Product',
					fieldName: 'inStock',
					requiresFields: ['upc'],
					argumentsConfiguration: [],
					path: [],
					disableDefaultFieldMapping: false,
					unescapeResponseJson: false,
				},
				{
					typeName: 'Product',
					fieldName: 'shippingEstimate',
					requiresFields: ['upc'],
					argumentsConfiguration: [],
					path: [],
					disableDefaultFieldMapping: false,
					unescapeResponseJson: false,
				},
			],
			Types: [],
		},
	},
	{
		schema:
			'schema {   query: Query } scalar _FieldSet union _Entity = Product | Review | User type Entity {      findProductByUpc(upc: String!): Product!      findReviewByID(id: ID!): Review!      findUserByID(id: ID!): User! } type Product {      upc: String!      reviews: [Review] } type Query {      _entities(representations: [_Any!]!): [_Entity]!      _service: _Service! } scalar _Any type _Service {      sdl: String } type Review {      id: ID!      body: String      author: User      product: Product } type User {      id: ID!      username: String      reviews: [Review] }',
		serviceSDL:
			'type Review @key(fields: "id") {   id: ID!   body: String   author: User @provides(fields: "username")   product: Product }  extend type User @key(fields: "id") {   id: ID! @external   username: String @external   reviews: [Review] }  extend type Product @key(fields: "upc") {   upc: String! @external   reviews: [Review] } ',
		config: {
			RootNodes: [
				{
					typeName: 'Review',
					fieldNames: ['id', 'body', 'author', 'product'],
				},
				{
					typeName: 'User',
					fieldNames: ['reviews'],
				},
				{
					typeName: 'Product',
					fieldNames: ['reviews'],
				},
			],
			ChildNodes: [
				{
					typeName: 'Review',
					fieldNames: ['id', 'body', 'author', 'product'],
				},
				{
					typeName: 'User',
					fieldNames: ['id'],
				},
				{
					typeName: 'Product',
					fieldNames: ['upc'],
				},
			],
			Fields: [
				{
					typeName: 'Review',
					fieldName: 'body',
					requiresFields: ['id'],
					argumentsConfiguration: [],
					path: [],
					disableDefaultFieldMapping: false,
					unescapeResponseJson: false,
				},
				{
					typeName: 'Review',
					fieldName: 'author',
					requiresFields: ['id'],
					argumentsConfiguration: [],
					path: [],
					disableDefaultFieldMapping: false,
					unescapeResponseJson: false,
				},
				{
					typeName: 'Review',
					fieldName: 'product',
					requiresFields: ['id'],
					argumentsConfiguration: [],
					path: [],
					disableDefaultFieldMapping: false,
					unescapeResponseJson: false,
				},
				{
					typeName: 'User',
					fieldName: 'reviews',
					requiresFields: ['id'],
					argumentsConfiguration: [],
					path: [],
					disableDefaultFieldMapping: false,
					unescapeResponseJson: false,
				},
				{
					typeName: 'Product',
					fieldName: 'reviews',
					requiresFields: ['upc'],
					argumentsConfiguration: [],
					path: [],
					disableDefaultFieldMapping: false,
					unescapeResponseJson: false,
				},
			],
			Types: [],
		},
	},
];

<<<<<<< HEAD
test('configuration', () => {
	tests.forEach((t, i) => {
		const schema = parse(t.schema);
		const serviceSDL = t.serviceSDL === undefined ? undefined : parse(t.serviceSDL);
		const nodes = configuration(schema, serviceSDL, t.argumentReplacements);
		assert.equal(pretty(nodes), pretty(t.config), 'testCase: ' + i);
=======
describe('configuration', () => {
	it.each(tests)('testCase: %#', ({ schema: tSchema, serviceSDL: tServiceSDL, config }) => {
		const schema = parse(tSchema);
		const serviceSDL = tServiceSDL === undefined ? undefined : parse(tServiceSDL);
		const nodes = configuration(schema, undefined, serviceSDL);
		assert.equal(pretty(nodes), pretty(config));
>>>>>>> 2f0cfa5e
	});
});

const pretty = (input: any) => {
	return JSON.stringify(input, null, '  ');
};<|MERGE_RESOLUTION|>--- conflicted
+++ resolved
@@ -355,6 +355,7 @@
 							sourceType: 1,
 							sourcePath: [],
 							renderConfiguration: 0,
+							renameTypeTo: '',
 						},
 					],
 					disableDefaultFieldMapping: false,
@@ -371,6 +372,7 @@
 							sourceType: 1,
 							sourcePath: [],
 							renderConfiguration: 0,
+							renameTypeTo: '',
 						},
 					],
 					disableDefaultFieldMapping: false,
@@ -399,6 +401,7 @@
 			],
 			Types: [],
 		},
+		argumentReplacements: [],
 	},
 	{
 		schema: 'type Query { me: User } type User {  id: ID!  username: String! }',
@@ -433,6 +436,7 @@
 			],
 			Types: [],
 		},
+		argumentReplacements: [],
 	},
 	{
 		schema:
@@ -486,6 +490,7 @@
 			],
 			Types: [],
 		},
+		argumentReplacements: [],
 	},
 	{
 		schema:
@@ -527,6 +532,7 @@
 			],
 			Types: [],
 		},
+		argumentReplacements: [],
 	},
 	{
 		schema:
@@ -611,25 +617,20 @@
 			],
 			Types: [],
 		},
+		argumentReplacements: [],
 	},
 ];
 
-<<<<<<< HEAD
-test('configuration', () => {
-	tests.forEach((t, i) => {
-		const schema = parse(t.schema);
-		const serviceSDL = t.serviceSDL === undefined ? undefined : parse(t.serviceSDL);
-		const nodes = configuration(schema, serviceSDL, t.argumentReplacements);
-		assert.equal(pretty(nodes), pretty(t.config), 'testCase: ' + i);
-=======
 describe('configuration', () => {
-	it.each(tests)('testCase: %#', ({ schema: tSchema, serviceSDL: tServiceSDL, config }) => {
-		const schema = parse(tSchema);
-		const serviceSDL = tServiceSDL === undefined ? undefined : parse(tServiceSDL);
-		const nodes = configuration(schema, undefined, serviceSDL);
-		assert.equal(pretty(nodes), pretty(config));
->>>>>>> 2f0cfa5e
-	});
+	it.each(tests)(
+		'testCase: %#',
+		({ schema: tSchema, serviceSDL: tServiceSDL, argumentReplacements: tArgumentReplacements, config }) => {
+			const schema = parse(tSchema);
+			const serviceSDL = tServiceSDL === undefined ? undefined : parse(tServiceSDL);
+			const nodes = configuration(schema, undefined, serviceSDL, tArgumentReplacements);
+			assert.equal(pretty(nodes), pretty(config));
+		}
+	);
 });
 
 const pretty = (input: any) => {
