import {
	buildASTSchema,
	DocumentNode,
	GraphQLSchema,
	OperationDefinitionNode,
	parse,
	SelectionSetNode,
	visit,
} from 'graphql';
import {
	ArgumentConfiguration,
	ArgumentRenderConfiguration,
	ArgumentSource,
	FieldConfiguration,
	TypeConfiguration,
	TypeField,
} from '@wundergraph/protobuf';
<<<<<<< HEAD
import { ArgumentReplacement } from './schema';
=======
import { TypeNode } from 'graphql/language/ast';
import { Kind } from 'graphql/language/kinds';
>>>>>>> 2f0cfa5e

const DefaultJsonType = 'JSON';

export const configuration = (
	schema: DocumentNode,
<<<<<<< HEAD
	serviceSDL?: DocumentNode,
	argumentReplacements?: ArgumentReplacement[]
=======
	customJsonScalars: string[] = [],
	serviceSDL?: DocumentNode
>>>>>>> 2f0cfa5e
): GraphQLConfiguration => {
	const config: GraphQLConfiguration = {
		RootNodes: [],
		ChildNodes: [],
		Fields: [],
		Types: [],
	};
	const replacements = argumentReplacements || [];
	if (serviceSDL !== undefined) {
<<<<<<< HEAD
		visitSchema(serviceSDL, config, replacements);
	} else {
		visitSchema(schema, config, replacements);
=======
		visitSchema(serviceSDL, config, customJsonScalars, true);
	} else {
		visitSchema(schema, config, customJsonScalars, false);
>>>>>>> 2f0cfa5e
	}
	return config;
};

<<<<<<< HEAD
const visitSchema = (
	schema: DocumentNode,
	config: GraphQLConfiguration,
	argumentReplacements: ArgumentReplacement[]
=======
export interface GraphQLConfiguration {
	RootNodes: TypeField[];
	ChildNodes: TypeField[];
	Fields: FieldConfiguration[];
	Types: TypeConfiguration[];
}

interface JsonTypeField {
	typeName: string;
	fieldName: string;
}

const visitSchema = (
	schema: DocumentNode,
	config: GraphQLConfiguration,
	customJsonScalars: string[],
	isFederation: boolean
>>>>>>> 2f0cfa5e
) => {
	let typeName: undefined | string;
	let fieldName: undefined | string;
	let isExtensionType = false;
	let hasExtensionDirective = false;
	let isEntity = false;
	let isExternalField = false;
	let entityFields: string[] = [];
	let jsonFields: JsonTypeField[] = [];

	const jsonScalars = [DefaultJsonType];
	jsonScalars.push(...customJsonScalars);

	const RootNodeNames = rootNodeNames(schema, isFederation);
	const isNodeRoot = (typeName: string) => {
		return RootNodeNames.includes(typeName);
	};

	visit(schema, {
		ObjectTypeDefinition: {
			enter: (node) => {
				typeName = node.name.value;
				isExtensionType = false;
				isEntity = false;
			},
			leave: () => {
				typeName = undefined;
				isExtensionType = false;
				hasExtensionDirective = false;
				entityFields = [];
				isEntity = false;
			},
		},
		InterfaceTypeDefinition: {
			enter: (node) => {
				typeName = node.name.value;
				isExtensionType = false;
				isEntity = false;
			},
			leave: () => {
				typeName = undefined;
				isExtensionType = false;
				hasExtensionDirective = false;
				entityFields = [];
				isEntity = false;
			},
		},
		ObjectTypeExtension: {
			enter: (node) => {
				typeName = node.name.value;
				isExtensionType = true;
				isEntity = false;
			},
			leave: () => {
				typeName = undefined;
				isExtensionType = false;
				hasExtensionDirective = false;
				entityFields = [];
			},
		},
		InterfaceTypeExtension: {
			enter: (node) => {
				typeName = node.name.value;
				isExtensionType = true;
				isEntity = false;
			},
			leave: () => {
				typeName = undefined;
				isExtensionType = false;
				hasExtensionDirective = false;
				entityFields = [];
			},
		},
		Directive: {
			enter: (node) => {
				switch (node.name.value) {
					case 'extends':
						hasExtensionDirective = true;
						return;
					case 'key':
						isEntity = true;
						if (!node.arguments) {
							return;
						}
						const fields = node.arguments.find((arg) => arg.name.value === 'fields');
						if (!fields) {
							return;
						}
						if (fields.value.kind !== 'StringValue') {
							return;
						}
						const fieldsValue = fields.value.value;
						const fieldsSelection = parseSelectionSet('{ ' + fieldsValue + ' }');
						fieldsSelection.selections.forEach((s) => {
							if (s.kind !== 'Field') {
								return;
							}
							entityFields.push(s.name.value);
						});
						return;
					case 'external':
						isExternalField = true;
				}
			},
		},
		FieldDefinition: {
			enter: (node) => {
				fieldName = node.name.value;

				if (isJsonField(node.type, jsonScalars)) {
					jsonFields.push({ typeName: typeName!, fieldName: fieldName! });
				}
			},
			leave: () => {
				if (typeName === undefined || fieldName === undefined) {
					return;
				}
				const isRoot = isNodeRoot(typeName);
				if (isRoot) {
					addTypeField(config.RootNodes, typeName, fieldName);
				}

				const isExtension = isExtensionType || hasExtensionDirective;
				const isFederationRootNode = isExtension && isEntity && !isExternalField;
				const isEntityField = entityFields.find((f) => f === fieldName) !== undefined;

				if (isEntity && !isExternalField) {
					addTypeField(config.RootNodes, typeName, fieldName);
				}

				if (isFederationRootNode) {
					addTypeField(config.RootNodes, typeName, fieldName);
					addRequiredFields(typeName, fieldName, config, entityFields);
				}

				if (!isRoot && !isFederationRootNode && !isExternalField) {
					addTypeField(config.ChildNodes, typeName, fieldName);
				}

				if (isExternalField && isEntityField) {
					addTypeField(config.ChildNodes, typeName, fieldName);
				}

				if (isEntity && !isEntityField && !isExternalField && !isFederationRootNode) {
					addRequiredFields(typeName, fieldName, config, entityFields);
				}

				fieldName = undefined;
				isExternalField = false;
			},
		},
		InputValueDefinition: {
			enter: (node) => {
				if (!fieldName || !typeName) {
					return;
				}
				addFieldArgument(typeName, fieldName, node.name.value, config, argumentReplacements);
			},
		},
	});

	addJsonFieldConfigurations(config, jsonFields);
};

const parseSelectionSet = (selectionSet: string): SelectionSetNode => {
	const query = parse(selectionSet).definitions[0] as OperationDefinitionNode;
	return query.selectionSet;
};

const rootNodeNames = (schema: DocumentNode, isFederation: boolean): string[] => {
	const rootTypes = new Set<string>();
	visit(schema, {
		SchemaDefinition: {
			enter: (node) => {
				node.operationTypes.forEach((operationType) => {
					rootTypes.add(operationType.type.name.value);
				});
			},
		},
		ObjectTypeDefinition: {
			enter: (node) => {
				switch (node.name.value) {
					case 'Query':
					case 'Mutation':
					case 'Subscription':
						rootTypes.add(node.name.value);
				}
			},
		},
		ObjectTypeExtension: {
			enter: (node) => {
				if (!isFederation) {
					return;
				}
				switch (node.name.value) {
					case 'Query':
					case 'Mutation':
					case 'Subscription':
						rootTypes.add(node.name.value);
				}
			},
		},
	});

	return Array.from(rootTypes.values());
};

export const isRootType = (typeName: string, schema: GraphQLSchema): boolean => {
	const queryType = schema.getQueryType();
	if (queryType && queryType.astNode && queryType.astNode.name.value === typeName) {
		return true;
	}
	const mutationType = schema.getMutationType();
	if (mutationType && mutationType.astNode && mutationType.astNode.name.value === typeName) {
		return true;
	}
	const subscriptionType = schema.getSubscriptionType();
	if (subscriptionType && subscriptionType.astNode && subscriptionType.astNode.name.value === typeName) {
		return true;
	}
	const typeDefinition = schema.getType(typeName);
	if (
		typeDefinition === undefined ||
		typeDefinition === null ||
		typeDefinition.astNode === undefined ||
		typeDefinition.astNode === null
	) {
		return false;
	}
	return false;
};

const addTypeField = (typeFields: TypeField[], typeName: string, fieldName: string) => {
	const i = typeFields.findIndex((t) => t.typeName === typeName);
	if (i !== -1) {
		addField(typeFields[i], fieldName);
		return;
	}
	const typeField: TypeField = {
		typeName: typeName,
		fieldNames: [],
	};
	addField(typeField, fieldName);
	typeFields.push(typeField);
};

const addField = (typeField: TypeField, field: string) => {
	const i = typeField.fieldNames.findIndex((f) => f === field);
	if (i !== -1) {
		return;
	}
	typeField.fieldNames.push(field);
};

const addFieldArgument = (
	typeName: string,
	fieldName: string,
	argName: string,
	config: GraphQLConfiguration,
	argumentReplacements: ArgumentReplacement[]
) => {
	const replacement = argumentReplacements.find((argument) => {
		return argument.argName == argName && argument.fieldName == fieldName && argument.typeName == typeName;
	});
	const arg: ArgumentConfiguration = {
		name: argName,
		sourceType: ArgumentSource.FIELD_ARGUMENT,
		sourcePath: [],
		renderConfiguration: ArgumentRenderConfiguration.RENDER_ARGUMENT_DEFAULT,
		renameTypeTo: replacement?.renameTypeTo || '',
	};
	let field: FieldConfiguration | undefined = findField(config.Fields, typeName, fieldName);
	if (!field) {
		config.Fields.push({
			typeName: typeName,
			fieldName: fieldName,
			argumentsConfiguration: [arg],
			disableDefaultFieldMapping: false,
			path: [],
			requiresFields: [],
			unescapeResponseJson: false,
		});
		return;
	}
	if (!field.argumentsConfiguration) {
		field.argumentsConfiguration = [arg];
		return;
	}
	const i = field.argumentsConfiguration.findIndex((a) => a.name === argName);
	if (i !== -1) {
		field.argumentsConfiguration[i] = arg;
		return;
	}
	field.argumentsConfiguration.push(arg);
};

const addRequiredFields = (
	typeName: string,
	fieldName: string,
	config: GraphQLConfiguration,
	requiredFieldNames: string[]
) => {
	requiredFieldNames.forEach((f) => {
		addRequiredField(typeName, fieldName, config, f);
	});
};

const addRequiredField = (
	typeName: string,
	fieldName: string,
	config: GraphQLConfiguration,
	requiredFieldName: string
) => {
	let field: FieldConfiguration | undefined = findField(config.Fields, typeName, fieldName);
	if (!field) {
		config.Fields.push({
			typeName: typeName,
			fieldName: fieldName,
			requiresFields: [requiredFieldName],
			argumentsConfiguration: [],
			path: [],
			disableDefaultFieldMapping: false,
			unescapeResponseJson: false,
		});
		return;
	}
	if (!field.requiresFields) {
		field.requiresFields = [requiredFieldName];
		return;
	}
	const exists = field.requiresFields.find((f) => f === requiredFieldName) !== undefined;
	if (exists) {
		return;
	}
	field.requiresFields.push(requiredFieldName);
};

const addJsonFieldConfigurations = (config: GraphQLConfiguration, jsonFields: JsonTypeField[]) => {
	for (const jsonField of jsonFields) {
		let field: FieldConfiguration | undefined = findField(config.Fields, jsonField.typeName, jsonField.fieldName);

		if (field) {
			field.unescapeResponseJson = true;
		} else {
			config.Fields.push({
				typeName: jsonField.typeName,
				fieldName: jsonField.fieldName,
				argumentsConfiguration: [],
				disableDefaultFieldMapping: false,
				path: [],
				requiresFields: [],
				unescapeResponseJson: true,
			});
		}
	}
};

const findField = (fields: FieldConfiguration[], typeName: string, fieldName: string) => {
	return fields.find((f) => f.typeName === typeName && f.fieldName === fieldName);
};

const isJsonField = (type: TypeNode, jsonScalars: string[]) => {
	const namedTypeName = resolveNamedTypeName(type);

	for (const jsonType of jsonScalars) {
		if (namedTypeName === jsonType) {
			return true;
		}
	}

	return false;
};

const resolveNamedTypeName = (type: TypeNode): string => {
	switch (type.kind) {
		case Kind.NON_NULL_TYPE:
			return resolveNamedTypeName(type.type);
		case Kind.LIST_TYPE:
			return resolveNamedTypeName(type.type);
		default:
			return type.name.value;
	}
};<|MERGE_RESOLUTION|>--- conflicted
+++ resolved
@@ -15,24 +15,24 @@
 	TypeConfiguration,
 	TypeField,
 } from '@wundergraph/protobuf';
-<<<<<<< HEAD
 import { ArgumentReplacement } from './schema';
-=======
 import { TypeNode } from 'graphql/language/ast';
 import { Kind } from 'graphql/language/kinds';
->>>>>>> 2f0cfa5e
 
 const DefaultJsonType = 'JSON';
+
+export interface GraphQLConfiguration {
+	RootNodes: TypeField[];
+	ChildNodes: TypeField[];
+	Fields: FieldConfiguration[];
+	Types: TypeConfiguration[];
+}
 
 export const configuration = (
 	schema: DocumentNode,
-<<<<<<< HEAD
+	customJsonScalars: string[] = [],
 	serviceSDL?: DocumentNode,
 	argumentReplacements?: ArgumentReplacement[]
-=======
-	customJsonScalars: string[] = [],
-	serviceSDL?: DocumentNode
->>>>>>> 2f0cfa5e
 ): GraphQLConfiguration => {
 	const config: GraphQLConfiguration = {
 		RootNodes: [],
@@ -42,31 +42,12 @@
 	};
 	const replacements = argumentReplacements || [];
 	if (serviceSDL !== undefined) {
-<<<<<<< HEAD
-		visitSchema(serviceSDL, config, replacements);
+		visitSchema(serviceSDL, config, customJsonScalars, true, replacements);
 	} else {
-		visitSchema(schema, config, replacements);
-=======
-		visitSchema(serviceSDL, config, customJsonScalars, true);
-	} else {
-		visitSchema(schema, config, customJsonScalars, false);
->>>>>>> 2f0cfa5e
+		visitSchema(schema, config, customJsonScalars, false, replacements);
 	}
 	return config;
 };
-
-<<<<<<< HEAD
-const visitSchema = (
-	schema: DocumentNode,
-	config: GraphQLConfiguration,
-	argumentReplacements: ArgumentReplacement[]
-=======
-export interface GraphQLConfiguration {
-	RootNodes: TypeField[];
-	ChildNodes: TypeField[];
-	Fields: FieldConfiguration[];
-	Types: TypeConfiguration[];
-}
 
 interface JsonTypeField {
 	typeName: string;
@@ -77,8 +58,8 @@
 	schema: DocumentNode,
 	config: GraphQLConfiguration,
 	customJsonScalars: string[],
-	isFederation: boolean
->>>>>>> 2f0cfa5e
+	isFederation: boolean,
+	argumentReplacements: ArgumentReplacement[]
 ) => {
 	let typeName: undefined | string;
 	let fieldName: undefined | string;
