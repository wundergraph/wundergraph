import {
	ClaimConfig,
	ClaimType,
	CustomClaim,
	InjectVariableKind,
	OperationExecutionEngine,
	OperationRoleConfig,
	OperationType,
	VariableInjectionConfiguration,
} from '@wundergraph/protobuf';
import {
	buildSchema,
	ConstArgumentNode,
	ConstDirectiveNode,
	DirectiveNode,
	DocumentNode,
	FieldNode,
	FragmentDefinitionNode,
	GraphQLSchema,
	Kind,
	ObjectTypeDefinitionNode,
	OperationDefinitionNode,
	OperationTypeNode,
	parse,
	print,
	SelectionNode,
	stripIgnoredCharacters,
	TypeNode,
	UnionTypeDefinitionNode,
	validate,
	VariableDefinitionNode,
	visit,
} from 'graphql';
import { JSONSchema7 as JSONSchema } from 'json-schema';
import path from 'path';
import { WG_PRETTY_GRAPHQL_VALIDATION_ERRORS, WG_THROW_ON_OPERATION_LOADING_ERROR } from '../definition';
import { wunderctlExec } from '../wunderctlexec';
import { Logger } from '../logger';
import * as fs from 'fs';
import process from 'node:process';

export interface GraphQLOperation {
	Name: string;
	PathName: string;
	Content: string;
	OperationType: OperationType;
	ExecutionEngine: OperationExecutionEngine;
	VariablesSchema: JSONSchema;
	InterpolationVariablesSchema: JSONSchema;
	InjectedVariablesSchema: JSONSchema;
	InternalVariablesSchema: JSONSchema;
	ResponseSchema: JSONSchema;
	TypeScriptOperationImport?: string;
	Mock?: {
		Endpoint: string;
		SubscriptionPollingInterval?: number;
	};
	CacheConfig?: {
		enable: boolean;
		public: boolean;
		maxAge: number;
		staleWhileRevalidate: number;
	};
	LiveQuery?: {
		enable: boolean;
		pollingIntervalSeconds: number;
	};
	AuthenticationConfig: {
		required: boolean;
	};
	AuthorizationConfig: {
		claims: ClaimConfig[];
		roleConfig: OperationRoleConfig;
	};
	HooksConfiguration: {
		preResolve: boolean;
		postResolve: boolean;
		mutatingPreResolve: boolean;
		mutatingPostResolve: boolean;
		mockResolve: {
			enable: boolean;
			subscriptionPollingIntervalMillis: number;
		};
		httpTransportOnRequest: boolean;
		httpTransportOnResponse: boolean;
		customResolve: boolean;
	};
	VariablesConfiguration: {
		injectVariables: VariableInjectionConfiguration[];
	};
	Internal: boolean;
	PostResolveTransformations?: PostResolveTransformation[];
}

type PostResolveTransformation = PostResolveGetTransformation;

export interface BasePostResolveTransformation {
	depth: number;
}

export interface PostResolveGetTransformation extends BasePostResolveTransformation {
	kind: 'get';
	get: {
		from: string[];
		to: string[];
	};
}

export interface ParsedOperations {
	operations: GraphQLOperation[];
}

export interface ParseOperationsOptions {
	keepFromClaimVariables?: boolean;
	interpolateVariableDefinitionAsJSON?: string[];
	customJsonScalars?: string[];
	customClaims?: Record<string, CustomClaim>;
}

const defaultParseOptions: ParseOperationsOptions = {
	keepFromClaimVariables: false,
};

const defaultVariableInjectionConfiguration: Omit<
	Omit<VariableInjectionConfiguration, 'variableKind'>,
	'variablePathComponents'
> = {
	environmentVariableName: '',
	dateFormat: '',
};

export const parseGraphQLOperations = (
	graphQLSchema: string,
	loadOperationsOutput: LoadOperationsOutput,
	options: ParseOperationsOptions = defaultParseOptions
): ParsedOperations => {
	let parsedGraphQLSchema = buildSchema(graphQLSchema);
	if (parsedGraphQLSchema.getQueryType() === undefined) {
		parsedGraphQLSchema = buildSchema(graphQLSchema + ' type Query {hello: String}');
	}
	const parsed: ParsedOperations = {
		operations: [],
	};
	const wgRoleEnum = parsedGraphQLSchema.getType('WG_ROLE')?.astNode;
	loadOperationsOutput.graphql_operation_files?.forEach((operationFile) => {
		try {
			const ast = parse(operationFile.content);
			visit(ast, {
				OperationDefinition: {
					enter: (node) => {
						const content = print(node);
						const parsedOperation = parse(content);
						const operationWithoutHooksVariables = visit(parsedOperation, {
							VariableDefinition: {
								enter: (node) => {
									if (node.directives?.some((directive) => directive.name.value === 'hooksVariable')) {
										return null;
									}
								},
							},
						});
						const errors = validate(parsedGraphQLSchema, operationWithoutHooksVariables);
						if (errors.length > 0) {
							Logger.error(`Error parsing operation ${operationFile.file_path}: ${errors.join(',')}`);
							Logger.error('Skipping operation');
							if (WG_PRETTY_GRAPHQL_VALIDATION_ERRORS) {
								console.log('\n' + errors.join(',') + '\n');
							}
							return;
						}

						const transformations: PostResolveTransformation[] = [];

						const operation: GraphQLOperation = {
							Name: operationFile.operation_name,
							PathName: operationFile.api_mount_path,
							Content: stripIgnoredCharacters(removeTransformDirectives(content)),
							OperationType: parseOperationTypeNode(node.operation),
							ExecutionEngine: OperationExecutionEngine.ENGINE_GRAPHQL,
							VariablesSchema: operationVariablesToJSONSchema(
								parsedGraphQLSchema,
								node,
								[],
								options.keepFromClaimVariables,
								false,
								options.customJsonScalars || []
							),
							InterpolationVariablesSchema: operationVariablesToJSONSchema(
								parsedGraphQLSchema,
								node,
								options.interpolateVariableDefinitionAsJSON || [],
								options.keepFromClaimVariables,
								false,
								options.customJsonScalars || []
							),
							InternalVariablesSchema: operationVariablesToJSONSchema(
								parsedGraphQLSchema,
								node,
								[],
								true,
								false,
								options.customJsonScalars || []
							),
							InjectedVariablesSchema: operationVariablesToJSONSchema(
								parsedGraphQLSchema,
								node,
								[],
								true,
								true,
								options.customJsonScalars || []
							),
							ResponseSchema: operationResponseToJSONSchema(parsedGraphQLSchema, ast, node, transformations),
							AuthenticationConfig: {
								required: false,
							},
							AuthorizationConfig: {
								claims: [],
								roleConfig: {
									requireMatchAll: [],
									requireMatchAny: [],
									denyMatchAll: [],
									denyMatchAny: [],
								},
							},
							HooksConfiguration: {
								preResolve: false,
								postResolve: false,
								mutatingPreResolve: false,
								mutatingPostResolve: false,
								mockResolve: {
									enable: false,
									subscriptionPollingIntervalMillis: 0,
								},
								httpTransportOnResponse: false,
								httpTransportOnRequest: false,
								customResolve: false,
							},
							VariablesConfiguration: {
								injectVariables: [],
							},
							Internal: false,
							PostResolveTransformations: transformations.length > 0 ? transformations : undefined,
						};
						node.variableDefinitions?.forEach((variable) => {
							handleFromClaimDirectives(variable, operation, options.customClaims ?? {});
							handleJsonSchemaDirectives(variable, operation);
							handleUuidDirectives(variable, operation);
							handleDateTimeDirectives(variable, operation);
							handleInjectEnvironmentVariableDirectives(variable, operation);
						});
						operation.Internal = node.directives?.find((d) => d.name.value === 'internalOperation') !== undefined;
						if (wgRoleEnum && wgRoleEnum.kind === 'EnumTypeDefinition') {
							const rbac = node.directives?.find((d) => d.name.value === 'rbac');
							rbac?.arguments?.forEach((arg) => {
								if (arg.value.kind !== 'ListValue') {
									return;
								}
								const values = arg.value.values
									.map((v) => {
										if (v.kind !== 'EnumValue') {
											return '';
										}
										return v.value;
									})
									.filter((v) => wgRoleEnum.values?.find((n) => n.name.value === v) !== undefined);
								switch (arg.name.value) {
									case 'requireMatchAll':
										operation.AuthorizationConfig.roleConfig.requireMatchAll = [
											...new Set([...operation.AuthorizationConfig.roleConfig.requireMatchAll, ...values]),
										];
										return;
									case 'requireMatchAny':
										operation.AuthorizationConfig.roleConfig.requireMatchAny = [
											...new Set([...operation.AuthorizationConfig.roleConfig.requireMatchAny, ...values]),
										];
										return;
									case 'denyMatchAll':
										operation.AuthorizationConfig.roleConfig.denyMatchAll = [
											...new Set([...operation.AuthorizationConfig.roleConfig.denyMatchAll, ...values]),
										];
										return;
									case 'denyMatchAny':
										operation.AuthorizationConfig.roleConfig.denyMatchAny = [
											...new Set([...operation.AuthorizationConfig.roleConfig.denyMatchAny, ...values]),
										];
										return;
								}
							});
						}
						if (
							operation.AuthorizationConfig.roleConfig.denyMatchAny.length +
								operation.AuthorizationConfig.roleConfig.denyMatchAll.length +
								operation.AuthorizationConfig.roleConfig.requireMatchAll.length +
								operation.AuthorizationConfig.roleConfig.requireMatchAny.length !==
							0
						) {
							operation.AuthenticationConfig.required = true;
						}
						if (operation.AuthorizationConfig.claims.length !== 0) {
							operation.AuthenticationConfig.required = true;
						}
						parsed.operations.push(operation);
					},
				},
			});
		} catch (e) {
			Logger.error(e);
			Logger.error(`Operations document: ${operationFile.content}`);
			Logger.error('No Operations found! Please create at least one Operation in the directory ./operations');
			Logger.error("Operation files must have the file extension '.graphql', otherwise they are ignored.");
			Logger.error("Operations don't need to be named, the file name is responsible for the operation name.");
		}
	});
	return parsed;
};

const jsonSchemaUpdater = (arg: ConstArgumentNode) => {
	const schemaProperties: Record<string, 'string' | 'int' | 'bool'> = {
		title: 'string',
		description: 'string',
		multipleOf: 'int',
		maximum: 'int',
		exclusiveMaximum: 'int',
		minimum: 'int',
		exclusiveMinimum: 'int',
		maxLength: 'int',
		minLength: 'int',
		pattern: 'string',
		maxItems: 'int',
		minItems: 'int',
		uniqueItems: 'bool',
	};

	const propName = arg.name.value;
	if (propName === 'on') {
		// Used to set the field
		return;
	}
	if (propName === 'commonPattern') {
		if (arg.value.kind !== 'EnumValue') {
			throw new Error(`commonPattern must be an enum, not ${arg.value.kind}`);
		}
		let pattern: string;
		switch (arg.value.value) {
			case 'EMAIL':
				pattern =
					'(?:[a-z0-9!#$%&\'*+/=?^_`{|}~-]+(?:\\.[a-z0-9!#$%&\'*+/=?^_`{|}~-]+)*|"(?:[\x01-\x08\x0b\x0c\x0e-\x1f\x21\x23-\x5b\x5d-\x7f]|\\\\[\x01-\x09\x0b\x0c\x0e-\x7f])*")@(?:(?:[a-z0-9](?:[a-z0-9-]*[a-z0-9])?\\.)+[a-z0-9](?:[a-z0-9-]*[a-z0-9])?|\\[(?:(?:25[0-5]|2[0-4][0-9]|[01]?[0-9][0-9]?)\\.){3}(?:25[0-5]|2[0-4][0-9]|[01]?[0-9][0-9]?|[a-z0-9-]*[a-z0-9]:(?:[\x01-\x08\x0b\x0c\x0e-\x1f\x21-\x5a\x53-\x7f]|\\\\[\x01-\x09\x0b\x0c\x0e-\x7f])+)\\])';
				break;
			case 'DOMAIN':
				pattern = '^([a-z0-9]+(-[a-z0-9]+)*\\.)+[a-z]{2,}$';
				break;
			case 'URL':
				pattern =
					'/(((http|ftp|https):\\/{2})+(([0-9a-z_-]+\\.)+(aero|asia|biz|cat|com|coop|edu|gov|info|int|jobs|mil|mobi|museum|name|net|org|pro|tel|travel|ac|ad|ae|af|ag|ai|al|am|an|ao|aq|ar|as|at|au|aw|ax|az|ba|bb|bd|be|bf|bg|bh|bi|bj|bm|bn|bo|br|bs|bt|bv|bw|by|bz|ca|cc|cd|cf|cg|ch|ci|ck|cl|cm|cn|co|cr|cu|cv|cx|cy|cz|cz|de|dj|dk|dm|do|dz|ec|ee|eg|er|es|et|eu|fi|fj|fk|fm|fo|fr|ga|gb|gd|ge|gf|gg|gh|gi|gl|gm|gn|gp|gq|gr|gs|gt|gu|gw|gy|hk|hm|hn|hr|ht|hu|id|ie|il|im|in|io|iq|ir|is|it|je|jm|jo|jp|ke|kg|kh|ki|km|kn|kp|kr|kw|ky|kz|la|lb|lc|li|lk|lr|ls|lt|lu|lv|ly|ma|mc|md|me|mg|mh|mk|ml|mn|mn|mo|mp|mr|ms|mt|mu|mv|mw|mx|my|mz|na|nc|ne|nf|ng|ni|nl|no|np|nr|nu|nz|nom|pa|pe|pf|pg|ph|pk|pl|pm|pn|pr|ps|pt|pw|py|qa|re|ra|rs|ru|rw|sa|sb|sc|sd|se|sg|sh|si|sj|sj|sk|sl|sm|sn|so|sr|st|su|sv|sy|sz|tc|td|tf|tg|th|tj|tk|tl|tm|tn|to|tp|tr|tt|tv|tw|tz|ua|ug|uk|us|uy|uz|va|vc|ve|vg|vi|vn|vu|wf|ws|ye|yt|yu|za|zm|zw|arpa)(:[0-9]+)?((\\/([~0-9a-zA-Z\\#\\+\\%@\\.\\/_-]+))?(\\?[0-9a-zA-Z\\+\\%@\\/&\\[\\];=_-]+)?)?))\\b/imuS\n';
				break;
			default:
				throw new Error(`unhandled common pattern ${arg.value.value}`);
		}
		return (schema: JSONSchema) => {
			if (schema.pattern) {
				throw new Error(`pattern is already set`);
			}
			schema.pattern = pattern;
		};
	}
	const propType = schemaProperties[propName];
	if (!propType) {
		throw new Error(`unknown JSON schema property ${propName}`);
	}
	let value: any;
	switch (propType) {
		case 'string':
			if (arg.value.kind !== Kind.STRING) {
				throw new Error(`${propName} must be a string, not ${arg.value.kind}`);
			}
			value = arg.value.value;
			break;
		case 'int':
			if (arg.value.kind !== Kind.INT) {
				throw new Error(`${propName} must be an int, not ${arg.value.kind}`);
			}
			value = parseInt(arg.value.value, 10);
			break;
		case 'bool':
			if (arg.value.kind !== Kind.BOOLEAN) {
				throw new Error(`${propName} must be a boolean, not ${arg.value.kind}`);
			}
			value = arg.value.value;
			break;
	}
	return (schema: JSONSchema) => {
		if ((schema as any)[propName]) {
			throw new Error(`${propName} is already set`);
		}
		(schema as any)[propName] = value;
	};
};

const handleJsonSchemaDirectives = (variable: VariableDefinitionNode, operation: GraphQLOperation) => {
	const directiveName = 'jsonSchema';
	const updateJSONSchema = (
		schema: JSONSchema,
		variablePathComponents: string[],
		update: (schema: JSONSchema) => void
	) => {
		let prop = JSONSchemaPropertyResolvingRef(schema, schema, variablePathComponents[0]);
		for (const component of variablePathComponents.slice(1, variablePathComponents.length)) {
			prop = JSONSchemaPropertyResolvingRef(schema, prop, component);
		}
		update(prop);
	};
	const updateSchema = (variablePathComponents: string[], update: (schema: JSONSchema) => void) => {
		updateJSONSchema(operation.VariablesSchema, variablePathComponents, update);
		updateJSONSchema(operation.InterpolationVariablesSchema, variablePathComponents, update);
		updateJSONSchema(operation.InternalVariablesSchema, variablePathComponents, update);
		updateJSONSchema(operation.InjectedVariablesSchema, variablePathComponents, update);
	};
	directivesNamed(variable, directiveName).forEach((directive) => {
		directive.arguments?.forEach((arg) => {
			const variablePathComponents = directiveInjectedVariablePathComponents(directive, variable, operation);
			try {
				const updater = jsonSchemaUpdater(arg);
				if (updater) {
					updateSchema(variablePathComponents, updater);
				}
			} catch (e: any) {
				const variablePathComponents = directiveInjectedVariablePathComponents(directive, variable, operation);
				throw new Error(
					`invalid @${directiveName} directive on ${variablePathComponents.join('.')} in operation ${
						operation.Name
					}: ${e}`
				);
			}
		});
	});
};

<<<<<<< HEAD
// XXX: Keep this in sync with User in authentication.go
const wgClaimToTypescriptField = {
	ISSUER: 'providerId',
	PROVIDER: 'providerId',
	SUBJECT: 'userId',
	USERID: 'userId',
	NAME: 'name',
	GIVEN_NAME: 'firstName',
	FAMILY_NAME: 'lastName',
	MIDDLE_NAME: 'middleName',
	NICKNAME: 'nickName',
	PREFERRED_USERNAME: 'preferredUsername',
	PROFILE: 'profile',
	PICTURE: 'picture',
	WEBSITE: 'website',
	EMAIL: 'email',
	EMAIL_VERIFIED: 'emailVerified',
	GENDER: 'gender',
	BIRTH_DATE: 'birthDate',
	ZONE_INFO: 'zoneInfo',
	LOCALE: 'locale',
	LOCATION: 'location',
} as const;

export const WellKnownClaimValues = Object.keys(wgClaimToTypescriptField);

export type WellKnownClaim = keyof typeof wgClaimToTypescriptField;

const parseWellKnownClaim = (name: string) => {
	const claims: Record<WellKnownClaim, ClaimType> = {
=======
const parseWellKnownClaim = (name: string, operation?: GraphQLOperation) => {
	const claims: Record<string, ClaimType> = {
>>>>>>> 7b5e8b3e
		ISSUER: ClaimType.ISSUER,
		PROVIDER: ClaimType.PROVIDER,
		SUBJECT: ClaimType.SUBJECT,
		USERID: ClaimType.USERID,
		NAME: ClaimType.NAME,
		GIVEN_NAME: ClaimType.GIVEN_NAME,
		FAMILY_NAME: ClaimType.FAMILY_NAME,
		MIDDLE_NAME: ClaimType.MIDDLE_NAME,
		NICKNAME: ClaimType.NICKNAME,
		PREFERRED_USERNAME: ClaimType.PREFERRED_USERNAME,
		PROFILE: ClaimType.PROFILE,
		PICTURE: ClaimType.PICTURE,
		WEBSITE: ClaimType.WEBSITE,
		EMAIL: ClaimType.EMAIL,
		EMAIL_VERIFIED: ClaimType.EMAIL_VERIFIED,
		GENDER: ClaimType.GENDER,
		BIRTH_DATE: ClaimType.BIRTH_DATE,
		ZONE_INFO: ClaimType.ZONE_INFO,
		LOCALE: ClaimType.LOCALE,
		LOCATION: ClaimType.LOCATION,
	};
	if (Object.keys(claims).length !== WellKnownClaimValues.length) {
		throw new Error('unhandled claims in parseWellKnownClaim()');
	}
	if (name in claims) {
		return claims[name as WellKnownClaim];
	}
	throw new Error(`unhandled claim ${name}`);
};

/**
 * Returns true iff name is a well known claim
 *
 * @param name Claim name as in WellKnownClaim
 */
export const isWellKnownClaim = (name: string) => {
	return name in wgClaimToTypescriptField;
};

export const wellKnownClaimField = (name: string) => {
	if (name in wgClaimToTypescriptField) {
		return wgClaimToTypescriptField[name as WellKnownClaim];
	}
	if (operation) {
		throw new Error(`unhandled claim ${name} on operation ${operation.Name}`);
	}
	throw new Error(`unhandled claim ${name}`);
};

const directiveInjectedVariablePathComponents = (
	directive: ConstDirectiveNode,
	variable: VariableDefinitionNode,
	operation: GraphQLOperation
): string[] => {
	const onArg = directive.arguments?.find((arg) => arg.name.value === 'on');
	const variableName = variable.variable.name.value;
	let variablePathComponents: string[];
	if (onArg) {
		if (onArg.value.kind !== Kind.STRING) {
			throw new Error(
				`@${directive.name.value} on: argument in operation ${operation.Name} (${variableName}) must be a String, not ${onArg.value.kind}`
			);
		}
		variablePathComponents = [variableName, ...onArg.value.value.split('.')];
	} else {
		variablePathComponents = [variableName];
	}
	try {
		JSONSchemaLookupPath(operation.InjectedVariablesSchema, variablePathComponents);
	} catch (e: any) {
		throw new Error(
			`could not resolve on: attribute in @${directive.name.value} (${variablePathComponents.join('.')}) in operation ${
				operation.Name
			}: ${e}`
		);
	}
	return variablePathComponents;
};

const handleFromClaimDirective = (
	fromClaimDirective: ConstDirectiveNode,
	variable: VariableDefinitionNode,
	operation: GraphQLOperation,
	customClaims: Record<string, CustomClaim>
) => {
	if (fromClaimDirective.arguments === undefined) {
		throw new Error(`@fromClaim directive on operation ${operation.Name} has no arguments`);
	}
	const nameArg = fromClaimDirective.arguments.find((arg) => arg.name.value === 'name');
	if (nameArg === undefined) {
		throw new Error(`@fromClaim on operation ${operation.Name} does not have a name: argument`);
	}
	if (nameArg.value.kind !== Kind.ENUM) {
		throw new Error(
			`@fromClaim name: argument on operation ${operation.Name} must be a WG_CLAIM, not ${nameArg.value.kind}`
		);
	}
	let variablePathComponents = directiveInjectedVariablePathComponents(fromClaimDirective, variable, operation);
	const claimName = nameArg.value.value;
	let claim: ClaimConfig;
	if (claimName in customClaims) {
		const customClaim = customClaims[claimName];
		claim = {
			variablePathComponents,
			claimType: ClaimType.CUSTOM,
			custom: {
				name: claimName,
				jsonPathComponents: customClaim.jsonPathComponents,
				type: customClaim.type,
				required: customClaim.required,
			},
		};
	} else {
		claim = {
			variablePathComponents,
			claimType: parseWellKnownClaim(claimName),
		};
	}
	operation.AuthenticationConfig.required = true;
	operation.AuthorizationConfig.claims.push(claim);
};

const handleFromClaimDirectives = (
	variable: VariableDefinitionNode,
	operation: GraphQLOperation,
	customClaims: Record<string, CustomClaim>
) => {
	directivesNamed(variable, 'fromClaim').forEach((directive) => {
		handleFromClaimDirective(directive, variable, operation, customClaims);
	});
};

const handleInjectEnvironmentVariableDirectives = (variable: VariableDefinitionNode, operation: GraphQLOperation) => {
	const directiveName = 'injectEnvironmentVariable';
	directivesNamed(variable, directiveName).forEach((directive) => {
		const arg = directive.arguments?.find((arg) => arg.name.value === 'name');
		if (!arg) {
			throw new Error(`name: argument missing in @${directiveName} in operation ${operation.Name}`);
		}
		if (arg.value.kind !== Kind.STRING) {
			throw new Error(
				`name: argument in @${directiveName} in operation ${operation.Name} must be string, not ${arg.value.kind}`
			);
		}
		let variablePathComponents = directiveInjectedVariablePathComponents(directive, variable, operation);
		operation.VariablesConfiguration.injectVariables.push({
			...defaultVariableInjectionConfiguration,
			variablePathComponents,
			variableKind: InjectVariableKind.ENVIRONMENT_VARIABLE,
			environmentVariableName: arg.value.value,
		});
	});
};

const handleUuidDirectives = (variable: VariableDefinitionNode, operation: GraphQLOperation) => {
	directivesNamed(variable, 'injectGeneratedUUID').forEach((directive) => {
		let variablePathComponents = directiveInjectedVariablePathComponents(directive, variable, operation);
		operation.VariablesConfiguration.injectVariables.push({
			...defaultVariableInjectionConfiguration,
			variablePathComponents,
			variableKind: InjectVariableKind.UUID,
		});
	});
};

const getTimeFormat = (timeFormat: string): string => {
	const availableTimeFormats: Record<string, string> = {
		ISO8601: '2006-01-02T15:04:05Z07:00',
		ANSIC: 'Mon Jan _2 15:04:05 2006',
		UnixDate: 'Mon Jan _2 15:04:05 MST 2006',
		RubyDate: 'Mon Jan 02 15:04:05 -0700 2006',
		RFC822: '02 Jan 06 15:04 MST',
		RFC822Z: '02 Jan 06 15:04 -0700',
		RFC850: 'Monday, 02-Jan-06 15:04:05 MST',
		RFC1123: 'Mon, 02 Jan 2006 15:04:05 MST',
		RFC1123Z: 'Mon, 02 Jan 2006 15:04:05 -0700',
		RFC3339: '2006-01-02T15:04:05Z07:00',
		RFC3339Nano: '2006-01-02T15:04:05.999999999Z07:00',
		Kitchen: '3:04PM',
		Stamp: 'Jan _2 15:04:05',
		StampMilli: 'Jan _2 15:04:05.000',
		StampMicro: 'Jan _2 15:04:05.000000',
		StampNano: 'Jan _2 15:04:05.000000000',
	};

	if (timeFormat in availableTimeFormats) {
		return availableTimeFormats[timeFormat];
	}
	throw new Error(`unknown time format "${timeFormat}`);
};

const handleDateTimeDirectives = (variable: VariableDefinitionNode, operation: GraphQLOperation) => {
	const directiveName = 'injectCurrentDateTime';
	directivesNamed(variable, directiveName).forEach((directive) => {
		const formatArg = directive.arguments?.find((arg) => arg.name.value === 'format');
		const customFormatArg = directive.arguments?.find((arg) => arg.name.value === 'customFormat');
		if (formatArg && customFormatArg) {
			throw new Error(`@${directiveName} in operation ${operation.Name} has both format: and customFormat: arguments`);
		}
		let dateFormat: string;
		if (formatArg) {
			if (formatArg.value.kind !== Kind.ENUM) {
				throw new Error(
					`format: argument in @${directiveName} in operation ${operation.Name} must be an enum, not ${formatArg.value.kind}`
				);
			}
			dateFormat = getTimeFormat(formatArg.value.value);
		} else if (customFormatArg) {
			if (customFormatArg.value.kind != Kind.STRING) {
				throw new Error(
					`customFormat: argument in @${directiveName} in operation ${operation.Name} must be a String, not ${customFormatArg.value.kind}`
				);
			}
			dateFormat = customFormatArg.value.value;
		} else {
			// Default format
			dateFormat = '2006-01-02T15:04:05Z07:00';
		}
		let variablePathComponents = directiveInjectedVariablePathComponents(directive, variable, operation);
		operation.VariablesConfiguration.injectVariables.push({
			...defaultVariableInjectionConfiguration,
			variablePathComponents,
			dateFormat: '2006-01-02T15:04:05Z07:00',
			variableKind: InjectVariableKind.DATE_TIME,
		});
	});
};

const parseOperationTypeNode = (node: OperationTypeNode): OperationType => {
	switch (node) {
		case 'subscription':
			return OperationType.SUBSCRIPTION;
		case 'mutation':
			return OperationType.MUTATION;
		case 'query':
			return OperationType.QUERY;
		default:
			return -1;
	}
};

const updateSkipFields = (skipFields: SchemaSkipFields, skipVariablePaths: string[]): SchemaSkipFields => {
	skipVariablePaths.forEach((field) => {
		let fields = skipFields;
		for (let component of field?.split('.')) {
			if (fields[component] === undefined) {
				fields[component] = {};
			}
			fields = fields[component];
		}
	});
	return skipFields;
};

const JSONSchemaResolveRef = (root: JSONSchema, ref: string) => {
	const prefix = '#/definitions/';
	if (!ref || !ref.startsWith(prefix)) {
		throw new Error(`invalid object ref ${ref}`);
	}
	const refName = ref.substring(prefix.length);
	const def = root.definitions ? root.definitions[refName] : null;
	if (!def) {
		throw new Error(`missing object definition for reference ${refName}`);
	}
	return def as JSONSchema;
};

const JSONSchemaPropertyResolvingRef = (root: JSONSchema, parent: JSONSchema, propName: string) => {
	let prop = parent.properties![propName] as JSONSchema;
	if (prop.$ref) {
		prop = JSONSchemaResolveRef(root, prop.$ref);
		parent.properties![propName] = prop;
	}
	return prop;
};

const JSONSchemaLookupPath = (schema: JSONSchema, pathComponents: string[]) => {
	let current = schema;
	for (let component of pathComponents) {
		if (
			current.type !== 'object' &&
			!(Array.isArray(current.type) && (current.type as unknown as string[]).indexOf('object') >= 0)
		) {
			throw new Error(`could not find ${component}, parent is not an object`);
		}
		if (!current.properties) {
			throw new Error(`could not find ${component}, schema is empty`);
		}
		let next = current.properties[component] as JSONSchema;
		if (!next) {
			throw new Error(
				`could not find ${component}, available fields are: ${Object.keys(current.properties).join(', ')}`
			);
		}
		if (next.$ref) {
			let resolved = JSONSchemaResolveRef(schema, next.$ref);
			if (!resolved) {
				throw new Error(`could not find ${component}, reference ${next.$ref} not found`);
			}
			next = resolved;
		}
		current = next;
	}
	return current;
};

const applySkipFields = (skipFields: SchemaSkipFields, root: JSONSchema, parent: JSONSchema, propName: string) => {
	const keys = Object.keys(skipFields);
	if (keys.length > 0) {
		let prop = JSONSchemaPropertyResolvingRef(root, parent, propName);
		for (const key of keys) {
			applySkipFields(skipFields[key], root, prop, key);
		}
	} else {
		// Leaf, remove from the schema
		delete parent.properties![propName];
		parent.required = parent.required?.filter((name) => name !== propName);
	}
};

export const operationVariablesToJSONSchema = (
	graphQLSchema: GraphQLSchema,
	operation: OperationDefinitionNode,
	interpolateVariableDefinitionAsJSON: string[],
	keepInternalVariables: boolean = false,
	keepInjectedVariables: boolean = false,
	customJsonScalars: string[]
): JSONSchema => {
	const schema: JSONSchema = {
		type: 'object',
		properties: {},
		additionalProperties: false,
		definitions: {},
	};

	if (!operation.variableDefinitions) {
		return schema;
	}

	operation.variableDefinitions.forEach((variable) => {
		let skipFields: SchemaSkipFields = {};
		if (!keepInternalVariables) {
			if (hasInternalVariable(variable)) {
				return;
			}
			updateSkipFields(skipFields, directiveDefinedFields(variable, internalVariables));
		}
		if (!keepInjectedVariables) {
			if (hasInjectedVariable(variable)) {
				return;
			}
			updateSkipFields(skipFields, directiveDefinedFields(variable, injectedVariables));
		}
		let type = variable.type;
		let nonNullType = false;
		if (type.kind === 'NonNullType' && variable.defaultValue !== undefined) {
			type = type.type;
			nonNullType = true;
		}
		const name = variable.variable.name.value;
		schema.properties![name] = typeSchema(
			schema,
			schema,
			graphQLSchema,
			interpolateVariableDefinitionAsJSON,
			type,
			name,
			nonNullType,
			customJsonScalars
		);
		if (Object.keys(skipFields).length > 0) {
			applySkipFields(skipFields, schema, schema, name);
		}
	});

	return schema;
};

const internalVariables = [
	'fromClaim',
	'internal',
	'injectGeneratedUUID',
	'injectCurrentDateTime',
	'injectEnvironmentVariable',
];

const injectedVariables = ['injectGeneratedUUID', 'injectCurrentDateTime', 'injectEnvironmentVariable'];

const directivesNamed = (variable: VariableDefinitionNode, directiveNames: string | string[]): ConstDirectiveNode[] => {
	const isDefined = (node: ConstDirectiveNode | undefined): node is ConstDirectiveNode => {
		return !!node;
	};
	if (!Array.isArray(directiveNames)) {
		directiveNames = [directiveNames];
	}
	return (
		variable.directives?.filter((directive) => directiveNames.includes(directive.name.value)).filter(isDefined) ?? []
	);
};

const directiveHasNoField = (node: ConstDirectiveNode) => {
	return !directiveInjectedField(node);
};

const directiveInjectedField = (node: ConstDirectiveNode) => {
	const onArgument = node.arguments?.find((arg) => arg.name.value === 'on');
	if (!onArgument) {
		return undefined;
	}
	if (onArgument.value.kind !== Kind.STRING) {
		return undefined;
	}
	return onArgument.value.value;
};

const hasInternalVariable = (variable: VariableDefinitionNode): boolean => {
	return (directivesNamed(variable, internalVariables)?.filter(directiveHasNoField)?.length ?? 0) > 0;
};

const hasInjectedVariable = (variable: VariableDefinitionNode): boolean => {
	return (directivesNamed(variable, injectedVariables)?.filter(directiveHasNoField)?.length ?? 0) > 0;
};

const directiveDefinedFields = (variable: VariableDefinitionNode, directiveNames: string[]) => {
	const isString = (field: string | undefined): field is string => {
		return !!field;
	};
	return (
		directivesNamed(variable, directiveNames)
			?.map((directive) => directiveInjectedField(directive))
			.filter(isString) ?? []
	);
};

// Leafs are fields that should be skipped from schema generation
interface SchemaSkipFields {
	[key: string]: SchemaSkipFields;
}

const typeSchema = (
	root: JSONSchema,
	parent: JSONSchema,
	graphQLSchema: GraphQLSchema,
	interpolateVariableDefinitionAsJSON: string[],
	type: TypeNode,
	name: string,
	nonNull: boolean,
	customJsonScalars: string[]
): JSONSchema => {
	switch (type.kind) {
		case 'NonNullType':
			switch (parent.type) {
				case 'object':
					parent.required = [...(parent.required || []), name];
					break;
				case 'array':
					parent.minItems = 1;
					break;
			}
			return typeSchema(
				root,
				parent,
				graphQLSchema,
				interpolateVariableDefinitionAsJSON,
				type.type,
				name,
				true,
				customJsonScalars
			);
		case 'ListType':
			const schema: JSONSchema = {
				type: nonNull ? 'array' : ['array', 'null'],
			};
			schema.items = typeSchema(
				root,
				schema,
				graphQLSchema,
				interpolateVariableDefinitionAsJSON,
				type.type,
				name,
				false,
				customJsonScalars
			);
			return schema;
		case 'NamedType':
			switch (type.name.value) {
				case 'Int':
					return {
						type: nonNull ? 'integer' : ['integer', 'null'],
					};
				case 'Boolean':
					return {
						type: nonNull ? 'boolean' : ['boolean', 'null'],
					};
				case 'ID':
					return {
						type: nonNull ? 'string' : ['string', 'null'],
					};
				case 'Float':
					return {
						type: nonNull ? 'number' : ['number', 'null'],
					};
				case 'String':
					return {
						type: nonNull ? 'string' : ['string', 'null'],
					};
				case 'JSON':
					return {};
				default:
					if (customJsonScalars.includes(type.name.value)) {
						return {};
					}

					let schema: JSONSchema = {};
					const namedType = graphQLSchema.getType(type.name.value);
					if (namedType === null || namedType === undefined || !namedType.astNode) {
						return {};
					}
					if (interpolateVariableDefinitionAsJSON.length) {
						if (interpolateVariableDefinitionAsJSON.includes(namedType.name)) {
							return {}; // return empty JSON Schema (treated as JSON:any)
						}
					}
					switch (namedType.astNode.kind) {
						case 'ScalarTypeDefinition':
							return {
								type: nonNull ? 'string' : ['string', 'null'],
							};
						case 'EnumTypeDefinition':
							schema.type = nonNull ? 'string' : ['string', 'null'];
							schema.enum = (namedType.astNode.values || []).map((e) => {
								return e.name.value;
							});
							break;
						case 'InputObjectTypeDefinition':
							const typeName = namedType.name;
							if (Object.keys(root.definitions!).includes(typeName)) {
								return {
									$ref: '#/definitions/' + typeName,
								};
							}
							root.definitions![typeName] = {
								type: nonNull ? 'object' : ['object', 'null'],
							};
							schema.additionalProperties = false;
							schema.type = nonNull ? 'object' : ['object', 'null'];
							schema.properties = {};
							(namedType.astNode.fields || []).forEach((f) => {
								const name = f.name.value;
								let fieldType = f.type;
								if (f.defaultValue !== undefined && fieldType.kind === 'NonNullType') {
									fieldType = fieldType.type;
								}
								schema.properties![name] = typeSchema(
									root,
									schema,
									graphQLSchema,
									interpolateVariableDefinitionAsJSON,
									fieldType,
									name,
									false,
									customJsonScalars
								);
							});
							root.definitions![typeName] = schema;
							return {
								$ref: '#/definitions/' + typeName,
							};
					}
					return schema;
			}
	}
	return {};
};

export const operationResponseToJSONSchema = (
	graphQLSchema: GraphQLSchema,
	operationDocument: DocumentNode,
	operationNode: OperationDefinitionNode,
	transformations: PostResolveTransformation[]
): JSONSchema => {
	const dataSchema: JSONSchema = {
		type: 'object',
		properties: {},
		additionalProperties: false,
	};
	const schema: JSONSchema = {
		type: 'object',
		properties: {
			data: dataSchema,
		},
		additionalProperties: false,
	};
	const typeName = operationRootTypeName(operationNode, graphQLSchema);
	resolveSelections(
		graphQLSchema,
		operationDocument,
		operationNode.selectionSet.selections,
		typeName,
		dataSchema,
		['data'],
		transformations
	);
	return schema;
};

const operationRootTypeName = (node: OperationDefinitionNode, graphQLSchema: GraphQLSchema): string => {
	switch (node.operation) {
		case 'query':
			return (graphQLSchema.getQueryType() || {}).name || '';
		case 'mutation':
			return (graphQLSchema.getMutationType() || {}).name || '';
		case 'subscription':
			return (graphQLSchema.getSubscriptionType() || {}).name || '';
		default:
			return '';
	}
};

const resolveSelections = (
	graphQLSchema: GraphQLSchema,
	operationDocument: DocumentNode,
	selections: ReadonlyArray<SelectionNode>,
	parentTypeName: string,
	parentObject: JSONSchema,
	documentPath: string[],
	transformations: PostResolveTransformation[]
) => {
	const parentType = graphQLSchema.getType(parentTypeName);
	if (!parentType || !parentType.astNode) {
		return;
	}
	if (parentType.astNode.kind === 'UnionTypeDefinition') {
		selections.forEach((selection) => {
			switch (selection.kind) {
				case 'Field':
					const fieldName = selection.name.value;
					const propName = selection.alias !== undefined ? selection.alias.value : selection.name.value;
					if (fieldName !== '__typename') {
						return;
					}
					parentObject.properties![propName] = {
						type: 'string',
						enum: ((parentType!.astNode as UnionTypeDefinitionNode).types || []).map((t) => t.name.value),
					};
					if (parentObject.required) {
						parentObject.required.push(propName);
					} else {
						parentObject.required = [propName];
					}
					return;
				case 'InlineFragment':
					if (!selection.typeCondition) {
						return;
					}
					const typeName = selection.typeCondition.name.value;
					resolveSelections(
						graphQLSchema,
						operationDocument,
						selection.selectionSet.selections,
						typeName,
						parentObject,
						documentPath,
						transformations
					);
					delete parentObject.required; // union root fields are always optional
					return;
				case 'FragmentSpread':
					const fragmentDefinition = operationDocument.definitions.find(
						(node) => node.kind === 'FragmentDefinition' && node.name.value === selection.name.value
					);
					if (fragmentDefinition) {
						const typeName = (fragmentDefinition as FragmentDefinitionNode).typeCondition.name.value;
						const selections = (fragmentDefinition as FragmentDefinitionNode).selectionSet.selections;
						resolveSelections(
							graphQLSchema,
							operationDocument,
							selections,
							typeName,
							parentObject,
							documentPath,
							transformations
						);
						delete parentObject.required; // union root fields are always optional
						return;
					}
			}
		});
		return;
	}
	if (
		(parentType.astNode.kind !== 'ObjectTypeDefinition' && parentType.astNode.kind !== 'InterfaceTypeDefinition') ||
		!parentType.astNode.fields
	) {
		return;
	}
	selections.forEach((selection) => {
		switch (selection.kind) {
			case 'Field':
				const fieldName = selection.name.value;
				const propName = selection.alias !== undefined ? selection.alias.value : selection.name.value;
				if (fieldName === '__typename') {
					if (
						parentObject.properties![propName] !== undefined &&
						(parentObject.properties![propName] as JSONSchema).enum !== undefined
					) {
						(parentObject.properties![propName] as JSONSchema).enum!.push(parentTypeName);
					} else {
						parentObject.properties![propName] = {
							type: 'string',
							enum: [parentTypeName],
						};
						if (parentObject.required) {
							parentObject.required.push(propName);
						} else {
							parentObject.required = [propName];
						}
					}
					return;
				}
				const definition = (parentType.astNode as ObjectTypeDefinitionNode).fields!.find(
					(f) => f.name.value === fieldName
				);
				if (!definition) {
					return;
				}

				let schema = resolveFieldSchema(
					graphQLSchema,
					operationDocument,
					propName,
					selection,
					definition.type,
					parentObject,
					[...documentPath, propName],
					transformations
				);

				const transformDirective = selection.directives?.find((d) => d.name.value === 'transform');
				if (transformDirective) {
					schema = handleTransformDirective(transformDirective, schema, [...documentPath, propName], transformations);
				}

				parentObject.properties![propName] = schema;
				break;
			case 'FragmentSpread':
				const fragmentDefinition = operationDocument.definitions.find(
					(node) => node.kind === 'FragmentDefinition' && node.name.value === selection.name.value
				) as FragmentDefinitionNode;
				resolveSelections(
					graphQLSchema,
					operationDocument,
					fragmentDefinition.selectionSet.selections,
					parentTypeName,
					parentObject,
					documentPath,
					transformations
				);
				break;
			case 'InlineFragment':
				resolveSelections(
					graphQLSchema,
					operationDocument,
					selection.selectionSet.selections,
					parentTypeName,
					parentObject,
					documentPath,
					transformations
				);
				break;
		}
	});
};

const resolveFieldSchema = (
	graphQLSchema: GraphQLSchema,
	operationDocument: DocumentNode,
	propName: string,
	field: FieldNode,
	fieldType: TypeNode,
	parent: JSONSchema,
	documentPath: string[],
	transformations: PostResolveTransformation[]
): JSONSchema => {
	switch (fieldType.kind) {
		case 'NonNullType':
			switch (parent.type) {
				case 'object':
					parent.required = [...new Set([...(parent.required || []), propName])];
					return resolveFieldSchema(
						graphQLSchema,
						operationDocument,
						propName,
						field,
						fieldType.type,
						parent,
						documentPath,
						transformations
					);
				case 'array':
					parent.minItems = 1;
					return resolveFieldSchema(
						graphQLSchema,
						operationDocument,
						propName,
						field,
						fieldType.type,
						parent,
						documentPath,
						transformations
					);
				default:
					return {};
			}
		case 'ListType':
			return {
				type: 'array',
				items: resolveFieldSchema(
					graphQLSchema,
					operationDocument,
					propName,
					field,
					fieldType.type,
					parent,
					[...documentPath, '[]'],
					transformations
				),
			};
		case 'NamedType':
			switch (fieldType.name.value) {
				case 'Int':
					return {
						type: 'integer',
					};
				case 'Boolean':
					return {
						type: 'boolean',
					};
				case 'ID':
					return {
						type: 'string',
					};
				case 'Float':
					return {
						type: 'number',
					};
				case 'String':
					return {
						type: 'string',
					};
				case 'JSON':
					return {};
				default:
					let schema: JSONSchema = {};
					const namedType = graphQLSchema.getType(fieldType.name.value);
					if (namedType === null || namedType === undefined || !namedType.astNode) {
						return {};
					}
					switch (namedType.astNode.kind) {
						case 'ScalarTypeDefinition':
							return {
								type: 'string',
							};
						case 'EnumTypeDefinition':
							schema.type = 'string';
							schema.enum = (namedType.astNode.values || []).map((e) => {
								return e.name.value;
							});
							break;
						case 'UnionTypeDefinition':
						case 'InterfaceTypeDefinition':
						case 'ObjectTypeDefinition':
							schema.type = 'object';
							schema.properties = {};
							schema.additionalProperties = false;
							if (!field.selectionSet) {
								return schema;
							}
							resolveSelections(
								graphQLSchema,
								operationDocument,
								field.selectionSet.selections,
								namedType.name,
								schema,
								documentPath,
								transformations
							);
							break;
					}
					return schema;
			}
	}
	return {};
};

const handleTransformDirective = (
	transformDirective: DirectiveNode,
	schema: JSONSchema,
	documentPath: string[],
	transformations: PostResolveTransformation[]
): JSONSchema => {
	const get = transformDirective.arguments?.find((arg) => arg.name.value === 'get');
	if (get && get.value.kind === 'StringValue') {
		const path = get.value.value.split('.');
		const outPath: string[] = [];
		let updatedSchema = Object.assign({}, schema);
		let valid = true;
		path.forEach((elem) => {
			if (elem === '[]' && updatedSchema.items) {
				outPath.push('[]');
				// @ts-ignore
				updatedSchema = updatedSchema.items;
				return;
			}
			if (updatedSchema.items) {
				// unwrap array so that we can get to the property
				outPath.push('[]');
				// @ts-ignore
				updatedSchema = updatedSchema.items;
			}
			if (updatedSchema.properties) {
				outPath.push(elem);
				// @ts-ignore
				updatedSchema = updatedSchema.properties[elem];
				return;
			}
			valid = false;
		});
		if (valid) {
			const from = [...documentPath, ...outPath];
			transformations.push({
				kind: 'get',
				depth: from.length,
				get: {
					from: from,
					to: documentPath,
				},
			});
			return updatedSchema;
		} else {
			throw new Error(`Invalid path for get transformation: ${get.value.value}, schema: ${JSON.stringify(schema)}`);
		}
	}
	return schema;
};

export interface LoadOperationsOutput {
	graphql_operation_files?: GraphQLOperationFile[];
	typescript_operation_files?: TypeScriptOperationFile[];
	invalid?: string[];
	errors?: string[];
	info?: string[];
}

export interface GraphQLOperationFile {
	operation_name: string;
	api_mount_path: string;
	file_path: string;
	content: string;
}

export interface TypeScriptOperationFile {
	operation_name: string;
	api_mount_path: string;
	file_path: string;
	module_path: string;
}

export const loadOperations = (schemaFileName: string): LoadOperationsOutput => {
	const operationsPath = path.join(process.env.WG_DIR_ABS!, 'operations');
	const fragmentsPath = path.join(process.env.WG_DIR_ABS!, 'fragments');
	const schemaFilePath = path.join(process.env.WG_DIR_ABS!, 'generated', schemaFileName);
	const outFilePath = path.join(process.env.WG_DIR_ABS!, 'generated', 'wundergraph.operations.json');
	const result = wunderctlExec({
		cmd: ['loadoperations', operationsPath, fragmentsPath, schemaFilePath, '--pretty'],
	});
	if (result?.failed) {
		throw new Error(result?.stderr);
	}

	const output = fs.readFileSync(outFilePath, 'utf8');
	const out = JSON.parse(output) as LoadOperationsOutput;

	out.info?.forEach((msg) => Logger.info(msg));
	out.errors?.forEach((msg) => Logger.error(msg));

	if (WG_THROW_ON_OPERATION_LOADING_ERROR && (out.errors?.length ?? 0) > 0 && out?.errors?.[0]) {
		throw new Error(out.errors[0]);
	}

	return out;
};

export const removeHookVariables = (operation: string): string => {
	if (operation === '') {
		return operation;
	}
	const document = parse(operation);
	const updated = visit(document, {
		VariableDefinition: (node) => {
			const isHooksVariable = node.directives?.find((d) => d.name.value === 'hooksVariable') !== undefined;
			if (isHooksVariable) {
				return null;
			}
			return node;
		},
	});
	return print(updated);
};

export const removeTransformDirectives = (operation: string): string => {
	const document = parse(operation);
	const updated = visit(document, {
		Directive: (node) => {
			if (node.name.value === 'transform') {
				return null;
			}
		},
	});
	return print(updated);
};<|MERGE_RESOLUTION|>--- conflicted
+++ resolved
@@ -435,7 +435,6 @@
 	});
 };
 
-<<<<<<< HEAD
 // XXX: Keep this in sync with User in authentication.go
 const wgClaimToTypescriptField = {
 	ISSUER: 'providerId',
@@ -466,10 +465,6 @@
 
 const parseWellKnownClaim = (name: string) => {
 	const claims: Record<WellKnownClaim, ClaimType> = {
-=======
-const parseWellKnownClaim = (name: string, operation?: GraphQLOperation) => {
-	const claims: Record<string, ClaimType> = {
->>>>>>> 7b5e8b3e
 		ISSUER: ClaimType.ISSUER,
 		PROVIDER: ClaimType.PROVIDER,
 		SUBJECT: ClaimType.SUBJECT,
@@ -509,7 +504,7 @@
 	return name in wgClaimToTypescriptField;
 };
 
-export const wellKnownClaimField = (name: string) => {
+export const wellKnownClaimField = (name: string, operation?: GraphQLOperation) => {
 	if (name in wgClaimToTypescriptField) {
 		return wgClaimToTypescriptField[name as WellKnownClaim];
 	}
