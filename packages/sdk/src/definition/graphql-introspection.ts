import { fetchFederationServiceSDL, isFederationService } from './federation-introspection';
import { configuration } from '../graphql/configuration';
<<<<<<< HEAD
import { buildClientSchema, buildSchema, getIntrospectionQuery, GraphQLSchema, parse } from 'graphql';
import { AxiosRequestConfig, AxiosResponse } from 'axios';
=======
import {
	buildClientSchema,
	buildSchema,
	getIntrospectionQuery,
	GraphQLSchema,
	parse,
	lexicographicSortSchema,
} from 'graphql';
import axios, { AxiosRequestConfig, AxiosResponse } from 'axios';
>>>>>>> c19ce227
import { ConfigurationVariableKind, DataSourceKind, HTTPHeader, HTTPMethod } from '@wundergraph/protobuf';
import { cleanupSchema } from '../graphql/schema';
import {
	applyNamespaceToDirectiveConfiguration,
	applyNameSpaceToFieldConfigurations,
	applyNameSpaceToGraphQLSchema,
	applyNameSpaceToTypeFields,
	generateTypeConfigurationsForNamespace,
} from './namespacing';
import { loadFile } from '../codegen/templates/typescript';
import { buildSubgraphSchema } from '@apollo/federation';
import * as https from 'https';
import { introspectWithCache } from './introspection-cache';
import { mapInputVariable, resolveVariable } from '../configure/variables';
import { buildMTLSConfiguration, buildUpstreamAuthentication, GraphQLApi, GraphQLIntrospection } from './index';
import { HeadersBuilder, mapHeaders } from './headers-builder';
import { Fetcher } from './introspection-fetcher';

export const resolveGraphqlIntrospectionHeaders = (headers?: { [key: string]: HTTPHeader }): Record<string, string> => {
	const baseHeaders: Record<string, string> = {
		'Content-Type': 'application/json',
		Accept: 'application/json',
	};
	if (headers !== undefined) {
		Object.keys(headers).forEach((key) => {
			if (headers[key].values.length === 1) {
				switch (headers[key].values[0].kind) {
					case ConfigurationVariableKind.STATIC_CONFIGURATION_VARIABLE:
						baseHeaders[key] = headers[key].values[0].staticVariableContent;
						break;
					case ConfigurationVariableKind.ENV_CONFIGURATION_VARIABLE:
						if (process.env[headers[key].values[0].environmentVariableName] !== undefined) {
							baseHeaders[key] = process.env[headers[key].values[0].environmentVariableName]!;
						} else if (headers[key].values[0].environmentVariableDefaultValue !== undefined) {
							baseHeaders[key] = headers[key].values[0].environmentVariableDefaultValue;
						}
						break;
				}
			}
		});
	}

	return baseHeaders;
};

export const introspectGraphql = async (introspection: GraphQLIntrospection): Promise<GraphQLApi> => {
	return introspectWithCache(introspection, async (introspection: GraphQLIntrospection): Promise<GraphQLApi> => {
		const headersBuilder = new HeadersBuilder();
		const introspectionHeadersBuilder = new HeadersBuilder();

		if (introspection.headers !== undefined) {
			introspection.headers(headersBuilder);
			introspection.headers(introspectionHeadersBuilder);
		}
		if (introspection.introspection?.headers !== undefined) {
			introspection.introspection?.headers(introspectionHeadersBuilder);
		}

		const headers = mapHeaders(headersBuilder);
		const introspectionHeaders = resolveGraphqlIntrospectionHeaders(mapHeaders(introspectionHeadersBuilder));

		let schema = await introspectGraphQLSchema(introspection, introspectionHeaders);
		schema = lexicographicSortSchema(schema);
		const federationEnabled = isFederationService(schema);
		const schemaSDL = cleanupSchema(
			schema,
			introspection.customFloatScalars || [],
			introspection.customIntScalars || []
		);
		const serviceSDL = !federationEnabled
			? undefined
			: await fetchFederationServiceSDL(resolveVariable(introspection.url), introspectionHeaders);
		const serviceDocumentNode = serviceSDL !== undefined ? parse(serviceSDL) : undefined;
		const schemaDocumentNode = parse(schemaSDL);
		const graphQLSchema = buildSchema(schemaSDL);
		const { RootNodes, ChildNodes, Fields } = configuration(schemaDocumentNode, serviceDocumentNode);
		const subscriptionsEnabled = hasSubscriptions(schema);
		if (introspection.internal === true) {
			headers['X-WG-Internal-GraphQL-API'] = {
				values: [
					{
						kind: ConfigurationVariableKind.STATIC_CONFIGURATION_VARIABLE,
						staticVariableContent: 'true',
						environmentVariableName: '',
						environmentVariableDefaultValue: '',
						placeholderVariableName: '',
					},
				],
			};
		}
		return new GraphQLApi(
			applyNameSpaceToGraphQLSchema(schemaSDL, introspection.skipRenameRootFields || [], introspection.apiNamespace),
			[
				{
					Kind: DataSourceKind.GRAPHQL,
					RootNodes: applyNameSpaceToTypeFields(RootNodes, graphQLSchema, introspection.apiNamespace),
					ChildNodes: applyNameSpaceToTypeFields(ChildNodes, graphQLSchema, introspection.apiNamespace),
					Custom: {
						Fetch: {
							url: mapInputVariable(introspection.url),
							baseUrl: introspection.baseUrl ? mapInputVariable(introspection.baseUrl) : mapInputVariable(''),
							path: introspection.path ? mapInputVariable(introspection.path) : mapInputVariable(''),
							method: HTTPMethod.POST,
							body: mapInputVariable(''),
							header: headers,
							query: [],
							upstreamAuthentication: buildUpstreamAuthentication(introspection),
							mTLS: buildMTLSConfiguration(introspection),
							urlEncodeBody: false,
						},
						Subscription: {
							Enabled: subscriptionsEnabled,
							URL:
								introspection.subscriptionsURL !== undefined
									? mapInputVariable(introspection.subscriptionsURL)
									: typeof introspection.url === 'string'
									? mapInputVariable(introspection.url)
									: mapInputVariable(''),
							UseSSE: introspection.subscriptionsUseSSE !== undefined ? introspection.subscriptionsUseSSE : false,
						},
						Federation: {
							Enabled: federationEnabled,
							ServiceSDL: serviceSDL || '',
						},
						UpstreamSchema: schemaSDL,
					},
					Directives: applyNamespaceToDirectiveConfiguration(schema, introspection.apiNamespace),
				},
			],
			applyNameSpaceToFieldConfigurations(
				Fields,
				graphQLSchema,
				introspection.skipRenameRootFields || [],
				introspection.apiNamespace
			),
			generateTypeConfigurationsForNamespace(schemaSDL, introspection.apiNamespace),
			[]
		);
	});
};

const introspectGraphQLSchema = async (introspection: GraphQLIntrospection, headers?: Record<string, string>) => {
	if (introspection.loadSchemaFromString) {
		try {
			if (introspection.isFederation) {
				return buildSubgraphSchema(parse(loadFile(introspection.loadSchemaFromString)));
			}
			return buildSchema(loadFile(introspection.loadSchemaFromString));
		} catch (e: any) {
			throw new Error(
				`Loading schema from string failed for apiNamespace '${introspection.apiNamespace}'. Make sure the schema is valid and try again: ${e}`
			);
		}
	}
	try {
		return introspectGraphQLAPI(introspection, headers);
	} catch (e: any) {
		throw new Error(`Introspecting GraphQL API failed for apiNamespace '${introspection.apiNamespace}': ${e}`);
	}
};

const introspectGraphQLAPI = async (
	introspection: GraphQLIntrospection,
	headers?: Record<string, string>
): Promise<GraphQLSchema> => {
	const data = JSON.stringify({
		query: getIntrospectionQuery(),
		operationName: 'IntrospectionQuery',
	});

	let opts: AxiosRequestConfig = {
		headers: headers,
	};

	if (introspection.mTLS) {
		opts.httpsAgent = new https.Agent({
			key: resolveVariable(introspection.mTLS.key),
			cert: resolveVariable(introspection.mTLS.cert),
			rejectUnauthorized: !introspection.mTLS.insecureSkipVerify,
		});
	}

	let res: AxiosResponse | undefined;
	try {
		res = await Fetcher().post(resolveVariable(introspection.url), data, opts);
	} catch (e: any) {
		throw new Error(
			`introspection failed (url: ${introspection.url}, namespace: ${introspection.apiNamespace || ''}), error: ${
				e.message
			}`
		);
	}
	if (res === undefined) {
		throw new Error(
			`introspection failed (url: ${introspection.url}, namespace: ${introspection.apiNamespace || ''}), no response`
		);
	}
	if (res.status !== 200) {
		throw new Error(
			`introspection failed (url: ${introspection.url}, namespace: ${
				introspection.apiNamespace || ''
			}), response code: ${res.status}, message: ${res.statusText}`
		);
	}
	return buildClientSchema(res.data.data);
};

const hasSubscriptions = (schema: GraphQLSchema): boolean => {
	const subscriptionType = schema.getSubscriptionType();
	if (!subscriptionType) {
		return false;
	}
	const fields = subscriptionType.getFields();
	return Object.keys(fields).length !== 0;
};<|MERGE_RESOLUTION|>--- conflicted
+++ resolved
@@ -1,9 +1,5 @@
 import { fetchFederationServiceSDL, isFederationService } from './federation-introspection';
 import { configuration } from '../graphql/configuration';
-<<<<<<< HEAD
-import { buildClientSchema, buildSchema, getIntrospectionQuery, GraphQLSchema, parse } from 'graphql';
-import { AxiosRequestConfig, AxiosResponse } from 'axios';
-=======
 import {
 	buildClientSchema,
 	buildSchema,
@@ -12,8 +8,7 @@
 	parse,
 	lexicographicSortSchema,
 } from 'graphql';
-import axios, { AxiosRequestConfig, AxiosResponse } from 'axios';
->>>>>>> c19ce227
+import { AxiosRequestConfig, AxiosResponse } from 'axios';
 import { ConfigurationVariableKind, DataSourceKind, HTTPHeader, HTTPMethod } from '@wundergraph/protobuf';
 import { cleanupSchema } from '../graphql/schema';
 import {
