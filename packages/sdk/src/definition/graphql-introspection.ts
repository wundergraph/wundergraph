--- conflicted
+++ resolved
@@ -81,13 +81,8 @@
 		let schema = await introspectGraphQLSchema(introspection, introspectionHeaders);
 		schema = lexicographicSortSchema(schema);
 		const federationEnabled = isFederationService(schema);
-<<<<<<< HEAD
-		let { schemaSDL, argumentReplacements } = cleanupSchema(schema, introspection);
-		schemaSDL = transformSchema.replaceCustomScalars(schemaSDL, introspection);
-=======
-		const upstreamSchema = cleanupSchema(schema, introspection);
+		const { upstreamSchema, argumentReplacements } = cleanupSchema(schema, introspection);
 		const { schemaSDL, customScalarTypeFields } = transformSchema.replaceCustomScalars(upstreamSchema, introspection);
->>>>>>> 5cea5aa0
 		const serviceSDL = !federationEnabled
 			? undefined
 			: introspection.loadSchemaFromString
