import { fetchFederationServiceSDL } from './federation-introspection';
import { configuration } from '../graphql/configuration';
import {
	buildClientSchema,
	buildSchema,
	DocumentNode,
	getIntrospectionQuery,
	GraphQLSchema,
	lexicographicSortSchema,
	ObjectTypeDefinitionNode,
	ObjectTypeExtensionNode,
	parse,
	print,
	printSchema,
} from 'graphql';
import { AxiosError, AxiosRequestConfig, AxiosResponse } from 'axios';
import { ConfigurationVariableKind, DataSourceKind, HTTPHeader, HTTPMethod } from '@wundergraph/protobuf';
import { cleanupSchema } from '../graphql/schema';
import {
	applyNamespaceToDirectiveConfiguration,
	applyNameSpaceToFieldConfigurations,
	applyNameSpaceToGraphQLSchema,
	applyNameSpaceToSingleTypeFields,
	applyNameSpaceToTypeFields,
	generateTypeConfigurationsForNamespace,
} from './namespacing';
import { loadFile } from '../codegen/templates/typescript';
import * as https from 'https';
import { introspectWithCache } from './introspection-cache';
import { mapInputVariable, resolveVariable } from '../configure/variables';
import { buildMTLSConfiguration, buildUpstreamAuthentication, GraphQLApi, GraphQLIntrospection } from './index';
import { HeadersBuilder, mapHeaders } from './headers-builder';
import { Fetcher } from './introspection-fetcher';
import { Logger } from '../logger';
import { mergeSchemas } from '@graphql-tools/schema';
import transformSchema from '../transformations/schema';

class MissingKeyError extends Error {
	constructor(private key: string, private introspection: GraphQLIntrospection) {
		super(`${key} is not defined in your ${introspection.apiNamespace} datasource`);
		Object.setPrototypeOf(this, MissingKeyError.prototype);
	}
}

export const resolveGraphqlIntrospectionHeaders = (headers?: { [key: string]: HTTPHeader }): Record<string, string> => {
	const baseHeaders: Record<string, string> = {
		'Content-Type': 'application/json',
		Accept: 'application/json',
	};
	if (headers !== undefined) {
		Object.keys(headers).forEach((key) => {
			if (headers[key].values.length === 1) {
				switch (headers[key].values[0].kind) {
					case ConfigurationVariableKind.STATIC_CONFIGURATION_VARIABLE:
						baseHeaders[key] = headers[key].values[0].staticVariableContent;
						break;
					case ConfigurationVariableKind.ENV_CONFIGURATION_VARIABLE:
						if (process.env[headers[key].values[0].environmentVariableName] !== undefined) {
							baseHeaders[key] = process.env[headers[key].values[0].environmentVariableName]!;
						} else if (headers[key].values[0].environmentVariableDefaultValue !== undefined) {
							baseHeaders[key] = headers[key].values[0].environmentVariableDefaultValue;
						}
						break;
				}
			}
		});
	}

	return baseHeaders;
};

export const introspectGraphql = async (
	introspection: Omit<GraphQLIntrospection, 'isFederation'>
): Promise<GraphQLApi> => {
	return introspectWithCache(introspection, async (introspection: GraphQLIntrospection): Promise<GraphQLApi> => {
		const headersBuilder = new HeadersBuilder();
		const introspectionHeadersBuilder = new HeadersBuilder();

		if (introspection.headers !== undefined) {
			introspection.headers(headersBuilder);
			introspection.headers(introspectionHeadersBuilder);
		}
		if (introspection.introspection?.headers !== undefined) {
			introspection.introspection?.headers(introspectionHeadersBuilder);
		}

		const headers = mapHeaders(headersBuilder);
		const introspectionHeaders = resolveGraphqlIntrospectionHeaders(mapHeaders(introspectionHeadersBuilder));

		let schema = await introspectGraphQLSchema(introspection, introspectionHeaders);
		schema = lexicographicSortSchema(schema);
<<<<<<< HEAD
		const federationEnabled = isFederationService(schema);
		const { upstreamSchema, argumentReplacements } = cleanupSchema(schema, introspection);
=======
		const federationEnabled = introspection.isFederation || false;
		const upstreamSchema = cleanupSchema(schema, introspection);
>>>>>>> 2f0cfa5e
		const { schemaSDL, customScalarTypeFields } = transformSchema.replaceCustomScalars(upstreamSchema, introspection);
		let serviceSDL: string | undefined;
		if (federationEnabled) {
			if (introspection.loadSchemaFromString) {
				serviceSDL = loadFile(introspection.loadSchemaFromString);
			} else {
				if (!introspection.url) {
					throw new MissingKeyError('url', introspection);
				}
				serviceSDL = await fetchFederationServiceSDL(resolveVariable(introspection.url), introspectionHeaders, {
					apiNamespace: introspection.apiNamespace,
				});
			}
		}
		const serviceDocumentNode = serviceSDL !== undefined ? parse(serviceSDL) : undefined;
		const schemaDocumentNode = parse(schemaSDL);
		const graphQLSchema = buildSchema(schemaSDL);
		const { RootNodes, ChildNodes, Fields } = configuration(
			schemaDocumentNode,
<<<<<<< HEAD
			serviceDocumentNode,
			argumentReplacements
=======
			introspection.customJSONScalars,
			serviceDocumentNode
>>>>>>> 2f0cfa5e
		);
		const subscriptionsEnabled = hasSubscriptions(schema);
		if (introspection.internal === true) {
			headers['X-WG-Internal-GraphQL-API'] = {
				values: [
					{
						kind: ConfigurationVariableKind.STATIC_CONFIGURATION_VARIABLE,
						staticVariableContent: 'true',
						environmentVariableName: '',
						environmentVariableDefaultValue: '',
						placeholderVariableName: '',
					},
				],
			};
		}
		return new GraphQLApi(
			applyNameSpaceToGraphQLSchema(schemaSDL, introspection.skipRenameRootFields || [], introspection.apiNamespace),
			[
				{
					Id: introspection.id,
					Kind: DataSourceKind.GRAPHQL,
					RootNodes: applyNameSpaceToTypeFields(RootNodes, graphQLSchema, introspection.apiNamespace),
					ChildNodes: applyNameSpaceToTypeFields(ChildNodes, graphQLSchema, introspection.apiNamespace),
					Custom: {
						Fetch: {
							url: mapInputVariable(introspection.url),
							baseUrl: introspection.baseUrl ? mapInputVariable(introspection.baseUrl) : mapInputVariable(''),
							path: introspection.path ? mapInputVariable(introspection.path) : mapInputVariable(''),
							method: HTTPMethod.POST,
							body: mapInputVariable(''),
							header: headers,
							query: [],
							upstreamAuthentication: buildUpstreamAuthentication(introspection),
							mTLS: buildMTLSConfiguration(introspection),
							urlEncodeBody: false,
						},
						Subscription: {
							Enabled: subscriptionsEnabled,
							URL:
								introspection.subscriptionsURL !== undefined
									? mapInputVariable(introspection.subscriptionsURL)
									: typeof introspection.url === 'string'
									? mapInputVariable(introspection.url)
									: mapInputVariable(''),
							UseSSE: introspection.subscriptionsUseSSE !== undefined ? introspection.subscriptionsUseSSE : false,
						},
						Federation: {
							Enabled: federationEnabled,
							ServiceSDL: serviceSDL || '',
						},
						UpstreamSchema: upstreamSchema,
						HooksConfiguration: {
							onWSTransportConnectionInit: false,
						},
						CustomScalarTypeFields: applyNameSpaceToSingleTypeFields(
							customScalarTypeFields,
							graphQLSchema,
							introspection.apiNamespace
						),
					},
					Directives: applyNamespaceToDirectiveConfiguration(schema, introspection.apiNamespace),
					RequestTimeoutSeconds: introspection.requestTimeoutSeconds ?? 0,
				},
			],
			applyNameSpaceToFieldConfigurations(
				Fields,
				graphQLSchema,
				introspection.skipRenameRootFields || [],
				introspection.apiNamespace
			),
			generateTypeConfigurationsForNamespace(schemaSDL, introspection.apiNamespace),
			[],
			introspection.customJSONScalars
		);
	});
};

const introspectGraphQLSchema = async (introspection: GraphQLIntrospection, headers?: Record<string, string>) => {
	if (introspection.loadSchemaFromString) {
		try {
			if (introspection.isFederation) {
				const parsedSchema = parse(loadFile(introspection.loadSchemaFromString));
				return buildSubgraphSchema(parsedSchema);
			}
			return buildSchema(loadFile(introspection.loadSchemaFromString));
		} catch (e: any) {
			throw new Error(
				`Loading schema from string failed for apiNamespace '${introspection.apiNamespace}'. Make sure the schema is valid and try again: ${e}`
			);
		}
	}
	try {
		return introspectGraphQLAPI(introspection, headers);
	} catch (e: any) {
		throw new Error(`Introspecting GraphQL API failed for apiNamespace '${introspection.apiNamespace}': ${e}`);
	}
};

const introspectGraphQLAPI = async (
	introspection: GraphQLIntrospection,
	headers?: Record<string, string>
): Promise<GraphQLSchema> => {
	const data = JSON.stringify({
		query: getIntrospectionQuery(),
		operationName: 'IntrospectionQuery',
	});

	let opts: AxiosRequestConfig = {
		headers: headers,
		'axios-retry': {
			onRetry: (retryCount: number, error: AxiosError, requestConfig: AxiosRequestConfig) => {
				let msg = `failed to run introspection query: method: ${requestConfig.method} url: ${requestConfig.url}`;
				if (introspection.apiNamespace) {
					msg += ` apiNamespace: ${introspection.apiNamespace}`;
				}
				msg += ` retryAttempt: ${retryCount}`;

				Logger.info(msg);
			},
		},
	};

	if (introspection.mTLS) {
		if (!introspection.mTLS.key) {
			throw new MissingKeyError('mTLS.key', introspection);
		}
		if (!introspection.mTLS.cert) {
			throw new MissingKeyError('mTLS.cert', introspection);
		}
		opts.httpsAgent = new https.Agent({
			key: resolveVariable(introspection.mTLS.key),
			cert: resolveVariable(introspection.mTLS.cert),
			rejectUnauthorized: !introspection.mTLS.insecureSkipVerify,
		});
	}

	let res: AxiosResponse | undefined;
	try {
		if (!introspection.url) {
			throw new MissingKeyError('url', introspection);
		}
		res = await Fetcher().post(resolveVariable(introspection.url), data, opts);
	} catch (e: any) {
		throw new Error(
			`introspection failed (url: ${introspection.url}, namespace: ${introspection.apiNamespace || ''}), error: ${
				e.message
			}`
		);
	}
	if (res === undefined) {
		throw new Error(
			`introspection failed (url: ${introspection.url}, namespace: ${introspection.apiNamespace || ''}), no response`
		);
	}
	if (res.status !== 200) {
		throw new Error(
			`introspection failed (url: ${introspection.url}, namespace: ${
				introspection.apiNamespace || ''
			}), response code: ${res.status}, message: ${res.statusText}`
		);
	}
	return buildClientSchema(res.data.data);
};

const hasSubscriptions = (schema: GraphQLSchema): boolean => {
	const subscriptionType = schema.getSubscriptionType();
	if (!subscriptionType) {
		return false;
	}
	const fields = subscriptionType.getFields();
	return Object.keys(fields).length !== 0;
};

const subgraphBaseSchema = `directive @key(fields: String!) on OBJECT | INTERFACE

directive @extends on OBJECT | INTERFACE

directive @external on OBJECT | FIELD_DEFINITION

directive @requires(fields: String!) on FIELD_DEFINITION

directive @provides(fields: String!) on FIELD_DEFINITION

type Query {
  _entities(representations: [_Any!]!): [_Entity]!
  _service: _Service!
}

scalar _Entity

scalar _Any

type _Service {
  """
  The sdl representing the federated service capabilities. Includes federation directives, removes federation types, and includes rest of full schema after schema directives have been applied
  """
  sdl: String
}`;

export const buildSubgraphSchema = (schema: DocumentNode): GraphQLSchema => {
	const entities = findEntityNames(schema);
	// union _Entity = User | Product
	const entityDefinition = entities.length > 0 ? `union _Entity = ${entities.join(' | ')}` : '';
	const subgraphSchema = print(schema);
	const merged = mergeSchemas({
		schemas: [
			buildSchema(subgraphSchema, { assumeValidSDL: true }),
			buildSchema(subgraphBaseSchema, { assumeValidSDL: true }),
		],
	});
	const withoutEntityUnion = printSchema(merged);
	const withEntityUnion = withoutEntityUnion.replace('scalar _Entity', entityDefinition);
	return lexicographicSortSchema(buildSchema(withEntityUnion, { assumeValidSDL: true }));
};

const findEntityNames = (schema: DocumentNode): string[] => {
	return schema.definitions
		.filter((node) => node.kind === 'ObjectTypeDefinition' || node.kind === 'ObjectTypeExtension')
		.filter((node) =>
			(node as ObjectTypeDefinitionNode | ObjectTypeExtensionNode).directives?.some(
				(directive) => directive.name.value === 'key'
			)
		)
		.map((node) => (node as ObjectTypeDefinitionNode | ObjectTypeExtensionNode).name.value);
};<|MERGE_RESOLUTION|>--- conflicted
+++ resolved
@@ -89,13 +89,8 @@
 
 		let schema = await introspectGraphQLSchema(introspection, introspectionHeaders);
 		schema = lexicographicSortSchema(schema);
-<<<<<<< HEAD
-		const federationEnabled = isFederationService(schema);
+		const federationEnabled = introspection.isFederation || false;
 		const { upstreamSchema, argumentReplacements } = cleanupSchema(schema, introspection);
-=======
-		const federationEnabled = introspection.isFederation || false;
-		const upstreamSchema = cleanupSchema(schema, introspection);
->>>>>>> 2f0cfa5e
 		const { schemaSDL, customScalarTypeFields } = transformSchema.replaceCustomScalars(upstreamSchema, introspection);
 		let serviceSDL: string | undefined;
 		if (federationEnabled) {
@@ -115,13 +110,9 @@
 		const graphQLSchema = buildSchema(schemaSDL);
 		const { RootNodes, ChildNodes, Fields } = configuration(
 			schemaDocumentNode,
-<<<<<<< HEAD
+			introspection.customJSONScalars,
 			serviceDocumentNode,
 			argumentReplacements
-=======
-			introspection.customJSONScalars,
-			serviceDocumentNode
->>>>>>> 2f0cfa5e
 		);
 		const subscriptionsEnabled = hasSubscriptions(schema);
 		if (introspection.internal === true) {
