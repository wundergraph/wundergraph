--- conflicted
+++ resolved
@@ -34,8 +34,6 @@
 import { Logger } from '../logger';
 import { mergeSchemas } from '@graphql-tools/schema';
 import transformSchema from '../transformations/schema';
-<<<<<<< HEAD
-=======
 
 class MissingKeyError extends Error {
 	constructor(private key: string, private introspection: GraphQLIntrospection) {
@@ -43,7 +41,6 @@
 		Object.setPrototypeOf(this, MissingKeyError.prototype);
 	}
 }
->>>>>>> 078e8732
 
 export const resolveGraphqlIntrospectionHeaders = (headers?: { [key: string]: HTTPHeader }): Record<string, string> => {
 	const baseHeaders: Record<string, string> = {
