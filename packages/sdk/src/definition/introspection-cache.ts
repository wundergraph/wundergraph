import {
	Api,
	ApiType,
	DataSource,
	IntrospectionConfiguration,
	WG_DATA_SOURCE_POLLING_MODE,
	WG_ENABLE_INTROSPECTION_CACHE,
	WG_ENABLE_INTROSPECTION_OFFLINE,
} from './index';
import path from 'path';
import fsP from 'fs/promises';
import { FieldConfiguration, TypeConfiguration } from '@wundergraph/protobuf';
import objectHash from 'object-hash';
import { Logger } from '../logger/logger';

export interface IntrospectionCacheFile<A extends ApiType> {
	version: '1.0.0';
	schema: string;
	dataSources: DataSource<A>[];
	fields: FieldConfiguration[];
	types: TypeConfiguration[];
	interpolateVariableDefinitionAsJSON: string[];
}

export function toCacheEntry<T extends ApiType>(api: Api<T>): IntrospectionCacheFile<T> {
	return {
		version: '1.0.0',
		schema: api.Schema,
		dataSources: api.DataSources,
		fields: api.Fields,
		types: api.Types,
		interpolateVariableDefinitionAsJSON: api.interpolateVariableDefinitionAsJSON,
	};
}

export function fromCacheEntry<A extends ApiType>(cache: IntrospectionCacheFile<A>): Api<A> {
	return new Api<A>(
		cache.schema,
		cache.dataSources,
		cache.fields,
		cache.types,
		cache.interpolateVariableDefinitionAsJSON
	);
}

export const readIntrospectionCacheFile = async (cacheKey: string): Promise<string> => {
	const cacheFile = path.join('cache', 'introspection', `${cacheKey}.json`);
	try {
		return await fsP.readFile(cacheFile, 'utf8');
	} catch (e) {
		if (e instanceof Error && e.message.startsWith('ENOENT')) {
			// File does not exist
			return '';
		}
		throw e;
	}
};

export const writeIntrospectionCacheFile = async (cacheKey: string, content: string): Promise<void> => {
	const cacheFile = path.join('cache', 'introspection', `${cacheKey}.json`);
	try {
		return await fsP.writeFile(cacheFile, content, { encoding: 'utf8' });
	} catch (e) {
		if (e instanceof Error && e.message.startsWith('ENOENT')) {
			const dir = path.dirname(cacheFile);
			try {
				await fsP.mkdir(dir, { recursive: true });
			} catch (de) {
				console.log(`Error creating cache directory: ${de}`);
			}
			// Now try again. Avoid calling writeIntrospectionCacheFile(), otherwise
			// a bug could end up causing infinite recursion instead of a a non-working
			// cache
			return await fsP.writeFile(cacheFile, content, { encoding: 'utf8' });
		}
		// Could not write cache file, rethrow original error
		throw e;
	}
};

export const updateIntrospectionCache = async <Introspection extends IntrospectionConfiguration, A extends ApiType>(
	api: Api<A>,
	introspectionCacheKey: string
): Promise<boolean> => {
	const cachedIntrospectionString = await readIntrospectionCacheFile(introspectionCacheKey);
	const actualApiCacheEntry = toCacheEntry(api);
	const actualApiCacheEntryString = JSON.stringify(actualApiCacheEntry);

	if (actualApiCacheEntryString === cachedIntrospectionString) {
		return false;
	}

	// we only write to the file system if the introspection result has changed.
	// A file change will trigger a rebuild of the entire WunderGraph config.
	await writeIntrospectionCacheFile(introspectionCacheKey, actualApiCacheEntryString);

	return true;
};

export const introspectInInterval = async <Introspection extends IntrospectionConfiguration, A extends ApiType>(
	intervalInSeconds: number,
	introspectionCacheKey: string,
	introspection: Introspection,
	generator: (introspection: Introspection) => Promise<Api<A>>
) => {
	setInterval(async () => {
		try {
			const api = await generator(introspection);
			const updated = await updateIntrospectionCache(api, introspectionCacheKey);
			if (updated) {
				Logger().info(`Introspection cache updated. Trigger rebuild of WunderGraph config.`);
			}
		} catch (e) {
			Logger().error('Error during introspection cache update', e);
		}
	}, intervalInSeconds * 1000);
};

export const introspectWithCache = async <Introspection extends IntrospectionConfiguration, A extends ApiType>(
	introspection: Introspection,
	generator: (introspection: Introspection) => Promise<Api<A>>
): Promise<Api<A>> => {
	const cacheKey = objectHash(introspection);

	/**
	 * This section is only executed when WG_DATA_SOURCE_POLLING_MODE is set to 'true'
	 * The return value is ignorable because we don't use it.
	 */
	if (WG_DATA_SOURCE_POLLING_MODE) {
		if (
			introspection.introspection?.pollingIntervalSeconds !== undefined &&
			introspection.introspection?.pollingIntervalSeconds > 0
		) {
			await introspectInInterval(
				introspection.introspection?.pollingIntervalSeconds,
				cacheKey,
				introspection,
				generator
			);
		}
		return {} as Api<A>;
	}

	const isIntrospectionDisabledBySource = introspection.introspection?.disableCache === true;
	const isIntrospectionEnabledByEnv = WG_ENABLE_INTROSPECTION_CACHE;
	const isIntrospectionCacheEnabled = !isIntrospectionDisabledBySource && isIntrospectionEnabledByEnv;

	/**
	 * As long as the cache is enabled, always try to hit it first
	 */

	if (isIntrospectionCacheEnabled) {
		const cacheEntryString = await readIntrospectionCacheFile(cacheKey);
		if (cacheEntryString) {
			const cacheEntry = JSON.parse(cacheEntryString) as IntrospectionCacheFile<A>;
			return fromCacheEntry<A>(cacheEntry);
		}
	}

	/*
	 * At this point, we don't have a cache entry for this. If we're in cache exclusive
	 * mode, fail here. Otherwise generate introspection from scratch. Then cache it.
	 */

	if (WG_ENABLE_INTROSPECTION_OFFLINE) {
		throw new Error(
			`Could not load introspection from cache for ${JSON.stringify(
				introspection
			)} and network requests are disabled in offline mode`
		);
	}

<<<<<<< HEAD
		return api;
	} catch (e) {
		// fallback to old introspection result (only for development mode)
		if (WG_DEV_FIRST_RUN) {
			Logger().error('Could not introspect the api. Trying to fallback to old introspection result: ', e);
			const cacheEntryString = await readIntrospectionCacheFile(cacheKey);
			if (cacheEntryString) {
				Logger().info('Fallback to old introspection result');
				const cacheEntry = JSON.parse(cacheEntryString) as IntrospectionCacheFile<A>;
				return fromCacheEntry<A>(cacheEntry);
			}
			Logger().error('Could not fallback to old introspection result');
=======
	const api = await generator(introspection);

	/*
	 * We got a result. If the cache is enabled, populate it
	 */
	if (isIntrospectionCacheEnabled) {
		try {
			const cacheEntry = toCacheEntry<A>(api);
			await writeIntrospectionCacheFile(cacheKey, JSON.stringify(cacheEntry));
		} catch (e) {
			console.log(`Error storing cache: ${e}`);
>>>>>>> 9bcf30e5
		}
	}

	return api;
};<|MERGE_RESOLUTION|>--- conflicted
+++ resolved
@@ -170,20 +170,6 @@
 		);
 	}
 
-<<<<<<< HEAD
-		return api;
-	} catch (e) {
-		// fallback to old introspection result (only for development mode)
-		if (WG_DEV_FIRST_RUN) {
-			Logger().error('Could not introspect the api. Trying to fallback to old introspection result: ', e);
-			const cacheEntryString = await readIntrospectionCacheFile(cacheKey);
-			if (cacheEntryString) {
-				Logger().info('Fallback to old introspection result');
-				const cacheEntry = JSON.parse(cacheEntryString) as IntrospectionCacheFile<A>;
-				return fromCacheEntry<A>(cacheEntry);
-			}
-			Logger().error('Could not fallback to old introspection result');
-=======
 	const api = await generator(introspection);
 
 	/*
@@ -195,7 +181,6 @@
 			await writeIntrospectionCacheFile(cacheKey, JSON.stringify(cacheEntry));
 		} catch (e) {
 			console.log(`Error storing cache: ${e}`);
->>>>>>> 9bcf30e5
 		}
 	}
 
