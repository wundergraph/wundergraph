--- conflicted
+++ resolved
@@ -326,11 +326,8 @@
 	baseUrl?: InputVariable;
 	path?: InputVariable;
 	subscriptionsURL?: InputVariable;
-<<<<<<< HEAD
 	subscriptionsUseSSE?: boolean;
-=======
 	introspection?: HTTPUpstream['introspection'] & GraphqlIntrospectionHeaders;
->>>>>>> 4a98ab29
 }
 
 export interface OpenAPIIntrospectionFile {
@@ -533,136 +530,7 @@
 };
 
 export const introspect = {
-<<<<<<< HEAD
-	graphql: async (introspection: GraphQLIntrospection): Promise<GraphQLApi> => {
-		return introspectWithCache(introspection, async (introspection: GraphQLIntrospection): Promise<GraphQLApi> => {
-			const headers: { [key: string]: HTTPHeader } = {};
-			introspection.headers !== undefined &&
-				(introspection.headers(new HeadersBuilder()) as HeadersBuilder).build().forEach((config) => {
-					const values: ConfigurationVariable[] = [];
-					switch (config.valueSource) {
-						case 'placeholder':
-							values.push({
-								kind: ConfigurationVariableKind.PLACEHOLDER_CONFIGURATION_VARIABLE,
-								staticVariableContent: '',
-								environmentVariableDefaultValue: '',
-								environmentVariableName: '',
-								placeholderVariableName: config.value,
-							});
-							break;
-						case 'clientRequest':
-							values.push({
-								kind: ConfigurationVariableKind.STATIC_CONFIGURATION_VARIABLE,
-								staticVariableContent: `{{ .request.headers.${config.value} }}`,
-								environmentVariableName: '',
-								environmentVariableDefaultValue: '',
-								placeholderVariableName: '',
-							});
-							break;
-						case 'static':
-							values.push({
-								kind: ConfigurationVariableKind.STATIC_CONFIGURATION_VARIABLE,
-								staticVariableContent: config.value,
-								environmentVariableDefaultValue: '',
-								environmentVariableName: '',
-								placeholderVariableName: '',
-							});
-							break;
-						case 'env':
-							values.push({
-								kind: ConfigurationVariableKind.ENV_CONFIGURATION_VARIABLE,
-								staticVariableContent: '',
-								environmentVariableDefaultValue: config.defaultValue || '',
-								environmentVariableName: config.value,
-								placeholderVariableName: '',
-							});
-							break;
-					}
-					headers[config.key] = {
-						values,
-					};
-				});
-			const schema = await introspectGraphQLSchema(introspection, headers);
-			const federationEnabled = isFederationService(schema);
-			const schemaSDL = cleanupSchema(
-				schema,
-				introspection.customFloatScalars || [],
-				introspection.customIntScalars || []
-			);
-			const serviceSDL = !federationEnabled
-				? undefined
-				: await federationServiceSDL(resolveVariable(introspection.url));
-			const serviceDocumentNode = serviceSDL !== undefined ? parse(serviceSDL) : undefined;
-			const schemaDocumentNode = parse(schemaSDL);
-			const graphQLSchema = buildSchema(schemaSDL);
-			const { RootNodes, ChildNodes, Fields } = configuration(schemaDocumentNode, serviceDocumentNode);
-			const subscriptionsEnabled = hasSubscriptions(schema);
-			if (introspection.internal === true) {
-				headers['X-WG-Internal-GraphQL-API'] = {
-					values: [
-						{
-							kind: ConfigurationVariableKind.STATIC_CONFIGURATION_VARIABLE,
-							staticVariableContent: 'true',
-							environmentVariableName: '',
-							environmentVariableDefaultValue: '',
-							placeholderVariableName: '',
-						},
-					],
-				};
-			}
-			return new GraphQLApi(
-				applyNameSpaceToGraphQLSchema(schemaSDL, introspection.skipRenameRootFields || [], introspection.apiNamespace),
-				[
-					{
-						Kind: DataSourceKind.GRAPHQL,
-						RootNodes: applyNameSpaceToTypeFields(RootNodes, graphQLSchema, introspection.apiNamespace),
-						ChildNodes: applyNameSpaceToTypeFields(ChildNodes, graphQLSchema, introspection.apiNamespace),
-						Custom: {
-							Fetch: {
-								url: mapInputVariable(introspection.url),
-								baseUrl: introspection.baseUrl ? mapInputVariable(introspection.baseUrl) : mapInputVariable(''),
-								path: introspection.path ? mapInputVariable(introspection.path) : mapInputVariable(''),
-								method: HTTPMethod.POST,
-								body: mapInputVariable(''),
-								header: headers,
-								query: [],
-								upstreamAuthentication: buildUpstreamAuthentication(introspection),
-								mTLS: buildMTLSConfiguration(introspection),
-								urlEncodeBody: false,
-							},
-							Subscription: {
-								Enabled: subscriptionsEnabled,
-								URL:
-									introspection.subscriptionsURL !== undefined
-										? mapInputVariable(introspection.subscriptionsURL)
-										: typeof introspection.url === 'string'
-										? mapInputVariable(introspection.url)
-										: mapInputVariable(''),
-								UseSSE: introspection.subscriptionsUseSSE !== undefined ? introspection.subscriptionsUseSSE : false,
-							},
-							Federation: {
-								Enabled: federationEnabled,
-								ServiceSDL: serviceSDL || '',
-							},
-							UpstreamSchema: schemaSDL,
-						},
-						Directives: applyNamespaceToDirectiveConfiguration(schema, introspection.apiNamespace),
-					},
-				],
-				applyNameSpaceToFieldConfigurations(
-					Fields,
-					graphQLSchema,
-					introspection.skipRenameRootFields || [],
-					introspection.apiNamespace
-				),
-				generateTypeConfigurationsForNamespace(schemaSDL, introspection.apiNamespace),
-				[]
-			);
-		});
-	},
-=======
 	graphql: introspectGraphql,
->>>>>>> 4a98ab29
 	postgresql: async (introspection: DatabaseIntrospection): Promise<PostgresqlApi> =>
 		introspectWithCache(introspection, async (introspection: DatabaseIntrospection): Promise<PostgresqlApi> => {
 			const { schema, fields, types, dataSources, interpolateVariableDefinitionAsJSON } = await introspectDatabase(
@@ -792,16 +660,4 @@
 		default:
 			return '';
 	}
-<<<<<<< HEAD
-};
-
-const hasSubscriptions = (schema: GraphQLSchema): boolean => {
-	const subscriptionType = schema.getSubscriptionType();
-	if (!subscriptionType) {
-		return false;
-	}
-	const fields = subscriptionType.getFields();
-	return Object.keys(fields).length !== 0;
-=======
->>>>>>> 4a98ab29
 };