import { createHash } from 'node:crypto';
import { buildClientSchema, GraphQLSchema, introspectionFromSchema, parse, print, printSchema } from 'graphql';
import { renameTypeFields, renameTypes } from '../graphql/renametypes';
import {
	ArgumentSource,
	ConfigurationVariable,
	DataSourceKind,
	DirectiveConfiguration,
	FetchConfiguration,
	FieldConfiguration,
	GraphQLDataSourceHooksConfiguration,
	MTLSConfiguration,
	SigningMethod,
	SingleTypeField,
	StatusCodeTypeMapping,
	TypeConfiguration,
	TypeField,
	UpstreamAuthentication,
	UpstreamAuthenticationKind,
} from '@wundergraph/protobuf';
import { applyNameSpaceToGraphQLSchema } from './namespacing';
import { InputVariable, mapInputVariable } from '../configure/variables';
import { introspectGraphqlWithCache } from './graphql-introspection';
import { introspectFederation } from './federation-introspection';
import { IGraphqlIntrospectionHeadersBuilder, IHeadersBuilder } from './headers-builder';
import { introspectOpenApi, introspectOpenApiV2 } from './openapi-introspection';
import {
	introspectMongoDB,
	introspectMySQL,
	introspectPlanetScale,
	introspectPostgresql,
	introspectPrisma,
	introspectSQLite,
	introspectSQLServer,
} from './database-introspection';
import { introspectSoap } from './soap-introspection';

export type { OpenAPIIntrospection } from './openapi-introspection';

// Use UPPERCASE for environment variables
export const WG_DATA_SOURCE_POLLING_MODE = process.env['WG_DATA_SOURCE_POLLING_MODE'] === 'true';
export const WG_ENABLE_INTROSPECTION_CACHE = process.env['WG_ENABLE_INTROSPECTION_CACHE'] === 'true';
export const WG_INTROSPECTION_CACHE_SKIP = process.env['WG_INTROSPECTION_CACHE_SKIP'] === 'true';
// Only use the introspection cache, return an error when hitting the network
export const WG_ENABLE_INTROSPECTION_OFFLINE = process.env['WG_ENABLE_INTROSPECTION_OFFLINE'] === 'true';

export const WG_PRETTY_GRAPHQL_VALIDATION_ERRORS = process.env['WG_PRETTY_GRAPHQL_VALIDATION_ERRORS'] === 'true';
// Default polling interval for data sources without one
export const WG_DATA_SOURCE_DEFAULT_POLLING_INTERVAL_SECONDS = (() => {
	const seconds = parseInt(process.env['WG_DATA_SOURCE_DEFAULT_POLLING_INTERVAL_SECONDS'] ?? '', 10);
	return isNaN(seconds) ? 0 : seconds;
})();

/**
 * ApiIntrospectionOptions contains options that are passed to
 * all ApiIntrospector<T> functions
 */
export interface ApiIntrospectionOptions {
	/**
	 * Global proxy URL, which might be overridden at the data source level
	 */
	httpProxyUrl?: string;
	apiID?: string;
}

export interface ApiFeatures {
	schemaExtension?: boolean;
	customJSONScalars?: boolean;
	customIntScalars?: boolean;
	customFloatScalars?: boolean;
}

export interface RenameType {
	from: string;
	to: string;
}

export interface RenameTypes {
	renameTypes: (rename: RenameType[]) => void;
}

export interface RenameTypeField {
	typeName: string;
	fromFieldName: string;
	toFieldName: string;
}

export interface RenameTypeFields {
	renameTypeFields: (rename: RenameTypeField[]) => void;
}

export type ApiType = GraphQLApiCustom | RESTApiCustom | DatabaseApiCustom;

export class Api<T = ApiType> implements RenameTypes, RenameTypeFields {
	constructor(
		schema: string,
		namespace: string,
		dataSources: DataSource<T>[],
		fields: FieldConfiguration[],
		types: TypeConfiguration[],
		interpolateVariableDefinitionAsJSON: string[],
<<<<<<< HEAD
		customJsonScalars?: string[],
		features?: ApiFeatures
=======
		customJsonScalars?: Set<string>
>>>>>>> 6d8ee8a8
	) {
		this.Schema = schema;
		this.Namespace = namespace;
		this.DataSources = dataSources;
		this.Fields = fields;
		this.Types = types;
		this.interpolateVariableDefinitionAsJSON = interpolateVariableDefinitionAsJSON;
		this.CustomJsonScalars = customJsonScalars ?? new Set<string>();
		this.Namespace = namespace;
		this.Features = features;
	}

	DefaultFlushInterval: number = 500;
	Schema: string;
	DataSources: DataSource<T>[];
	Fields: FieldConfiguration[];
	Types: TypeConfiguration[];
	interpolateVariableDefinitionAsJSON: string[];
	CustomJsonScalars: Set<string>;
	Namespace: string;
	Features?: ApiFeatures;

	get schemaSha256() {
		const hash = createHash('sha256');
		hash.update(this.Schema);
		return hash.digest('hex');
	}

	renameTypes(rename: RenameType[]): void {
		this.Schema = renameTypes(this.Schema, rename);
		this.DataSources = this.DataSources.map((d) => {
			return {
				...d,
				RootNodes: typeFieldsRenameType(d.RootNodes, rename),
				ChildNodes: typeFieldsRenameType(d.ChildNodes, rename),
			};
		});
		this.Fields = this.Fields.map((field) => {
			const re = rename.find((r) => r.from === field.typeName);
			return {
				...field,
				typeName: re !== undefined ? re.to : field.typeName,
			};
		});
	}

	renameTypeFields(rename: RenameTypeField[]): void {
		this.Schema = renameTypeFields(this.Schema, rename);
		this.DataSources = this.DataSources.map((d) => {
			return {
				...d,
				RootNodes: typeFieldsRenameTypeField(d.RootNodes, rename),
				ChildNodes: typeFieldsRenameTypeField(d.ChildNodes, rename),
			};
		});
		this.Fields = this.Fields.map((field) => {
			const re = rename.find((re) => re.typeName === field.typeName && re.fromFieldName === field.fieldName);
			if (re !== undefined) {
				return {
					...field,
					fieldName: re.toFieldName,
					path: field.path.map((item) => (item === field.fieldName ? re.toFieldName : item)),
				};
			}
			const sameTypeRenameFields = rename.filter((re) => re.typeName === field.typeName);
			return {
				...field,
				requiresFields: field.requiresFields.map((f) => {
					const re = sameTypeRenameFields.find((sameTypeField) => sameTypeField.fromFieldName === f);
					if (re !== undefined) {
						return re.toFieldName;
					}
					return f;
				}),
				argumentsConfiguration: field.argumentsConfiguration.map((arg) => {
					if (arg.sourceType === ArgumentSource.OBJECT_FIELD) {
						return {
							...arg,
							sourcePath: arg.sourcePath.map((item) => {
								const re = sameTypeRenameFields.find((sameTypeField) => sameTypeField.fromFieldName === item);
								if (re !== undefined) {
									return re.toFieldName;
								}
								return item;
							}),
						};
					}
					return arg;
				}),
			};
		});
	}
}

const typeFieldsRenameType = (fields: TypeField[], rename: RenameType[]): TypeField[] => {
	return fields.map((node) => {
		const re = rename.find((r) => r.from === node.typeName);
		return {
			...node,
			typeName: re !== undefined ? re.to : node.typeName,
		};
	});
};

const typeFieldsRenameTypeField = (fields: TypeField[], rename: RenameTypeField[]): TypeField[] => {
	return fields.map((node) => {
		return {
			...node,
			fieldNames: node.fieldNames.map((field) => {
				const re = rename.find((re) => re.typeName === node.typeName && re.fromFieldName === field);
				if (re !== undefined) {
					return re.toFieldName;
				}
				return field;
			}),
		};
	});
};

export const createMockApi = async (sdl: string, apiNamespace?: string): Promise<Api<any>> => {
	const schema = print(parse(sdl));
	return new GraphQLApi(applyNameSpaceToGraphQLSchema(schema, [], apiNamespace), apiNamespace || '', [], [], [], []);
};

export class GraphQLApi extends Api<GraphQLApiCustom> {}

export class RESTApi extends Api<RESTApiCustom> {}

export class PostgresqlApi extends Api<DatabaseApiCustom> {}

export class MySQLApi extends Api<DatabaseApiCustom> {}

export class PlanetscaleApi extends Api<DatabaseApiCustom> {}

export class SQLiteApi extends Api<DatabaseApiCustom> {}

export class SQLServerApi extends Api<DatabaseApiCustom> {}

export class MongoDBApi extends Api<DatabaseApiCustom> {}

export class PrismaApi extends Api<DatabaseApiCustom> {}

export interface DataSource<Custom = unknown> {
	Id?: string;
	Kind: DataSourceKind;
	RootNodes: TypeField[];
	ChildNodes: TypeField[];
	Custom: Custom;
	Directives: DirectiveConfiguration[];
	RequestTimeoutSeconds: number;
}

interface GraphQLIntrospectionOptions {
	// loadSchemaFromString allows you to skip the introspection process and load the GraphQL Schema from a string instead
	// this way, you can import a GraphQL Schema file or load the Schema in more flexible ways than relying on sending a GraphQL Introspection Query
	loadSchemaFromString?: string | (() => string);
	customFloatScalars?: string[];
	customIntScalars?: string[];
	/*
		The customJSONScalars array no longer needs to contain new replacement JSON scalars.
		However, original JSON scalars will default to type string if not included in this array.
	 */
	customJSONScalars?: string[];
	// switching internal to true will mark the origin as an internal GraphQL API
	// this will forward the original request and user info to the internal upstream
	// so that the request context can be enriched
	internal?: boolean;
	skipRenameRootFields?: string[];
	// the schemaExtension field is used to extend the generated GraphQL schema with additional types and fields
	// this is useful for specifying type definitions for JSON objects
	schemaExtension?: string;
	replaceCustomScalarTypeFields?: ReplaceCustomScalarTypeFieldConfiguration[];
}

export interface GraphQLIntrospection extends GraphQLUpstream, GraphQLIntrospectionOptions {
	isFederation?: boolean;
}

export interface GraphQLFederationUpstream extends Omit<Omit<GraphQLUpstream, 'introspection'>, 'apiNamespace'> {
	name?: string;
	loadSchemaFromString?: GraphQLIntrospectionOptions['loadSchemaFromString'];
	introspection?: IntrospectionFetchOptions & GraphqlIntrospectionHeaders;
}

export interface GraphQLFederationIntrospection extends IntrospectionConfiguration {
	upstreams: GraphQLFederationUpstream[];
	apiNamespace?: string;
}

export interface ReplaceCustomScalarTypeFieldConfiguration {
	/**
	 * entityName is the type name for the parent of the field whose response type you wish to replace
	 * entityName must match exactly (including case)
	 **/
	entityName: string;
	/**
	 * fieldName is the type name for the field whose response type you wish to replace
	 * fieldName must match exactly (including case)
	 **/
	fieldName: string;
	/**
	 * inputTypeReplacement is deprecated
	 * If you wish to replace Input types, add an entire new configuration object into the array
	 **/
	inputTypeReplacement?: string;
	/**
	 * responseTypeRepalcement is the replacement response type for fieldName
	 * responseTypeReplacement must match exactly (including case)
	 **/
	responseTypeReplacement: string;
}

export interface DatabaseIntrospection extends IntrospectionConfiguration {
	databaseURL: InputVariable;
	apiNamespace?: string;
	// the schemaExtension field is used to extend the generated GraphQL schema with additional types and fields
	// this is useful for specifying type definitions for JSON objects
	schemaExtension?: string;
	replaceCustomScalarTypeFields?: ReplaceCustomScalarTypeFieldConfiguration[];
}

export interface PrismaIntrospection extends IntrospectionConfiguration {
	prismaFilePath: string;
	apiNamespace?: string;
	// the schemaExtension field is used to extend the generated GraphQL schema with additional types and fields
	// this is useful for specifying type definitions for JSON objects
	schemaExtension?: string;
	replaceCustomScalarTypeFields?: ReplaceCustomScalarTypeFieldConfiguration[];
}

export interface IntrospectionFetchOptions {
	disableCache?: boolean;
	pollingIntervalSeconds?: number;
}

export interface IntrospectionConfiguration {
	// id is the unique identifier for the data source
	id?: string;
	/**
	 * Timeout for network requests originated by this data source, in seconds.
	 *
	 * @remarks
	 * See {@link NodeOptions| the NodeOptions type} for more details.
	 *
	 * @defaultValue Use the default timeout for this node.
	 */
	requestTimeoutSeconds?: number;
	introspection?: IntrospectionFetchOptions;
}

export interface HTTPUpstream extends IntrospectionConfiguration {
	apiNamespace?: string;
	headers?: (builder: IHeadersBuilder) => IHeadersBuilder;
	authentication?: HTTPUpstreamAuthentication;
	mTLS?: HTTPmTlsConfiguration;
	/** HTTP(S) proxy to use, overriding the default one. To disable a global proxy
	 * set its value to null.
	 *
	 * @defaultValue undefined, which uses the global proxy defined in configureWunderGraphApplication()
	 */
	httpProxyUrl?: InputVariable | null;
}

export type HTTPmTlsConfiguration = {
	/**
	 * 	Private-key or environment variable name that stores the key
	 */
	key: InputVariable;
	/**
	 * 	X.509 (TLS/HTTPS) or environment variable name that stores the certificate
	 */
	cert: InputVariable;
	/**
	 * InsecureSkipVerify controls whether a client verifies the server's certificate chain and host name
	 * If InsecureSkipVerify is true, crypto/tls accepts any certificate presented by the server and any host name in that certificate.
	 * In this mode, TLS is susceptible to machine-in-the-middle attacks unless custom verification is used.
	 * This should be used only for testing
	 */
	insecureSkipVerify: boolean;
};

export type HTTPUpstreamAuthentication = JWTAuthentication | JWTAuthenticationWithAccessTokenExchange;

export interface JWTAuthentication {
	kind: 'jwt';
	secret: InputVariable;
	signingMethod: JWTSigningMethod;
}

export interface JWTAuthenticationWithAccessTokenExchange {
	kind: 'jwt_with_access_token_exchange';
	secret: InputVariable;
	signingMethod: JWTSigningMethod;
	accessTokenExchangeEndpoint: InputVariable;
}

export type JWTSigningMethod = 'HS256';

export interface GraphqlIntrospectionHeaders {
	headers?: (builder: IGraphqlIntrospectionHeadersBuilder) => IGraphqlIntrospectionHeadersBuilder;
}

export interface GraphQLUpstream extends HTTPUpstream {
	url: InputVariable;
	baseUrl?: InputVariable;
	path?: InputVariable;
	subscriptionsURL?: InputVariable;
	subscriptionsUseSSE?: boolean;
	introspection?: IntrospectionFetchOptions & GraphqlIntrospectionHeaders;
}

export interface StaticApiCustom {
	data: ConfigurationVariable;
}

export interface RESTApiCustom {
	Fetch: FetchConfiguration;
	Subscription: SubscriptionConfiguration;
	DefaultTypeName: string;
	StatusCodeTypeMappings: StatusCodeTypeMapping[];
}

export interface DatabaseApiCustom {
	prisma_schema: string;
	graphql_schema: string;
	databaseURL: ConfigurationVariable;
	jsonTypeFields: SingleTypeField[];
	jsonInputVariables: string[];
}

export interface SubscriptionConfiguration {
	Enabled: boolean;
	PollingIntervalMillis?: number;
	SkipPublishSameResponse?: boolean;
}

export interface GraphQLApiCustom {
	Federation: {
		Enabled: boolean;
		ServiceSDL: string;
	};
	Fetch: FetchConfiguration;
	Subscription: {
		Enabled: boolean;
		URL: ConfigurationVariable;
		UseSSE: boolean;
	};
	UpstreamSchema: string;
	HooksConfiguration: GraphQLDataSourceHooksConfiguration;
	CustomScalarTypeFields: SingleTypeField[];
}

export interface GraphQLServerConfiguration extends Omit<GraphQLIntrospection, 'loadSchemaFromString'> {
	schema: GraphQLSchema | Promise<GraphQLSchema>;
}

export const introspectGraphqlServer = async (introspection: GraphQLServerConfiguration) => {
	const { schema, ...rest } = introspection;
	const resolvedSchema = (await schema) as GraphQLSchema;

	return introspectGraphqlWithCache({
		...rest,
		internal: true,
		loadSchemaFromString: () => printSchema(buildClientSchema(introspectionFromSchema(resolvedSchema))),
	});
};

export const introspect = {
	graphql: (introspection: Omit<GraphQLIntrospection, 'isFederation'>) => {
		return introspectGraphqlWithCache(introspection);
	},
	postgresql: introspectPostgresql,
	mysql: introspectMySQL,
	planetscale: introspectPlanetScale,
	sqlite: introspectSQLite,
	sqlserver: introspectSQLServer,
	mongodb: introspectMongoDB,
	prisma: introspectPrisma,
	federation: introspectFederation,
	openApi: introspectOpenApi,
	openApiV2: introspectOpenApiV2,
	soap: introspectSoap,
};

export const buildUpstreamAuthentication = (upstream: HTTPUpstream): UpstreamAuthentication | undefined => {
	if (upstream.authentication === undefined) {
		return undefined;
	}
	return {
		kind: upstreamAuthenticationKind(upstream.authentication.kind),
		jwtConfig:
			upstream.authentication.kind === 'jwt'
				? {
						secret: mapInputVariable(upstream.authentication.secret),
						signingMethod: upstreamAuthenticationSigningMethod(upstream.authentication.signingMethod),
				  }
				: undefined,
		jwtWithAccessTokenExchangeConfig:
			upstream.authentication.kind === 'jwt_with_access_token_exchange'
				? {
						accessTokenExchangeEndpoint: mapInputVariable(upstream.authentication.accessTokenExchangeEndpoint),
						secret: mapInputVariable(upstream.authentication.secret),
						signingMethod: upstreamAuthenticationSigningMethod(upstream.authentication.signingMethod),
				  }
				: undefined,
	};
};

export const buildMTLSConfiguration = (upstream: HTTPUpstream): MTLSConfiguration | undefined => {
	if (upstream.mTLS === undefined) {
		return undefined;
	}
	return {
		key: mapInputVariable(upstream.mTLS?.key || ''),
		cert: mapInputVariable(upstream.mTLS?.cert || ''),
		insecureSkipVerify: upstream.mTLS?.insecureSkipVerify || false,
	};
};

const upstreamAuthenticationSigningMethod = (signingMethod: JWTSigningMethod): SigningMethod => {
	switch (signingMethod) {
		case 'HS256':
			return SigningMethod.SigningMethodHS256;
		default:
			throw new Error(`JWT signing method unsupported: ${signingMethod}`);
	}
};

const upstreamAuthenticationKind = (kind: HTTPUpstreamAuthentication['kind']): UpstreamAuthenticationKind => {
	switch (kind) {
		case 'jwt':
			return UpstreamAuthenticationKind.UpstreamAuthenticationJWT;
		case 'jwt_with_access_token_exchange':
			return UpstreamAuthenticationKind.UpstreamAuthenticationJWTWithAccessTokenExchange;
		default:
			throw new Error(`upstreamAuthenticationKind, unsupported kind: ${kind}`);
	}
};<|MERGE_RESOLUTION|>--- conflicted
+++ resolved
@@ -99,12 +99,8 @@
 		fields: FieldConfiguration[],
 		types: TypeConfiguration[],
 		interpolateVariableDefinitionAsJSON: string[],
-<<<<<<< HEAD
-		customJsonScalars?: string[],
+		customJsonScalars?: Set<string>,
 		features?: ApiFeatures
-=======
-		customJsonScalars?: Set<string>
->>>>>>> 6d8ee8a8
 	) {
 		this.Schema = schema;
 		this.Namespace = namespace;
