--- conflicted
+++ resolved
@@ -273,10 +273,8 @@
 }
 
 export interface IntrospectionConfiguration {
-<<<<<<< HEAD
 	// id is the unique identifier for the data source
 	id?: string;
-=======
 	/**
 	 * Timeout for network requests originated by this data source, in seconds.
 	 *
@@ -286,7 +284,6 @@
 	 * @defaultValue Use the default timeout for this node.
 	 */
 	requestTimeoutSeconds?: number;
->>>>>>> bb3b6bd3
 	introspection?: {
 		disableCache?: boolean;
 		pollingIntervalSeconds?: number;
