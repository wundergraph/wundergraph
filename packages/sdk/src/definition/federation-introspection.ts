import { DocumentNode, parse } from 'graphql';
import { AxiosError, AxiosRequestConfig, AxiosResponse } from 'axios';
import { GraphQLApi, GraphQLFederationIntrospection, GraphQLIntrospection, ApiIntrospectionOptions } from './index';
import { loadFile } from '../codegen/templates/typescript';
import { resolveVariable } from '../configure/variables';
import { mergeApis } from './merge';
import { introspectWithCache } from './introspection-cache';
import {
	graphqlIntrospectionCacheConfiguration,
	introspectGraphql,
	resolveGraphqlIntrospectionHeaders,
} from './graphql-introspection';
import { HeadersBuilder, mapHeaders } from './headers-builder';
import { Fetcher } from './introspection-fetcher';
import { Logger } from '../logger';

export const fetchFederationServiceSDL = async (
	url: string,
	headers?: Record<string, string>,
	meta?: { apiNamespace?: string; upstreamName?: string }
): Promise<string> => {
	const data = JSON.stringify({
		query: '{_service{sdl}}',
	});

	let opts: AxiosRequestConfig = {
		headers,
		'axios-retry': {
			onRetry: (retryCount: number, error: AxiosError, requestConfig: AxiosRequestConfig) => {
				let msg = `failed to fetch federation service sdl: ${requestConfig.method} url: ${requestConfig.url}`;
				if (meta?.apiNamespace) {
					msg += ` apiNamespace: ${meta.apiNamespace}`;
				}
				if (meta?.upstreamName) {
					msg += ` upstreamName: ${meta.upstreamName}`;
				}

				msg += ` retryAttempt: ${retryCount}`;

				Logger.info(msg);
			},
		},
	};

	let res: AxiosResponse | undefined;
	try {
		res = await Fetcher().post(url, data, opts);
	} catch (e: any) {
		throw new Error(`failed to fetch federation service sdl (url: ${url}), error: ${e.message}`);
	}
	if (res === undefined) {
		throw new Error(`failed to fetch federation service sdl (url: ${url}), no response`);
	}
	if (res.status !== 200) {
		throw new Error(
			`failed to fetch federation service sdl (url: ${url}), response code: ${res.status}, message: ${res.statusText}`
		);
	}

	return res.data.data._service.sdl;
};

export interface ServiceDefinition {
	typeDefs: DocumentNode;
	name: string;
}

export const introspectFederation = async (introspection: GraphQLFederationIntrospection) => {
	const keyInputs: string[] = [];
	introspection.upstreams.forEach(async (upstream) => {
		keyInputs.push(await (await graphqlIntrospectionCacheConfiguration(upstream)).keyInput);
	});
	const cacheConfig = { keyInput: keyInputs.join('') };
	return introspectWithCache(
		introspection,
		cacheConfig,
		async (introspection: GraphQLFederationIntrospection, options: ApiIntrospectionOptions): Promise<GraphQLApi> => {
			const upstreams = introspection.upstreams.map(async (upstream, i) => {
				let schema = upstream.loadSchemaFromString ? loadFile(upstream.loadSchemaFromString) : '';

				const name = upstream.name ?? i.toString();

				if (schema === '' && upstream.url) {
					const introspectionHeadersBuilder = new HeadersBuilder();

					if (upstream.headers !== undefined) {
						upstream.headers(introspectionHeadersBuilder);
					}

					if (upstream.introspection?.headers !== undefined) {
						upstream.introspection?.headers(introspectionHeadersBuilder);
					}
					const introspectionHeaders = resolveGraphqlIntrospectionHeaders(mapHeaders(introspectionHeadersBuilder));

					// upstream.url is truthy at this point, no need to check
					schema = await fetchFederationServiceSDL(resolveVariable(upstream.url), introspectionHeaders, {
						apiNamespace: introspection.apiNamespace,
						upstreamName: name,
					});
				}

				if (schema == '') {
					throw new Error(`Subgraph ${name} has not provided a schema`);
				}

				return {
					name,
					typeDefs: parse(schema),
				};
			});

			const graphQLIntrospections: GraphQLIntrospection[] = introspection.upstreams.map((upstream) => ({
				...upstream,
				isFederation: true,
				apiNamespace: introspection.apiNamespace,
				id: upstream.id ?? introspection.id,
			}));

<<<<<<< HEAD
			const apis = await Promise.all(graphQLIntrospections.map((i) => introspectGraphql(i)));
			const merged = mergeApis([], [], ...apis) as GraphQLApi;
			merged.Namespace = introspection.apiNamespace || '';
			return merged;
=======
			const apis = await Promise.all(graphQLIntrospections.map((i) => introspectGraphql(i, options)));
			return mergeApis([], [], ...apis) as GraphQLApi;
>>>>>>> a472c463
		}
	);
};<|MERGE_RESOLUTION|>--- conflicted
+++ resolved
@@ -116,15 +116,10 @@
 				id: upstream.id ?? introspection.id,
 			}));
 
-<<<<<<< HEAD
-			const apis = await Promise.all(graphQLIntrospections.map((i) => introspectGraphql(i)));
+			const apis = await Promise.all(graphQLIntrospections.map((i) => introspectGraphql(i, options)));
 			const merged = mergeApis([], [], ...apis) as GraphQLApi;
 			merged.Namespace = introspection.apiNamespace || '';
 			return merged;
-=======
-			const apis = await Promise.all(graphQLIntrospections.map((i) => introspectGraphql(i, options)));
-			return mergeApis([], [], ...apis) as GraphQLApi;
->>>>>>> a472c463
 		}
 	);
 };