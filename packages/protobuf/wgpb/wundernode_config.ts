--- conflicted
+++ resolved
@@ -748,11 +748,8 @@
 	customStatic: DataSourceCustomStatic | undefined;
 	customDatabase: DataSourceCustomDatabase | undefined;
 	directives: DirectiveConfiguration[];
-<<<<<<< HEAD
+	requestTimeoutSeconds: number;
 	id: string;
-=======
-	requestTimeoutSeconds: number;
->>>>>>> bb3b6bd3
 }
 
 export interface DirectiveConfiguration {
@@ -2178,11 +2175,8 @@
 		customStatic: undefined,
 		customDatabase: undefined,
 		directives: [],
-<<<<<<< HEAD
+		requestTimeoutSeconds: 0,
 		id: '',
-=======
-		requestTimeoutSeconds: 0,
->>>>>>> bb3b6bd3
 	};
 }
 
@@ -2204,11 +2198,8 @@
 			directives: Array.isArray(object?.directives)
 				? object.directives.map((e: any) => DirectiveConfiguration.fromJSON(e))
 				: [],
-<<<<<<< HEAD
+			requestTimeoutSeconds: isSet(object.requestTimeoutSeconds) ? Number(object.requestTimeoutSeconds) : 0,
 			id: isSet(object.id) ? String(object.id) : '',
-=======
-			requestTimeoutSeconds: isSet(object.requestTimeoutSeconds) ? Number(object.requestTimeoutSeconds) : 0,
->>>>>>> bb3b6bd3
 		};
 	},
 
@@ -2242,12 +2233,9 @@
 		} else {
 			obj.directives = [];
 		}
-<<<<<<< HEAD
-		message.id !== undefined && (obj.id = message.id);
-=======
 		message.requestTimeoutSeconds !== undefined &&
 			(obj.requestTimeoutSeconds = Math.round(message.requestTimeoutSeconds));
->>>>>>> bb3b6bd3
+		message.id !== undefined && (obj.id = message.id);
 		return obj;
 	},
 
@@ -2274,11 +2262,8 @@
 				? DataSourceCustomDatabase.fromPartial(object.customDatabase)
 				: undefined;
 		message.directives = object.directives?.map((e) => DirectiveConfiguration.fromPartial(e)) || [];
-<<<<<<< HEAD
+		message.requestTimeoutSeconds = object.requestTimeoutSeconds ?? 0;
 		message.id = object.id ?? '';
-=======
-		message.requestTimeoutSeconds = object.requestTimeoutSeconds ?? 0;
->>>>>>> bb3b6bd3
 		return message;
 	},
 };
