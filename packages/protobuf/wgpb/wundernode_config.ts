--- conflicted
+++ resolved
@@ -1030,11 +1030,7 @@
 }
 
 export interface FetchConfiguration_HeaderEntry {
-<<<<<<< HEAD
   /* Just making a random change DO NOT MERGE */
-  /* Just making a random change */
-=======
->>>>>>> 998b80b8
   key: string;
   value: HTTPHeader | undefined;
 }
