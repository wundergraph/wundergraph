{
  "name": "@wundergraph/nextjs",
  "version": "0.5.2",
  "license": "Apache-2.0",
  "main": "./dist/index.js",
  "types": "./dist/index.d.ts",
  "files": [
    "dist"
  ],
  "description": "WunderGraph Next.js integration",
  "publishConfig": {
    "registry": "https://registry.npmjs.org",
    "access": "public"
  },
  "repository": {
    "type": "git",
    "url": "git+https://github.com/wundergraph/wundergraph.git"
  },
  "homepage": "https://wundergraph.com",
  "author": {
    "name": "WunderGraph Maintainers",
    "email": "info@wundergraph.com"
  },
  "bugs": {
    "url": "https://github.com/wundergraph/wundergraph/issues"
  },
  "scripts": {
    "build": "tsc",
    "test": "jest",
    "watch": "tsc -w"
  },
  "devDependencies": {
    "@swc/core": "^1.3.14",
    "@swc/jest": "^0.2.23",
    "@testing-library/jest-dom": "^5.16.5",
    "@testing-library/react": "^13.4.0",
    "@types/jest": "^28.1.1",
    "@types/node": "^17.0.32",
    "@types/node-fetch": "2.6.2",
    "@types/object-hash": "^1.3.4",
    "@types/react": "^18.0.15",
<<<<<<< HEAD
    "@wundergraph/sdk": "workspace:^0.121.0",
=======
    "@wundergraph/sdk": "workspace:^0.123.2",
>>>>>>> d745c011
    "jest": "^29.0.3",
    "jest-environment-jsdom": "^29.3.0",
    "nock": "^13.2.9",
    "node-fetch": "2.6.7",
    "react": "^18.1.0",
    "react-dom": "^18.1.0",
<<<<<<< HEAD
    "typescript": "^4.8.2",
    "swr": "^2.0.0-rc.0"
=======
    "swr": "^2.0.0-rc.0",
    "typescript": "^4.8.2"
>>>>>>> d745c011
  },
  "peerDependencies": {
    "@wundergraph/sdk": ">=0.91.0",
    "react": "^16.8.0 || ^17.0.2 || ^18.0.0",
    "react-dom": "^16.8.0 || ^17.0.2 || ^18.0.0",
    "swr": "^2.0.0-rc.0"
  },
  "dependencies": {
<<<<<<< HEAD
    "@wundergraph/protobuf": "workspace:^0.98.0",
=======
    "@wundergraph/protobuf": "workspace:^0.99.0",
>>>>>>> d745c011
    "@wundergraph/swr": "workspace:*",
    "handlebars": "^4.7.7",
    "next": "^12.1.6",
    "react-ssr-prepass": "^1.5.0"
  },
  "sideEffects": false
}<|MERGE_RESOLUTION|>--- conflicted
+++ resolved
@@ -39,24 +39,15 @@
     "@types/node-fetch": "2.6.2",
     "@types/object-hash": "^1.3.4",
     "@types/react": "^18.0.15",
-<<<<<<< HEAD
-    "@wundergraph/sdk": "workspace:^0.121.0",
-=======
     "@wundergraph/sdk": "workspace:^0.123.2",
->>>>>>> d745c011
     "jest": "^29.0.3",
     "jest-environment-jsdom": "^29.3.0",
     "nock": "^13.2.9",
     "node-fetch": "2.6.7",
     "react": "^18.1.0",
     "react-dom": "^18.1.0",
-<<<<<<< HEAD
-    "typescript": "^4.8.2",
-    "swr": "^2.0.0-rc.0"
-=======
     "swr": "^2.0.0-rc.0",
     "typescript": "^4.8.2"
->>>>>>> d745c011
   },
   "peerDependencies": {
     "@wundergraph/sdk": ">=0.91.0",
@@ -65,11 +56,7 @@
     "swr": "^2.0.0-rc.0"
   },
   "dependencies": {
-<<<<<<< HEAD
-    "@wundergraph/protobuf": "workspace:^0.98.0",
-=======
     "@wundergraph/protobuf": "workspace:^0.99.0",
->>>>>>> d745c011
     "@wundergraph/swr": "workspace:*",
     "handlebars": "^4.7.7",
     "next": "^12.1.6",
