--- conflicted
+++ resolved
@@ -104,29 +104,15 @@
     {{name}}: (args: SubscriptionArgsWithInput<{{name}}Input>) => hooks.useSubscriptionWithInput<{{name}}Input, {{name}}ResponseData,Role>(WunderGraphContext,{
         operationName: "{{name}}",
         requiresAuthentication: {{requiresAuthentication}},
-<<<<<<< HEAD
-    })({
-        ...args,
-        isLiveQuery: true,
-    }),
-=======
         isLiveQuery: true,
     })(args),
->>>>>>> 719ad5ce
 {{/each}}
 {{#each liveQueriesWithoutInput}}
     {{name}}: (args?: SubscriptionArgs) => hooks.useSubscriptionWithoutInput<{{name}}ResponseData,Role>(WunderGraphContext,{
         operationName: "{{name}}",
         requiresAuthentication: {{requiresAuthentication}},
-<<<<<<< HEAD
-    })({
-        ...args,
-        isLiveQuery: true,
-    }),
-=======
         isLiveQuery: true,
     })(args),
->>>>>>> 719ad5ce
 {{/each}}
 };
 `;