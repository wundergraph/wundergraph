import {
	Application,
	authProviders,
	configureWunderGraphApplication,
	cors,
<<<<<<< HEAD
=======
	EnvironmentVariable,
>>>>>>> b8a23a93
	introspect,
	templates,
} from '@wundergraph/sdk';
import server from './wundergraph.server';
import operations from './wundergraph.operations';

const spaceX = introspect.graphql({
	apiNamespace: 'spacex',
	url: 'https://api.spacex.land/graphql/',
});

const jsp = introspect.openApi({
	apiNamespace: 'jsp',
	source: {
		kind: 'file',
<<<<<<< HEAD
		filePath: '../json_placeholder.json',
	},
=======
		filePath: './../json_placeholder.json',
	},
	mTLS: {
		cert: new EnvironmentVariable('CERT'),
		key: new EnvironmentVariable('KEY'),
		insecureSkipVerify: false,
	},
>>>>>>> b8a23a93
});

const countries = introspect.graphql({
	apiNamespace: 'countries',
	url: 'https://countries.trevorblades.com/',
});

const myApplication = new Application({
	name: 'app',
<<<<<<< HEAD
	apis: [spaceX, countries, db, jsp],
=======
	apis: [spaceX, countries, jsp],
>>>>>>> b8a23a93
});

// configureWunderGraph emits the configuration
configureWunderGraphApplication({
	application: myApplication,
	server,
	operations,
	codeGenerators: [
		{
			templates: [
				// use all the typescript react templates to generate a client
				...templates.typescript.all,
				templates.typescript.operations,
				templates.typescript.linkBuilder,
			],
		},
	],
	cors: {
		...cors.allowAll,
		allowedOrigins:
			process.env.NODE_ENV === 'production'
				? [
						// change this before deploying to production to the actual domain where you're deploying your app
						'http://localhost:3000',
				  ]
				: ['http://localhost:3000'],
	},
	authentication: {
		cookieBased: {
			providers: [authProviders.demo()],
			authorizedRedirectUris: ['http://localhost:3000'],
		},
	},
	security: {
		enableGraphQLEndpoint: true,
	},
	dotGraphQLConfig: {
		hasDotWunderGraphDirectory: false,
	},
});<|MERGE_RESOLUTION|>--- conflicted
+++ resolved
@@ -3,10 +3,7 @@
 	authProviders,
 	configureWunderGraphApplication,
 	cors,
-<<<<<<< HEAD
-=======
 	EnvironmentVariable,
->>>>>>> b8a23a93
 	introspect,
 	templates,
 } from '@wundergraph/sdk';
@@ -22,18 +19,8 @@
 	apiNamespace: 'jsp',
 	source: {
 		kind: 'file',
-<<<<<<< HEAD
 		filePath: '../json_placeholder.json',
 	},
-=======
-		filePath: './../json_placeholder.json',
-	},
-	mTLS: {
-		cert: new EnvironmentVariable('CERT'),
-		key: new EnvironmentVariable('KEY'),
-		insecureSkipVerify: false,
-	},
->>>>>>> b8a23a93
 });
 
 const countries = introspect.graphql({
@@ -43,11 +30,7 @@
 
 const myApplication = new Application({
 	name: 'app',
-<<<<<<< HEAD
 	apis: [spaceX, countries, db, jsp],
-=======
-	apis: [spaceX, countries, jsp],
->>>>>>> b8a23a93
 });
 
 // configureWunderGraph emits the configuration
