--- conflicted
+++ resolved
@@ -8,7 +8,6 @@
 } from '@wundergraph/sdk';
 import server from './wundergraph.server';
 import operations from './wundergraph.operations';
-import { golangClient } from '@wundergraph/golang-client';
 
 const jsp = introspect.openApi({
 	apiNamespace: 'jsp',
@@ -32,31 +31,9 @@
 	},
 });
 
-const federatedApi = introspect.federation({
-	apiNamespace: 'federated',
-	upstreams: [
-		{
-			url: 'http://localhost:4001/graphql',
-		},
-		{
-			url: 'http://localhost:4002/graphql',
-		},
-		{
-			url: 'http://localhost:4003/graphql',
-		},
-		{
-			url: 'http://localhost:4004/graphql',
-		},
-	],
-});
-
 const myApplication = new Application({
 	name: 'app',
-<<<<<<< HEAD
-	apis: [spaceX, jsp, weather, countries, federatedApi],
-=======
 	apis: [jsp, weather, countries],
->>>>>>> 6f42838d
 });
 
 // configureWunderGraph emits the configuration
@@ -75,10 +52,6 @@
 				templates.typescript.operations,
 				templates.typescript.linkBuilder,
 			],
-		},
-		{
-			templates: [...golangClient.all({ packageName: 'client' })],
-			path: './generated/golang/client',
 		},
 	],
 	cors: {
