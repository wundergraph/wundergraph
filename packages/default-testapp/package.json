{
  "private": true,
  "name": "@test/wundergraph-application",
  "version": "0.1.0",
  "repository": {
    "type": "git",
    "url": "git+https://github.com/wundergraph/wundergraph.git"
  },
  "homepage": "https://wundergraph.com",
  "author": {
    "name": "WunderGraph Maintainers",
    "email": "info@wundergraph.com"
  },
  "bugs": {
    "url": "https://github.com/wundergraph/wundergraph/issues"
  },
  "scripts": {
    "dev": "cd .wundergraph && wunderctl up --debug",
    "generate": "cd .wundergraph && wunderctl generate --debug",
    "check": "tsc"
  },
  "dependencies": {
    "@types/node": "^14.14.37",
    "@wundergraph/sdk": "workspace:*",
    "@wundergraph/golang-client": "workspace:*",
    "graphql": "^16.3.0",
    "openapi-to-graphql": "^2.2.5",
    "pg": "^8.7.3",
    "postgraphile": "^4.12.9",
<<<<<<< HEAD
    "typescript": "^4.1.3"
  },
  "dependenciesMeta": {
    "@wundergraph/sdk": {
      "injected": true
    },
    "@wundergraph/golang-client": {
      "injected": true
    }
=======
    "typescript": "^4.8.2"
>>>>>>> 6f42838d
  },
  "sideEffects": false
}<|MERGE_RESOLUTION|>--- conflicted
+++ resolved
@@ -22,24 +22,11 @@
   "dependencies": {
     "@types/node": "^14.14.37",
     "@wundergraph/sdk": "workspace:*",
-    "@wundergraph/golang-client": "workspace:*",
     "graphql": "^16.3.0",
     "openapi-to-graphql": "^2.2.5",
     "pg": "^8.7.3",
     "postgraphile": "^4.12.9",
-<<<<<<< HEAD
-    "typescript": "^4.1.3"
-  },
-  "dependenciesMeta": {
-    "@wundergraph/sdk": {
-      "injected": true
-    },
-    "@wundergraph/golang-client": {
-      "injected": true
-    }
-=======
     "typescript": "^4.8.2"
->>>>>>> 6f42838d
   },
   "sideEffects": false
 }