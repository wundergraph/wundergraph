lockfileVersion: 5.4

overrides:
  react: 18.2.0

importers:

  .:
    specifiers:
      '@commitlint/cli': ^17.0.1
      '@commitlint/config-conventional': ^17.0.0
      '@lerna-lite/cli': 1.11.1
      '@milahu/patch-package-with-pnpm-support': 6.4.10
      '@release-it/bumper': ^4.0.0
      del-cli: ^5.0.0
      husky: ^8.0.1
      lint-staged: ^12.4.2
      prettier: ^2.6.2
      release-it: ^15.4.1
    devDependencies:
      '@commitlint/cli': 17.0.2
      '@commitlint/config-conventional': 17.0.2
      '@lerna-lite/cli': 1.11.1
      '@milahu/patch-package-with-pnpm-support': 6.4.10
      '@release-it/bumper': 4.0.0_release-it@15.4.1
      del-cli: 5.0.0
      husky: 8.0.1
      lint-staged: 12.4.2
      prettier: 2.6.2
      release-it: 15.4.1

  docs-website:
    specifiers:
      '@docsearch/react': ^3.1.1
      '@headlessui/react': ^1.6.5
      '@heroicons/react': ^1.0.6
      '@markdoc/markdoc': ^0.1.3
      '@markdoc/next.js': ^0.1.7-0
      '@radix-ui/react-scroll-area': ^0.1.5-rc.44
      '@radix-ui/react-tabs': ^0.2.0-rc.21
      '@sindresorhus/slugify': ^2.1.0
      '@tailwindcss/typography': ^0.5.2
      '@types/node': ^18.0.3
      '@types/react': ^18.0.15
      autoprefixer: ^10.4.7
      clsx: ^1.2.0
      copy-to-clipboard: ^3.3.1
      eslint: 8.19.0
      eslint-config-next: 12.2.0
      focus-visible: ^5.2.0
      next: 12.2.0
      next-sitemap: ^3.1.11
      plausible-tracker: ^0.3.8
      postcss-focus-visible: ^6.0.4
      postcss-import: ^14.1.0
      prettier: ^2.7.1
      prettier-plugin-tailwindcss: ^0.1.11
      prism-react-renderer: ^1.3.5
      react: 18.2.0
      react-dom: 18.2.0
      tailwindcss: ^3.1.4
      tailwindcss-radix: ^1.6.0
    dependencies:
      '@docsearch/react': 3.1.1_bb2bxwco6ptpubzwpazr52qf6i
      '@headlessui/react': 1.6.6_biqbaboplfbrettd7655fr4n2y
      '@heroicons/react': 1.0.6_react@18.2.0
      '@markdoc/markdoc': 0.1.3
      '@markdoc/next.js': 0.1.7-0_lwqxoh3rgnuyv5dvpdzsgpfajq
      '@radix-ui/react-scroll-area': 0.1.5-rc.50_biqbaboplfbrettd7655fr4n2y
      '@radix-ui/react-tabs': 0.2.0-rc.27_biqbaboplfbrettd7655fr4n2y
      '@sindresorhus/slugify': 2.1.0
      '@tailwindcss/typography': 0.5.3_tailwindcss@3.1.5
      autoprefixer: 10.4.7
      clsx: 1.2.1
      copy-to-clipboard: 3.3.1
      focus-visible: 5.2.0
      next: 12.2.0_biqbaboplfbrettd7655fr4n2y
      next-sitemap: 3.1.11_next@12.2.0
      plausible-tracker: 0.3.8
      postcss-focus-visible: 6.0.4
      postcss-import: 14.1.0
      prism-react-renderer: 1.3.5_react@18.2.0
      react: 18.2.0
      react-dom: 18.2.0_react@18.2.0
      tailwindcss: 3.1.5
      tailwindcss-radix: 1.6.0
    devDependencies:
      '@types/node': 18.0.3
      '@types/react': 18.0.15
      eslint: 8.19.0
      eslint-config-next: 12.2.0_eslint@8.19.0
      prettier: 2.7.1
      prettier-plugin-tailwindcss: 0.1.12_prettier@2.7.1

  packages/default-testapp:
    specifiers:
      '@types/node': ^14.14.37
      '@wundergraph/golang-client': workspace:*
      '@wundergraph/sdk': workspace:*
      graphql: ^16.3.0
      openapi-to-graphql: ^2.2.5
      pg: ^8.7.3
      postgraphile: ^4.12.9
      typescript: ^4.8.2
    dependencies:
      '@types/node': 14.18.16
      '@wundergraph/golang-client': link:../golang-client
      '@wundergraph/sdk': link:../sdk
      graphql: 16.4.0
      openapi-to-graphql: 2.6.3_graphql@16.4.0
      pg: 8.7.3
      postgraphile: 4.12.9
      typescript: 4.8.2

  packages/golang-client:
    specifiers:
      '@types/json-schema': ^7.0.6
      '@types/lodash': ^4.14.178
      '@types/node': ^17.0.32
      '@types/object-hash': ^1.3.4
      '@wundergraph/protobuf': workspace:^0.94.0
      '@wundergraph/sdk': workspace:^0.109.0
      execa: 5.1.1
      handlebars: ^4.7.7
      json-schema: ^0.4.0
      lodash: ^4.17.21
      object-hash: ^2.2.0
      typescript: ^4.7.2
    dependencies:
      '@wundergraph/protobuf': link:../protobuf
      execa: 5.1.1
      handlebars: 4.7.7
      json-schema: 0.4.0
      lodash: 4.17.21
      object-hash: 2.2.0
    devDependencies:
      '@types/json-schema': 7.0.11
      '@types/lodash': 4.14.182
      '@types/node': 17.0.32
      '@types/object-hash': 1.3.4
      '@wundergraph/sdk': link:../sdk
      typescript: 4.8.2

  packages/mtls-testapp:
    specifiers:
      '@types/node': ^14.14.37
      '@wundergraph/sdk': workspace:*
      graphql: ^16.3.0
      openapi-to-graphql: ^2.2.5
      pg: ^8.7.3
      postgraphile: ^4.12.9
      typescript: ^4.8.2
    dependencies:
      '@types/node': 14.18.16
      '@wundergraph/sdk': file:packages/sdk
      graphql: 16.4.0
      openapi-to-graphql: 2.6.3_graphql@16.4.0
      pg: 8.7.3
      postgraphile: 4.12.9
      typescript: 4.8.2
    dependenciesMeta:
      '@wundergraph/sdk':
        injected: true

  packages/nextjs:
    specifiers:
      '@types/node': ^17.0.32
      '@types/object-hash': ^1.3.4
      '@types/react': ^18.0.15
<<<<<<< HEAD
      '@wundergraph/protobuf': workspace:*
      '@wundergraph/sdk': workspace:*
=======
      '@wundergraph/protobuf': workspace:^0.94.0
      '@wundergraph/sdk': workspace:^0.109.0
>>>>>>> b95d1d00
      handlebars: ^4.7.7
      next: ^12.1.6
      object-hash: ^2.2.0
      react: 18.2.0
      react-dom: ^18.1.0
      react-ssr-prepass: ^1.5.0
      typescript: ^4.8.2
    dependencies:
      '@wundergraph/protobuf': link:../protobuf
      handlebars: 4.7.7
      next: 12.1.6_3cfkrkynzts6qfsozcm5ednswi
      object-hash: 2.2.0
      react-ssr-prepass: 1.5.0_react@18.2.0
    devDependencies:
      '@types/node': 17.0.32
      '@types/object-hash': 1.3.4
      '@types/react': 18.0.15
      '@wundergraph/sdk': link:../sdk
      react: 18.2.0
      react-dom: 18.1.0_react@18.2.0
      typescript: 4.8.2

  packages/nextjs-testapp:
    specifiers:
      '@types/node': ^17.0.27
      '@types/react': ^18.0.7
      '@wundergraph/nextjs': workspace:*
      '@wundergraph/sdk': workspace:*
      '@wundergraph/swr': workspace:*
      concurrently: ^6.0.0
      graphql: ^16.3.0
      next: ^12.1.6
      open-cli: ^7.0.1
      react: 18.2.0
      react-dom: ^18.1.0
      typescript: ^4.8.2
      wait-on: ^6.0.0
    dependencies:
      '@wundergraph/nextjs': link:../nextjs
      '@wundergraph/sdk': link:../sdk
      '@wundergraph/swr': link:../swr
      next: 12.1.6_biqbaboplfbrettd7655fr4n2y
      react: 18.2.0
      react-dom: 18.2.0_react@18.2.0
    devDependencies:
      '@types/node': 17.0.30
      '@types/react': 18.0.8
      concurrently: 6.5.1
      graphql: 16.4.0
      open-cli: 7.0.1
      typescript: 4.8.2
      wait-on: 6.0.1

  packages/postgres-testapp:
    specifiers:
      '@types/node': ^14.14.37
      '@wundergraph/sdk': workspace:*
      graphql: ^16.3.0
      typescript: ^4.8.2
    dependencies:
      '@types/node': 14.18.16
      '@wundergraph/sdk': file:packages/sdk
      graphql: 16.4.0
      typescript: 4.8.2
    dependenciesMeta:
      '@wundergraph/sdk':
        injected: true

  packages/protobuf:
    specifiers:
      cpy-cli: ^4.1.0
      long: ^5.2.0
      protobufjs: ^6.11.2
      ts-proto: ^1.112.1
      typescript: ^4.8.2
    dependencies:
      long: 5.2.0
      protobufjs: 6.11.2
      ts-proto: 1.112.1
    devDependencies:
      cpy-cli: 4.1.0
      typescript: 4.8.2

  packages/sdk:
    specifiers:
      '@apollo/composition': ^2.0.2
      '@apollo/federation': ^0.36.2
      '@fastify/formbody': ^7.0.1
      '@graphql-tools/schema': ^8.3.10
      '@prisma/generator-helper': ^3.9.2
      '@types/axios': ^0.14.0
      '@types/chai': ^4.2.22
      '@types/colors': ^1.2.1
      '@types/cors': ^2.8.10
      '@types/debug': ^4.1.7
      '@types/jest': ^28.1.1
      '@types/js-yaml': ^4.0.0
      '@types/json-schema': ^7.0.6
      '@types/lodash': ^4.14.178
      '@types/node': ^14.18.16
      '@types/node-fetch': ^2.6.2
      '@types/object-hash': ^1.3.4
      '@web-std/fetch': ^4.1.0
      '@wundergraph/protobuf': workspace:^0.94.0
      '@wundergraph/wunderctl': workspace:>=0.110.0
      axios: ^0.26.1
      chai: ^4.3.4
      colors: ^1.4.0
      execa: 5.1.1
      fastify: ^4.4.0
      fastify-graceful-shutdown: ^3.2.0
      fastify-plugin: ^4.2.0
      graphql: ^16.3.0
      graphql-helix: ^1.12.0
      handlebars: ^4.7.7
      jest: ^29.0.3
      js-yaml: ^4.1.0
      json-schema: ^0.4.0
      lodash: ^4.17.21
      long: ^5.2.0
      nock: ^13.2.9
      node-fetch: ^2.6.7
      object-hash: ^2.2.0
      openapi-types: ^10.0.0
      pino: ^8.4.2
      postman-collection: ^4.1.1
      prettier: ^2.5.0
      protobufjs: ^6.11.2
      swagger2openapi: ^7.0.8
      ts-jest: ^29.0.1
      typescript: ^4.8.2
    dependencies:
      '@apollo/composition': 2.0.2_graphql@16.4.0
      '@apollo/federation': 0.36.2_graphql@16.4.0
      '@fastify/formbody': 7.0.1
      '@graphql-tools/schema': 8.3.10_graphql@16.4.0
      '@prisma/generator-helper': 3.13.0
      '@web-std/fetch': 4.1.0
      '@wundergraph/protobuf': link:../protobuf
      '@wundergraph/wunderctl': link:../wunderctl
      axios: 0.26.1
      colors: 1.4.0
      execa: 5.1.1
      fastify: 4.4.0
      fastify-graceful-shutdown: 3.2.0
      fastify-plugin: 4.2.0
      graphql: 16.4.0
      graphql-helix: 1.12.0_graphql@16.4.0
      handlebars: 4.7.7
      js-yaml: 4.1.0
      json-schema: 0.4.0
      lodash: 4.17.21
      long: 5.2.0
      object-hash: 2.2.0
      openapi-types: 10.0.0
      pino: 8.4.2
      postman-collection: 4.1.2
      prettier: 2.6.2
      protobufjs: 6.11.2
      swagger2openapi: 7.0.8
    devDependencies:
      '@types/axios': 0.14.0
      '@types/chai': 4.3.1
      '@types/colors': 1.2.1
      '@types/cors': 2.8.12
      '@types/debug': 4.1.7
      '@types/jest': 28.1.1
      '@types/js-yaml': 4.0.5
      '@types/json-schema': 7.0.11
      '@types/lodash': 4.14.182
      '@types/node': 14.18.16
      '@types/node-fetch': 2.6.2
      '@types/object-hash': 1.3.4
      chai: 4.3.6
      jest: 29.0.3_@types+node@14.18.16
      nock: 13.2.9
      node-fetch: 2.6.7
      ts-jest: 29.0.1_3dyga3wrx2defegjy6ewupd7di
      typescript: 4.8.2

  packages/swr:
    specifiers:
      '@types/react': ^18.0.15
      '@types/react-dom': ^18.0.6
      '@wundergraph/sdk': workspace:*
      react: 18.2.0
      react-dom: ^18.1.0
      swr: ^1.3.0
      typescript: ^4.8.2
    dependencies:
      swr: 1.3.0_react@18.2.0
    devDependencies:
      '@types/react': 18.0.15
      '@types/react-dom': 18.0.6
      '@wundergraph/sdk': link:../sdk
      react: 18.2.0
      react-dom: 18.2.0_react@18.2.0
      typescript: 4.8.2

  packages/type-tests:
    specifiers:
      '@wundergraph/sdk': workspace:*
      '@wundergraph/swr': workspace:*
      tsd: ^0.24.1
    dependencies:
      '@wundergraph/sdk': link:../sdk
      '@wundergraph/swr': link:../swr
      tsd: 0.24.1

  packages/wunderctl:
    specifiers:
      '@types/debug': ^4.1.7
      '@types/node': ^14.18.16
      '@types/rimraf': ^3.0.0
      '@types/tar': ^4.0.4
      axios: ^0.26.1
      debug: ^4.3.4
      execa: 5.1.1
      rimraf: ^3.0.2
      tar: ^6.1.11
      typescript: ^4.8.2
    dependencies:
      axios: 0.26.1_debug@4.3.4
      debug: 4.3.4
      execa: 5.1.1
      rimraf: 3.0.2
      tar: 6.1.11
    devDependencies:
      '@types/debug': 4.1.7
      '@types/node': 14.18.16
      '@types/rimraf': 3.0.2
      '@types/tar': 4.0.5
      typescript: 4.8.2

packages:

  /@algolia/autocomplete-core/1.7.1:
    resolution: {integrity: sha512-eiZw+fxMzNQn01S8dA/hcCpoWCOCwcIIEUtHHdzN5TGB3IpzLbuhqFeTfh2OUhhgkE8Uo17+wH+QJ/wYyQmmzg==}
    dependencies:
      '@algolia/autocomplete-shared': 1.7.1
    dev: false

  /@algolia/autocomplete-preset-algolia/1.7.1_algoliasearch@4.13.1:
    resolution: {integrity: sha512-pJwmIxeJCymU1M6cGujnaIYcY3QPOVYZOXhFkWVM7IxKzy272BwCvMFMyc5NpG/QmiObBxjo7myd060OeTNJXg==}
    peerDependencies:
      '@algolia/client-search': ^4.9.1
      algoliasearch: ^4.9.1
    dependencies:
      '@algolia/autocomplete-shared': 1.7.1
      algoliasearch: 4.13.1
    dev: false

  /@algolia/autocomplete-shared/1.7.1:
    resolution: {integrity: sha512-eTmGVqY3GeyBTT8IWiB2K5EuURAqhnumfktAEoHxfDY2o7vg2rSnO16ZtIG0fMgt3py28Vwgq42/bVEuaQV7pg==}
    dev: false

  /@algolia/cache-browser-local-storage/4.13.1:
    resolution: {integrity: sha512-UAUVG2PEfwd/FfudsZtYnidJ9eSCpS+LW9cQiesePQLz41NAcddKxBak6eP2GErqyFagSlnVXe/w2E9h2m2ttg==}
    dependencies:
      '@algolia/cache-common': 4.13.1
    dev: false

  /@algolia/cache-common/4.13.1:
    resolution: {integrity: sha512-7Vaf6IM4L0Jkl3sYXbwK+2beQOgVJ0mKFbz/4qSxKd1iy2Sp77uTAazcX+Dlexekg1fqGUOSO7HS4Sx47ZJmjA==}
    dev: false

  /@algolia/cache-in-memory/4.13.1:
    resolution: {integrity: sha512-pZzybCDGApfA/nutsFK1P0Sbsq6fYJU3DwIvyKg4pURerlJM4qZbB9bfLRef0FkzfQu7W11E4cVLCIOWmyZeuQ==}
    dependencies:
      '@algolia/cache-common': 4.13.1
    dev: false

  /@algolia/client-account/4.13.1:
    resolution: {integrity: sha512-TFLiZ1KqMiir3FNHU+h3b0MArmyaHG+eT8Iojio6TdpeFcAQ1Aiy+2gb3SZk3+pgRJa/BxGmDkRUwE5E/lv3QQ==}
    dependencies:
      '@algolia/client-common': 4.13.1
      '@algolia/client-search': 4.13.1
      '@algolia/transporter': 4.13.1
    dev: false

  /@algolia/client-analytics/4.13.1:
    resolution: {integrity: sha512-iOS1JBqh7xaL5x00M5zyluZ9+9Uy9GqtYHv/2SMuzNW1qP7/0doz1lbcsP3S7KBbZANJTFHUOfuqyRLPk91iFA==}
    dependencies:
      '@algolia/client-common': 4.13.1
      '@algolia/client-search': 4.13.1
      '@algolia/requester-common': 4.13.1
      '@algolia/transporter': 4.13.1
    dev: false

  /@algolia/client-common/4.13.1:
    resolution: {integrity: sha512-LcDoUE0Zz3YwfXJL6lJ2OMY2soClbjrrAKB6auYVMNJcoKZZ2cbhQoFR24AYoxnGUYBER/8B+9sTBj5bj/Gqbg==}
    dependencies:
      '@algolia/requester-common': 4.13.1
      '@algolia/transporter': 4.13.1
    dev: false

  /@algolia/client-personalization/4.13.1:
    resolution: {integrity: sha512-1CqrOW1ypVrB4Lssh02hP//YxluoIYXAQCpg03L+/RiXJlCs+uIqlzC0ctpQPmxSlTK6h07kr50JQoYH/TIM9w==}
    dependencies:
      '@algolia/client-common': 4.13.1
      '@algolia/requester-common': 4.13.1
      '@algolia/transporter': 4.13.1
    dev: false

  /@algolia/client-search/4.13.1:
    resolution: {integrity: sha512-YQKYA83MNRz3FgTNM+4eRYbSmHi0WWpo019s5SeYcL3HUan/i5R09VO9dk3evELDFJYciiydSjbsmhBzbpPP2A==}
    dependencies:
      '@algolia/client-common': 4.13.1
      '@algolia/requester-common': 4.13.1
      '@algolia/transporter': 4.13.1
    dev: false

  /@algolia/logger-common/4.13.1:
    resolution: {integrity: sha512-L6slbL/OyZaAXNtS/1A8SAbOJeEXD5JcZeDCPYDqSTYScfHu+2ePRTDMgUTY4gQ7HsYZ39N1LujOd8WBTmM2Aw==}
    dev: false

  /@algolia/logger-console/4.13.1:
    resolution: {integrity: sha512-7jQOTftfeeLlnb3YqF8bNgA2GZht7rdKkJ31OCeSH2/61haO0tWPoNRjZq9XLlgMQZH276pPo0NdiArcYPHjCA==}
    dependencies:
      '@algolia/logger-common': 4.13.1
    dev: false

  /@algolia/requester-browser-xhr/4.13.1:
    resolution: {integrity: sha512-oa0CKr1iH6Nc7CmU6RE7TnXMjHnlyp7S80pP/LvZVABeJHX3p/BcSCKovNYWWltgTxUg0U1o+2uuy8BpMKljwA==}
    dependencies:
      '@algolia/requester-common': 4.13.1
    dev: false

  /@algolia/requester-common/4.13.1:
    resolution: {integrity: sha512-eGVf0ID84apfFEuXsaoSgIxbU3oFsIbz4XiotU3VS8qGCJAaLVUC5BUJEkiFENZIhon7hIB4d0RI13HY4RSA+w==}
    dev: false

  /@algolia/requester-node-http/4.13.1:
    resolution: {integrity: sha512-7C0skwtLdCz5heKTVe/vjvrqgL/eJxmiEjHqXdtypcE5GCQCYI15cb+wC4ytYioZDMiuDGeVYmCYImPoEgUGPw==}
    dependencies:
      '@algolia/requester-common': 4.13.1
    dev: false

  /@algolia/transporter/4.13.1:
    resolution: {integrity: sha512-pICnNQN7TtrcYJqqPEXByV8rJ8ZRU2hCiIKLTLRyNpghtQG3VAFk6fVtdzlNfdUGZcehSKGarPIZEHlQXnKjgw==}
    dependencies:
      '@algolia/cache-common': 4.13.1
      '@algolia/logger-common': 4.13.1
      '@algolia/requester-common': 4.13.1
    dev: false

  /@ampproject/remapping/2.2.0:
    resolution: {integrity: sha512-qRmjj8nj9qmLTQXXmaR1cck3UXSRMPrbsLJAasZpF+t3riI71BXed5ebIOYwQntykeZuhjsdweEc9BxH5Jc26w==}
    engines: {node: '>=6.0.0'}
    dependencies:
      '@jridgewell/gen-mapping': 0.1.1
      '@jridgewell/trace-mapping': 0.3.9
    dev: true

  /@apollo/composition/2.0.2_graphql@16.4.0:
    resolution: {integrity: sha512-ZKvgRL+1SefdoCbFHGhm8uYokwWftkJ8GR77TzXDWLyU0Xy+LLajCuTkEiG+CMNi3fW1xtkFXcqYFzYdAwR1lw==}
    engines: {node: '>=12.13.0 <18.0'}
    peerDependencies:
      graphql: ^16.0.0
    dependencies:
      '@apollo/federation-internals': 2.0.2_graphql@16.4.0
      '@apollo/query-graphs': 2.0.2_graphql@16.4.0
      graphql: 16.4.0
    dev: false

  /@apollo/core-schema/0.3.0_graphql@16.4.0:
    resolution: {integrity: sha512-v+Ys6+W1pDQu+XwP++tI5y4oZdzKrEuVXwsEenOmg2FO/3/G08C+qMhQ9YQ9Ug34rvQGQtgbIDssHEVk4YZS7g==}
    engines: {node: '>=12.13.0'}
    peerDependencies:
      graphql: ^15 || ^16
    dependencies:
      '@protoplasm/recall': 0.2.4
      graphql: 16.4.0
    dev: false

  /@apollo/federation-internals/2.0.2_graphql@16.4.0:
    resolution: {integrity: sha512-yLooPy6q0FX351fDdBqNEm6hWz1tiV/oVOi2j8NYDL1sjPKR2cFedUjvQuAFmH8WfNXPOTIjMPJpO3XNMc4qCA==}
    engines: {node: '>=12.13.0 <18.0'}
    peerDependencies:
      graphql: ^16.0.0
    dependencies:
      '@apollo/core-schema': 0.3.0_graphql@16.4.0
      chalk: 4.1.2
      graphql: 16.4.0
      js-levenshtein: 1.1.6
    dev: false

  /@apollo/federation/0.36.2_graphql@16.4.0:
    resolution: {integrity: sha512-2yqHevdz41wR/fZI+OEk7ibDlEWWhHxXg7ABT8KqHHS5VtKGIwbcekf3kxJXQWIHSXNuHu8r2BcEGJO7JqY8ww==}
    engines: {node: '>=12.13.0 <18.0'}
    peerDependencies:
      graphql: ^15.8.0 || ^16.0.0
    dependencies:
      '@apollo/subgraph': 0.4.2_graphql@16.4.0
      apollo-server-types: 3.5.2_graphql@16.4.0
      graphql: 16.4.0
      lodash.xorby: 4.7.0
    transitivePeerDependencies:
      - encoding
    dev: false

  /@apollo/protobufjs/1.2.2:
    resolution: {integrity: sha512-vF+zxhPiLtkwxONs6YanSt1EpwpGilThpneExUN5K3tCymuxNnVq2yojTvnpRjv2QfsEIt/n7ozPIIzBLwGIDQ==}
    hasBin: true
    requiresBuild: true
    dependencies:
      '@protobufjs/aspromise': 1.1.2
      '@protobufjs/base64': 1.1.2
      '@protobufjs/codegen': 2.0.4
      '@protobufjs/eventemitter': 1.1.0
      '@protobufjs/fetch': 1.1.0
      '@protobufjs/float': 1.0.2
      '@protobufjs/inquire': 1.1.0
      '@protobufjs/path': 1.1.2
      '@protobufjs/pool': 1.1.0
      '@protobufjs/utf8': 1.1.0
      '@types/long': 4.0.2
      '@types/node': 10.17.60
      long: 4.0.0
    dev: false

  /@apollo/query-graphs/2.0.2_graphql@16.4.0:
    resolution: {integrity: sha512-TFs5dDfhuHq3LDh0ZFxDlfC/hl8hal8UMahGvHfRkib2c4annTDaQqdTQAM9SR4bFzOMHgTNMjs9nZtEv+oG1w==}
    engines: {node: '>=12.13.0 <18.0'}
    peerDependencies:
      graphql: ^16.0.0
    dependencies:
      '@apollo/federation-internals': 2.0.2_graphql@16.4.0
      deep-equal: 2.0.5
      graphql: 16.4.0
      ts-graphviz: 0.16.0
    dev: false

  /@apollo/subgraph/0.4.2_graphql@16.4.0:
    resolution: {integrity: sha512-sIGzqfUryW6tS5RPWp1awtO+5CehjPV6xbDrWS4I2Hsj8rug8Y9oiMpcnNk8GaQ1TF3UEf99ZL16mNa4J++IIQ==}
    engines: {node: '>=12.13.0 <18.0'}
    peerDependencies:
      graphql: ^15.8.0 || ^16.0.0
    dependencies:
      graphql: 16.4.0
    dev: false

  /@babel/code-frame/7.18.6:
    resolution: {integrity: sha512-TDCmlK5eOvH+eH7cdAFlNXeVJqWIQ7gW9tY1GJIpUtFb6CmjVyq2VM3u71bOyR8CRihcCgMUYoDNyLXao3+70Q==}
    engines: {node: '>=6.9.0'}
    dependencies:
      '@babel/highlight': 7.18.6

  /@babel/compat-data/7.19.0:
    resolution: {integrity: sha512-y5rqgTTPTmaF5e2nVhOxw+Ur9HDJLsWb6U/KpgUzRZEdPfE6VOubXBKLdbcUTijzRptednSBDQbYZBOSqJxpJw==}
    engines: {node: '>=6.9.0'}
    dev: true

  /@babel/core/7.19.0:
    resolution: {integrity: sha512-reM4+U7B9ss148rh2n1Qs9ASS+w94irYXga7c2jaQv9RVzpS7Mv1a9rnYYwuDa45G+DkORt9g6An2k/V4d9LbQ==}
    engines: {node: '>=6.9.0'}
    dependencies:
      '@ampproject/remapping': 2.2.0
      '@babel/code-frame': 7.18.6
      '@babel/generator': 7.19.0
      '@babel/helper-compilation-targets': 7.19.0_@babel+core@7.19.0
      '@babel/helper-module-transforms': 7.19.0
      '@babel/helpers': 7.19.0
      '@babel/parser': 7.19.0
      '@babel/template': 7.18.10
      '@babel/traverse': 7.19.0
      '@babel/types': 7.19.0
      convert-source-map: 1.8.0
      debug: 4.3.4
      gensync: 1.0.0-beta.2
      json5: 2.2.1
      semver: 6.3.0
    transitivePeerDependencies:
      - supports-color
    dev: true

  /@babel/generator/7.19.0:
    resolution: {integrity: sha512-S1ahxf1gZ2dpoiFgA+ohK9DIpz50bJ0CWs7Zlzb54Z4sG8qmdIrGrVqmy1sAtTVRb+9CU6U8VqT9L0Zj7hxHVg==}
    engines: {node: '>=6.9.0'}
    dependencies:
      '@babel/types': 7.19.0
      '@jridgewell/gen-mapping': 0.3.2
      jsesc: 2.5.2
    dev: true

  /@babel/helper-compilation-targets/7.19.0_@babel+core@7.19.0:
    resolution: {integrity: sha512-Ai5bNWXIvwDvWM7njqsG3feMlL9hCVQsPYXodsZyLwshYkZVJt59Gftau4VrE8S9IT9asd2uSP1hG6wCNw+sXA==}
    engines: {node: '>=6.9.0'}
    peerDependencies:
      '@babel/core': ^7.0.0
    dependencies:
      '@babel/compat-data': 7.19.0
      '@babel/core': 7.19.0
      '@babel/helper-validator-option': 7.18.6
      browserslist: 4.20.3
      semver: 6.3.0
    dev: true

  /@babel/helper-environment-visitor/7.18.9:
    resolution: {integrity: sha512-3r/aACDJ3fhQ/EVgFy0hpj8oHyHpQc+LPtJoY9SzTThAsStm4Ptegq92vqKoE3vD706ZVFWITnMnxucw+S9Ipg==}
    engines: {node: '>=6.9.0'}
    dev: true

  /@babel/helper-function-name/7.19.0:
    resolution: {integrity: sha512-WAwHBINyrpqywkUH0nTnNgI5ina5TFn85HKS0pbPDfxFfhyR/aNQEn4hGi1P1JyT//I0t4OgXUlofzWILRvS5w==}
    engines: {node: '>=6.9.0'}
    dependencies:
      '@babel/template': 7.18.10
      '@babel/types': 7.19.0
    dev: true

  /@babel/helper-hoist-variables/7.18.6:
    resolution: {integrity: sha512-UlJQPkFqFULIcyW5sbzgbkxn2FKRgwWiRexcuaR8RNJRy8+LLveqPjwZV/bwrLZCN0eUHD/x8D0heK1ozuoo6Q==}
    engines: {node: '>=6.9.0'}
    dependencies:
      '@babel/types': 7.19.0
    dev: true

  /@babel/helper-module-imports/7.18.6:
    resolution: {integrity: sha512-0NFvs3VkuSYbFi1x2Vd6tKrywq+z/cLeYC/RJNFrIX/30Bf5aiGYbtvGXolEktzJH8o5E5KJ3tT+nkxuuZFVlA==}
    engines: {node: '>=6.9.0'}
    dependencies:
      '@babel/types': 7.19.0
    dev: true

  /@babel/helper-module-transforms/7.19.0:
    resolution: {integrity: sha512-3HBZ377Fe14RbLIA+ac3sY4PTgpxHVkFrESaWhoI5PuyXPBBX8+C34qblV9G89ZtycGJCmCI/Ut+VUDK4bltNQ==}
    engines: {node: '>=6.9.0'}
    dependencies:
      '@babel/helper-environment-visitor': 7.18.9
      '@babel/helper-module-imports': 7.18.6
      '@babel/helper-simple-access': 7.18.6
      '@babel/helper-split-export-declaration': 7.18.6
      '@babel/helper-validator-identifier': 7.18.6
      '@babel/template': 7.18.10
      '@babel/traverse': 7.19.0
      '@babel/types': 7.19.0
    transitivePeerDependencies:
      - supports-color
    dev: true

  /@babel/helper-plugin-utils/7.19.0:
    resolution: {integrity: sha512-40Ryx7I8mT+0gaNxm8JGTZFUITNqdLAgdg0hXzeVZxVD6nFsdhQvip6v8dqkRHzsz1VFpFAaOCHNn0vKBL7Czw==}
    engines: {node: '>=6.9.0'}
    dev: true

  /@babel/helper-simple-access/7.18.6:
    resolution: {integrity: sha512-iNpIgTgyAvDQpDj76POqg+YEt8fPxx3yaNBg3S30dxNKm2SWfYhD0TGrK/Eu9wHpUW63VQU894TsTg+GLbUa1g==}
    engines: {node: '>=6.9.0'}
    dependencies:
      '@babel/types': 7.19.0
    dev: true

  /@babel/helper-split-export-declaration/7.18.6:
    resolution: {integrity: sha512-bde1etTx6ZyTmobl9LLMMQsaizFVZrquTEHOqKeQESMKo4PlObf+8+JA25ZsIpZhT/WEd39+vOdLXAFG/nELpA==}
    engines: {node: '>=6.9.0'}
    dependencies:
      '@babel/types': 7.19.0
    dev: true

  /@babel/helper-string-parser/7.18.10:
    resolution: {integrity: sha512-XtIfWmeNY3i4t7t4D2t02q50HvqHybPqW2ki1kosnvWCwuCMeo81Jf0gwr85jy/neUdg5XDdeFE/80DXiO+njw==}
    engines: {node: '>=6.9.0'}
    dev: true

  /@babel/helper-validator-identifier/7.18.6:
    resolution: {integrity: sha512-MmetCkz9ej86nJQV+sFCxoGGrUbU3q02kgLciwkrt9QqEB7cP39oKEY0PakknEO0Gu20SskMRi+AYZ3b1TpN9g==}
    engines: {node: '>=6.9.0'}

  /@babel/helper-validator-option/7.18.6:
    resolution: {integrity: sha512-XO7gESt5ouv/LRJdrVjkShckw6STTaB7l9BrpBaAHDeF5YZT+01PCwmR0SJHnkW6i8OwW/EVWRShfi4j2x+KQw==}
    engines: {node: '>=6.9.0'}
    dev: true

  /@babel/helpers/7.19.0:
    resolution: {integrity: sha512-DRBCKGwIEdqY3+rPJgG/dKfQy9+08rHIAJx8q2p+HSWP87s2HCrQmaAMMyMll2kIXKCW0cO1RdQskx15Xakftg==}
    engines: {node: '>=6.9.0'}
    dependencies:
      '@babel/template': 7.18.10
      '@babel/traverse': 7.19.0
      '@babel/types': 7.19.0
    transitivePeerDependencies:
      - supports-color
    dev: true

  /@babel/highlight/7.18.6:
    resolution: {integrity: sha512-u7stbOuYjaPezCuLj29hNW1v64M2Md2qupEKP1fHc7WdOA3DgLh37suiSrZYY7haUB7iBeQZ9P1uiRF359do3g==}
    engines: {node: '>=6.9.0'}
    dependencies:
      '@babel/helper-validator-identifier': 7.18.6
      chalk: 2.4.2
      js-tokens: 4.0.0

  /@babel/parser/7.19.0:
    resolution: {integrity: sha512-74bEXKX2h+8rrfQUfsBfuZZHzsEs6Eql4pqy/T4Nn6Y9wNPggQOqD6z6pn5Bl8ZfysKouFZT/UXEH94ummEeQw==}
    engines: {node: '>=6.0.0'}
    hasBin: true
    dependencies:
      '@babel/types': 7.19.0
    dev: true

  /@babel/plugin-syntax-async-generators/7.8.4_@babel+core@7.19.0:
    resolution: {integrity: sha512-tycmZxkGfZaxhMRbXlPXuVFpdWlXpir2W4AMhSJgRKzk/eDlIXOhb2LHWoLpDF7TEHylV5zNhykX6KAgHJmTNw==}
    peerDependencies:
      '@babel/core': ^7.0.0-0
    dependencies:
      '@babel/core': 7.19.0
      '@babel/helper-plugin-utils': 7.19.0
    dev: true

  /@babel/plugin-syntax-bigint/7.8.3_@babel+core@7.19.0:
    resolution: {integrity: sha512-wnTnFlG+YxQm3vDxpGE57Pj0srRU4sHE/mDkt1qv2YJJSeUAec2ma4WLUnUPeKjyrfntVwe/N6dCXpU+zL3Npg==}
    peerDependencies:
      '@babel/core': ^7.0.0-0
    dependencies:
      '@babel/core': 7.19.0
      '@babel/helper-plugin-utils': 7.19.0
    dev: true

  /@babel/plugin-syntax-class-properties/7.12.13_@babel+core@7.19.0:
    resolution: {integrity: sha512-fm4idjKla0YahUNgFNLCB0qySdsoPiZP3iQE3rky0mBUtMZ23yDJ9SJdg6dXTSDnulOVqiF3Hgr9nbXvXTQZYA==}
    peerDependencies:
      '@babel/core': ^7.0.0-0
    dependencies:
      '@babel/core': 7.19.0
      '@babel/helper-plugin-utils': 7.19.0
    dev: true

  /@babel/plugin-syntax-import-meta/7.10.4_@babel+core@7.19.0:
    resolution: {integrity: sha512-Yqfm+XDx0+Prh3VSeEQCPU81yC+JWZ2pDPFSS4ZdpfZhp4MkFMaDC1UqseovEKwSUpnIL7+vK+Clp7bfh0iD7g==}
    peerDependencies:
      '@babel/core': ^7.0.0-0
    dependencies:
      '@babel/core': 7.19.0
      '@babel/helper-plugin-utils': 7.19.0
    dev: true

  /@babel/plugin-syntax-json-strings/7.8.3_@babel+core@7.19.0:
    resolution: {integrity: sha512-lY6kdGpWHvjoe2vk4WrAapEuBR69EMxZl+RoGRhrFGNYVK8mOPAW8VfbT/ZgrFbXlDNiiaxQnAtgVCZ6jv30EA==}
    peerDependencies:
      '@babel/core': ^7.0.0-0
    dependencies:
      '@babel/core': 7.19.0
      '@babel/helper-plugin-utils': 7.19.0
    dev: true

  /@babel/plugin-syntax-jsx/7.18.6_@babel+core@7.19.0:
    resolution: {integrity: sha512-6mmljtAedFGTWu2p/8WIORGwy+61PLgOMPOdazc7YoJ9ZCWUyFy3A6CpPkRKLKD1ToAesxX8KGEViAiLo9N+7Q==}
    engines: {node: '>=6.9.0'}
    peerDependencies:
      '@babel/core': ^7.0.0-0
    dependencies:
      '@babel/core': 7.19.0
      '@babel/helper-plugin-utils': 7.19.0
    dev: true

  /@babel/plugin-syntax-logical-assignment-operators/7.10.4_@babel+core@7.19.0:
    resolution: {integrity: sha512-d8waShlpFDinQ5MtvGU9xDAOzKH47+FFoney2baFIoMr952hKOLp1HR7VszoZvOsV/4+RRszNY7D17ba0te0ig==}
    peerDependencies:
      '@babel/core': ^7.0.0-0
    dependencies:
      '@babel/core': 7.19.0
      '@babel/helper-plugin-utils': 7.19.0
    dev: true

  /@babel/plugin-syntax-nullish-coalescing-operator/7.8.3_@babel+core@7.19.0:
    resolution: {integrity: sha512-aSff4zPII1u2QD7y+F8oDsz19ew4IGEJg9SVW+bqwpwtfFleiQDMdzA/R+UlWDzfnHFCxxleFT0PMIrR36XLNQ==}
    peerDependencies:
      '@babel/core': ^7.0.0-0
    dependencies:
      '@babel/core': 7.19.0
      '@babel/helper-plugin-utils': 7.19.0
    dev: true

  /@babel/plugin-syntax-numeric-separator/7.10.4_@babel+core@7.19.0:
    resolution: {integrity: sha512-9H6YdfkcK/uOnY/K7/aA2xpzaAgkQn37yzWUMRK7OaPOqOpGS1+n0H5hxT9AUw9EsSjPW8SVyMJwYRtWs3X3ug==}
    peerDependencies:
      '@babel/core': ^7.0.0-0
    dependencies:
      '@babel/core': 7.19.0
      '@babel/helper-plugin-utils': 7.19.0
    dev: true

  /@babel/plugin-syntax-object-rest-spread/7.8.3_@babel+core@7.19.0:
    resolution: {integrity: sha512-XoqMijGZb9y3y2XskN+P1wUGiVwWZ5JmoDRwx5+3GmEplNyVM2s2Dg8ILFQm8rWM48orGy5YpI5Bl8U1y7ydlA==}
    peerDependencies:
      '@babel/core': ^7.0.0-0
    dependencies:
      '@babel/core': 7.19.0
      '@babel/helper-plugin-utils': 7.19.0
    dev: true

  /@babel/plugin-syntax-optional-catch-binding/7.8.3_@babel+core@7.19.0:
    resolution: {integrity: sha512-6VPD0Pc1lpTqw0aKoeRTMiB+kWhAoT24PA+ksWSBrFtl5SIRVpZlwN3NNPQjehA2E/91FV3RjLWoVTglWcSV3Q==}
    peerDependencies:
      '@babel/core': ^7.0.0-0
    dependencies:
      '@babel/core': 7.19.0
      '@babel/helper-plugin-utils': 7.19.0
    dev: true

  /@babel/plugin-syntax-optional-chaining/7.8.3_@babel+core@7.19.0:
    resolution: {integrity: sha512-KoK9ErH1MBlCPxV0VANkXW2/dw4vlbGDrFgz8bmUsBGYkFRcbRwMh6cIJubdPrkxRwuGdtCk0v/wPTKbQgBjkg==}
    peerDependencies:
      '@babel/core': ^7.0.0-0
    dependencies:
      '@babel/core': 7.19.0
      '@babel/helper-plugin-utils': 7.19.0
    dev: true

  /@babel/plugin-syntax-top-level-await/7.14.5_@babel+core@7.19.0:
    resolution: {integrity: sha512-hx++upLv5U1rgYfwe1xBQUhRmU41NEvpUvrp8jkrSCdvGSnM5/qdRMtylJ6PG5OFkBaHkbTAKTnd3/YyESRHFw==}
    engines: {node: '>=6.9.0'}
    peerDependencies:
      '@babel/core': ^7.0.0-0
    dependencies:
      '@babel/core': 7.19.0
      '@babel/helper-plugin-utils': 7.19.0
    dev: true

  /@babel/plugin-syntax-typescript/7.17.12_@babel+core@7.19.0:
    resolution: {integrity: sha512-TYY0SXFiO31YXtNg3HtFwNJHjLsAyIIhAhNWkQ5whPPS7HWUFlg9z0Ta4qAQNjQbP1wsSt/oKkmZ/4/WWdMUpw==}
    engines: {node: '>=6.9.0'}
    peerDependencies:
      '@babel/core': ^7.0.0-0
    dependencies:
      '@babel/core': 7.19.0
      '@babel/helper-plugin-utils': 7.19.0
    dev: true

  /@babel/runtime-corejs3/7.18.6:
    resolution: {integrity: sha512-cOu5wH2JFBgMjje+a+fz2JNIWU4GzYpl05oSob3UDvBEh6EuIn+TXFHMmBbhSb+k/4HMzgKCQfEEDArAWNF9Cw==}
    engines: {node: '>=6.9.0'}
    dependencies:
      core-js-pure: 3.22.3
      regenerator-runtime: 0.13.9
    dev: true

  /@babel/runtime/7.18.6:
    resolution: {integrity: sha512-t9wi7/AW6XtKahAe20Yw0/mMljKq0B1r2fPdvaAdV/KPDZewFXdaaa6K7lxmZBZ8FBNpCiAT6iHPmd6QO9bKfQ==}
    engines: {node: '>=6.9.0'}
    dependencies:
      regenerator-runtime: 0.13.9

  /@babel/template/7.18.10:
    resolution: {integrity: sha512-TI+rCtooWHr3QJ27kJxfjutghu44DLnasDMwpDqCXVTal9RLp3RSYNh4NdBrRP2cQAoG9A8juOQl6P6oZG4JxA==}
    engines: {node: '>=6.9.0'}
    dependencies:
      '@babel/code-frame': 7.18.6
      '@babel/parser': 7.19.0
      '@babel/types': 7.19.0
    dev: true

  /@babel/traverse/7.19.0:
    resolution: {integrity: sha512-4pKpFRDh+utd2mbRC8JLnlsMUii3PMHjpL6a0SZ4NMZy7YFP9aXORxEhdMVOc9CpWtDF09IkciQLEhK7Ml7gRA==}
    engines: {node: '>=6.9.0'}
    dependencies:
      '@babel/code-frame': 7.18.6
      '@babel/generator': 7.19.0
      '@babel/helper-environment-visitor': 7.18.9
      '@babel/helper-function-name': 7.19.0
      '@babel/helper-hoist-variables': 7.18.6
      '@babel/helper-split-export-declaration': 7.18.6
      '@babel/parser': 7.19.0
      '@babel/types': 7.19.0
      debug: 4.3.4
      globals: 11.12.0
    transitivePeerDependencies:
      - supports-color
    dev: true

  /@babel/types/7.19.0:
    resolution: {integrity: sha512-YuGopBq3ke25BVSiS6fgF49Ul9gH1x70Bcr6bqRLjWCkcX8Hre1/5+z+IiWOIerRMSSEfGZVB9z9kyq7wVs9YA==}
    engines: {node: '>=6.9.0'}
    dependencies:
      '@babel/helper-string-parser': 7.18.10
      '@babel/helper-validator-identifier': 7.18.6
      to-fast-properties: 2.0.0
    dev: true

  /@bcoe/v8-coverage/0.2.3:
    resolution: {integrity: sha512-0hYQ8SB4Db5zvZB4axdMHGwEaQjkZzFjQiN9LVYvIFB2nSUHW9tYpxWriPrWDASIxiaXax83REcLxuSdnGPZtw==}
    dev: true

  /@commitlint/cli/17.0.2:
    resolution: {integrity: sha512-Axe89Js0YzGGd4gxo3JLlF7yIdjOVpG1LbOorGc6PfYF+drBh14PvarSDLzyd2TNqdylUCq9wb9/A88ZjIdyhA==}
    engines: {node: '>=v14'}
    hasBin: true
    dependencies:
      '@commitlint/format': 17.0.0
      '@commitlint/lint': 17.0.0
      '@commitlint/load': 17.0.0
      '@commitlint/read': 17.0.0
      '@commitlint/types': 17.0.0
      execa: 5.1.1
      lodash: 4.17.21
      resolve-from: 5.0.0
      resolve-global: 1.0.0
      yargs: 17.5.1
    transitivePeerDependencies:
      - '@swc/core'
      - '@swc/wasm'
    dev: true

  /@commitlint/config-conventional/17.0.2:
    resolution: {integrity: sha512-MfP0I/JbxKkzo+HXWB7B3WstGS4BiniotU3d3xQ9gK8cR0DbeZ4MuyGCWF65YDyrcDTS3WlrJ3ndSPA1pqhoPw==}
    engines: {node: '>=v14'}
    dependencies:
      conventional-changelog-conventionalcommits: 5.0.0
    dev: true

  /@commitlint/config-validator/17.0.0:
    resolution: {integrity: sha512-78IQjoZWR4kDHp/U5y17euEWzswJpPkA9TDL5F6oZZZaLIEreWzrDZD5PWtM8MsSRl/K2LDU/UrzYju2bKLMpA==}
    engines: {node: '>=v14'}
    dependencies:
      '@commitlint/types': 17.0.0
      ajv: 6.12.6
    dev: true

  /@commitlint/ensure/17.0.0:
    resolution: {integrity: sha512-M2hkJnNXvEni59S0QPOnqCKIK52G1XyXBGw51mvh7OXDudCmZ9tZiIPpU882p475Mhx48Ien1MbWjCP1zlyC0A==}
    engines: {node: '>=v14'}
    dependencies:
      '@commitlint/types': 17.0.0
      lodash: 4.17.21
    dev: true

  /@commitlint/execute-rule/17.0.0:
    resolution: {integrity: sha512-nVjL/w/zuqjCqSJm8UfpNaw66V9WzuJtQvEnCrK4jDw6qKTmZB+1JQ8m6BQVZbNBcwfYdDNKnhIhqI0Rk7lgpQ==}
    engines: {node: '>=v14'}
    dev: true

  /@commitlint/format/17.0.0:
    resolution: {integrity: sha512-MZzJv7rBp/r6ZQJDEodoZvdRM0vXu1PfQvMTNWFb8jFraxnISMTnPBWMMjr2G/puoMashwaNM//fl7j8gGV5lA==}
    engines: {node: '>=v14'}
    dependencies:
      '@commitlint/types': 17.0.0
      chalk: 4.1.2
    dev: true

  /@commitlint/is-ignored/17.0.0:
    resolution: {integrity: sha512-UmacD0XM/wWykgdXn5CEWVS4XGuqzU+ZGvM2hwv85+SXGnIOaG88XHrt81u37ZeVt1riWW+YdOxcJW6+nd5v5w==}
    engines: {node: '>=v14'}
    dependencies:
      '@commitlint/types': 17.0.0
      semver: 7.3.7
    dev: true

  /@commitlint/lint/17.0.0:
    resolution: {integrity: sha512-5FL7VLvGJQby24q0pd4UdM8FNFcL+ER1T/UBf8A9KRL5+QXV1Rkl6Zhcl7+SGpGlVo6Yo0pm6aLW716LVKWLGg==}
    engines: {node: '>=v14'}
    dependencies:
      '@commitlint/is-ignored': 17.0.0
      '@commitlint/parse': 17.0.0
      '@commitlint/rules': 17.0.0
      '@commitlint/types': 17.0.0
    dev: true

  /@commitlint/load/17.0.0:
    resolution: {integrity: sha512-XaiHF4yWQOPAI0O6wXvk+NYLtJn/Xb7jgZEeKd4C1ZWd7vR7u8z5h0PkWxSr0uLZGQsElGxv3fiZ32C5+q6M8w==}
    engines: {node: '>=v14'}
    dependencies:
      '@commitlint/config-validator': 17.0.0
      '@commitlint/execute-rule': 17.0.0
      '@commitlint/resolve-extends': 17.0.0
      '@commitlint/types': 17.0.0
      '@types/node': 17.0.32
      chalk: 4.1.2
      cosmiconfig: 7.0.1
      cosmiconfig-typescript-loader: 2.0.1_kinmrfkfpnsw6cabmdetwdmglm
      lodash: 4.17.21
      resolve-from: 5.0.0
      typescript: 4.7.2
    transitivePeerDependencies:
      - '@swc/core'
      - '@swc/wasm'
    dev: true

  /@commitlint/message/17.0.0:
    resolution: {integrity: sha512-LpcwYtN+lBlfZijHUdVr8aNFTVpHjuHI52BnfoV01TF7iSLnia0jttzpLkrLmI8HNQz6Vhr9UrxDWtKZiMGsBw==}
    engines: {node: '>=v14'}
    dev: true

  /@commitlint/parse/17.0.0:
    resolution: {integrity: sha512-cKcpfTIQYDG1ywTIr5AG0RAiLBr1gudqEsmAGCTtj8ffDChbBRxm6xXs2nv7GvmJN7msOt7vOKleLvcMmRa1+A==}
    engines: {node: '>=v14'}
    dependencies:
      '@commitlint/types': 17.0.0
      conventional-changelog-angular: 5.0.13
      conventional-commits-parser: 3.2.4
    dev: true

  /@commitlint/read/17.0.0:
    resolution: {integrity: sha512-zkuOdZayKX3J6F6mPnVMzohK3OBrsEdOByIqp4zQjA9VLw1hMsDEFQ18rKgUc2adkZar+4S01QrFreDCfZgbxA==}
    engines: {node: '>=v14'}
    dependencies:
      '@commitlint/top-level': 17.0.0
      '@commitlint/types': 17.0.0
      fs-extra: 10.1.0
      git-raw-commits: 2.0.11
    dev: true

  /@commitlint/resolve-extends/17.0.0:
    resolution: {integrity: sha512-wi60WiJmwaQ7lzMXK8Vbc18Hq9tE2j/6iv2AFfPUGV7fvfY6Sf1iNKuUHirSqR0fquUyufIXe4y/K9A6LVIIvw==}
    engines: {node: '>=v14'}
    dependencies:
      '@commitlint/config-validator': 17.0.0
      '@commitlint/types': 17.0.0
      import-fresh: 3.3.0
      lodash: 4.17.21
      resolve-from: 5.0.0
      resolve-global: 1.0.0
    dev: true

  /@commitlint/rules/17.0.0:
    resolution: {integrity: sha512-45nIy3dERKXWpnwX9HeBzK5SepHwlDxdGBfmedXhL30fmFCkJOdxHyOJsh0+B0RaVsLGT01NELpfzJUmtpDwdQ==}
    engines: {node: '>=v14'}
    dependencies:
      '@commitlint/ensure': 17.0.0
      '@commitlint/message': 17.0.0
      '@commitlint/to-lines': 17.0.0
      '@commitlint/types': 17.0.0
      execa: 5.1.1
    dev: true

  /@commitlint/to-lines/17.0.0:
    resolution: {integrity: sha512-nEi4YEz04Rf2upFbpnEorG8iymyH7o9jYIVFBG1QdzebbIFET3ir+8kQvCZuBE5pKCtViE4XBUsRZz139uFrRQ==}
    engines: {node: '>=v14'}
    dev: true

  /@commitlint/top-level/17.0.0:
    resolution: {integrity: sha512-dZrEP1PBJvodNWYPOYiLWf6XZergdksKQaT6i1KSROLdjf5Ai0brLOv5/P+CPxBeoj3vBxK4Ax8H1Pg9t7sHIQ==}
    engines: {node: '>=v14'}
    dependencies:
      find-up: 5.0.0
    dev: true

  /@commitlint/types/17.0.0:
    resolution: {integrity: sha512-hBAw6U+SkAT5h47zDMeOu3HSiD0SODw4Aq7rRNh1ceUmL7GyLKYhPbUvlRWqZ65XjBLPHZhFyQlRaPNz8qvUyQ==}
    engines: {node: '>=v14'}
    dependencies:
      chalk: 4.1.2
    dev: true

  /@corex/deepmerge/4.0.29:
    resolution: {integrity: sha512-q/yVUnqckA8Do+EvAfpy7RLdumnBy9ZsducMUtZTvpdbJC7azEf1hGtnYYxm0QfphYxjwggv6XtH64prvS1W+A==}
    dev: false

  /@cspotcode/source-map-support/0.8.1:
    resolution: {integrity: sha512-IchNf6dN4tHoMFIn/7OE8LWZ19Y6q/67Bmf6vnGREv8RSbBVb9LPJxEcnwrcwX6ixSvaiGoomAUvu4YSxXrVgw==}
    engines: {node: '>=12'}
    dependencies:
      '@jridgewell/trace-mapping': 0.3.9
    dev: true

  /@docsearch/css/3.1.1:
    resolution: {integrity: sha512-utLgg7E1agqQeqCJn05DWC7XXMk4tMUUnL7MZupcknRu2OzGN13qwey2qA/0NAKkVBGugiWtON0+rlU0QIPojg==}
    dev: false

  /@docsearch/react/3.1.1_bb2bxwco6ptpubzwpazr52qf6i:
    resolution: {integrity: sha512-cfoql4qvtsVRqBMYxhlGNpvyy/KlCoPqjIsJSZYqYf9AplZncKjLBTcwBu6RXFMVCe30cIFljniI4OjqAU67pQ==}
    peerDependencies:
      '@types/react': '>= 16.8.0 < 19.0.0'
      react: '>= 16.8.0 < 19.0.0'
      react-dom: '>= 16.8.0 < 19.0.0'
    dependencies:
      '@algolia/autocomplete-core': 1.7.1
      '@algolia/autocomplete-preset-algolia': 1.7.1_algoliasearch@4.13.1
      '@docsearch/css': 3.1.1
      '@types/react': 18.0.15
      algoliasearch: 4.13.1
      react: 18.2.0
      react-dom: 18.2.0_react@18.2.0
    transitivePeerDependencies:
      - '@algolia/client-search'
    dev: false

  /@eslint/eslintrc/1.3.0:
    resolution: {integrity: sha512-UWW0TMTmk2d7hLcWD1/e2g5HDM/HQ3csaLSqXCfqwh4uNDuNqlaKWXmEsL4Cs41Z0KnILNvwbHAah3C2yt06kw==}
    engines: {node: ^12.22.0 || ^14.17.0 || >=16.0.0}
    dependencies:
      ajv: 6.12.6
      debug: 4.3.4
      espree: 9.3.2
      globals: 13.16.0
      ignore: 5.2.0
      import-fresh: 3.3.0
      js-yaml: 4.1.0
      minimatch: 3.1.2
      strip-json-comments: 3.1.1
    transitivePeerDependencies:
      - supports-color
    dev: true

  /@exodus/schemasafe/1.0.0-rc.6:
    resolution: {integrity: sha512-dDnQizD94EdBwEj/fh3zPRa/HWCS9O5au2PuHhZBbuM3xWHxuaKzPBOEWze7Nn0xW68MIpZ7Xdyn1CoCpjKCuQ==}
    dev: false

  /@faker-js/faker/6.0.0:
    resolution: {integrity: sha512-10zLCKhp3YEmBuko71ivcMoIZcCLXgQVck6aNswX+AWwaek/L8S3yz9i8m3tHigRkcF6F2vI+qtdtyySHK+bGA==}
    engines: {node: '>=14.0.0', npm: '>=7.0.0'}
    dev: false

  /@fastify/ajv-compiler/3.1.2:
    resolution: {integrity: sha512-m2nzzQJeuVmeGOB9rnII9sZiY8AZ02a9WMQfMBfK1jxdFnxm3FPYKGbYpPjODj4halNogwpolyugbTNpnDCi0A==}
    dependencies:
      ajv: 8.11.0
      ajv-formats: 2.1.1
      fast-uri: 2.1.0
    dev: false

  /@fastify/deepmerge/1.1.0:
    resolution: {integrity: sha512-E8Hfdvs1bG6u0N4vN5Nty6JONUfTdOciyD5rn8KnEsLKIenvOVcr210BQR9t34PRkNyjqnMLGk3e0BsaxRdL+g==}
    dev: false

  /@fastify/error/3.0.0:
    resolution: {integrity: sha512-dPRyT40GiHRzSCll3/Jn2nPe25+E1VXc9tDwRAIKwFCxd5Np5wzgz1tmooWG3sV0qKgrBibihVoCna2ru4SEFg==}
    dev: false

  /@fastify/fast-json-stringify-compiler/4.0.0:
    resolution: {integrity: sha512-9pCi6c6tmGt/qfuf2koZQuSIG6ckP9q3mz+JoMmAq9eQ4EtA92sWoK7E0LJUn2FFTS/hp5kag+4+dWsV5ZfcXg==}
    dependencies:
      fast-json-stringify: 5.1.0
    dev: false

  /@fastify/formbody/7.0.1:
    resolution: {integrity: sha512-CY6IfzdtidHbZezyyXv7u9dzmb2Lv92HyOZDqANuFb++5ojsqoqIb8bJz11bSgPK0MDoqww/dH6DxZDMM8N4ng==}
    dependencies:
      fastify-plugin: 3.0.1
    dev: false

  /@gar/promisify/1.1.3:
    resolution: {integrity: sha512-k2Ty1JcVojjJFwrg/ThKi2ujJ7XNLYaFGNB/bWT9wGR+oSMJHMa5w+CUq6p/pVrKeNNgA7pCqEcjSnHVoqJQFw==}
    dev: true

  /@graphile/lru/4.11.0:
    resolution: {integrity: sha512-Fakuk190EAKxWSa9YQyr/87g8mvAv8HBvk6yPCPuIoA3bYXF7n6kl0XSqKjSd5VfjEqhtnzQ6zJGzDf1Gv/tJg==}
    engines: {node: '>=8.6'}
    dependencies:
      tslib: 2.4.0
    dev: false

  /@graphql-tools/merge/8.2.10_graphql@16.4.0:
    resolution: {integrity: sha512-wpg22seOTNfkIO8jFAgo8w1BsT3IS2OTMpkCNf+dvcKSP09SVidYCOliyWHgjDCmpCrvvSjOX855NUKDx/Biew==}
    peerDependencies:
      graphql: ^14.0.0 || ^15.0.0 || ^16.0.0
    dependencies:
      '@graphql-tools/utils': 8.6.9_graphql@16.4.0
      graphql: 16.4.0
      tslib: 2.3.1
    dev: false

  /@graphql-tools/schema/8.3.10_graphql@16.4.0:
    resolution: {integrity: sha512-tfhjSTi3OzheDrVzG7rkPZg2BbQjmZRLM2vvQoM2b1TnUwgUIbpAgcnf+AWDLRsoCOWlezeLgij1BLeAR0Q0jg==}
    peerDependencies:
      graphql: ^14.0.0 || ^15.0.0 || ^16.0.0
    dependencies:
      '@graphql-tools/merge': 8.2.10_graphql@16.4.0
      '@graphql-tools/utils': 8.6.9_graphql@16.4.0
      graphql: 16.4.0
      tslib: 2.3.1
      value-or-promise: 1.0.11
    dev: false

  /@graphql-tools/utils/8.6.9_graphql@16.4.0:
    resolution: {integrity: sha512-Z1X4d4GCT81+8CSt6SgU4t1w1UAUsAIRb67mI90k/zAs+ArkB95iE3bWXuJCUmd1+r8DGGtmUNOArtd6wkt+OQ==}
    peerDependencies:
      graphql: ^14.0.0 || ^15.0.0 || ^16.0.0
    dependencies:
      graphql: 16.4.0
      tslib: 2.3.1
    dev: false

  /@hapi/hoek/9.2.1:
    resolution: {integrity: sha512-gfta+H8aziZsm8pZa0vj04KO6biEiisppNgA1kbJvFrrWu9Vm7eaUEy76DIxsuTaWvti5fkJVhllWc6ZTE+Mdw==}
    dev: true

  /@hapi/topo/5.1.0:
    resolution: {integrity: sha512-foQZKJig7Ob0BMAYBfcJk8d77QtOe7Wo4ox7ff1lQYoNNAb6jwcY1ncdoy2e9wQZzvNy7ODZCYJkK8kzmcAnAg==}
    dependencies:
      '@hapi/hoek': 9.2.1
    dev: true

  /@headlessui/react/1.6.6_biqbaboplfbrettd7655fr4n2y:
    resolution: {integrity: sha512-MFJtmj9Xh/hhBMhLccGbBoSk+sk61BlP6sJe4uQcVMtXZhCgGqd2GyIQzzmsdPdTEWGSF434CBi8mnhR6um46Q==}
    engines: {node: '>=10'}
    peerDependencies:
      react: ^16 || ^17 || ^18
      react-dom: ^16 || ^17 || ^18
    dependencies:
      react: 18.2.0
      react-dom: 18.2.0_react@18.2.0
    dev: false

  /@heroicons/react/1.0.6_react@18.2.0:
    resolution: {integrity: sha512-JJCXydOFWMDpCP4q13iEplA503MQO3xLoZiKum+955ZCtHINWnx26CUxVxxFQu/uLb4LW3ge15ZpzIkXKkJ8oQ==}
    peerDependencies:
      react: '>= 16'
    dependencies:
      react: 18.2.0
    dev: false

  /@humanwhocodes/config-array/0.9.5:
    resolution: {integrity: sha512-ObyMyWxZiCu/yTisA7uzx81s40xR2fD5Cg/2Kq7G02ajkNubJf6BopgDTmDyc3U7sXpNKM8cYOw7s7Tyr+DnCw==}
    engines: {node: '>=10.10.0'}
    dependencies:
      '@humanwhocodes/object-schema': 1.2.1
      debug: 4.3.4
      minimatch: 3.1.2
    transitivePeerDependencies:
      - supports-color
    dev: true

  /@humanwhocodes/object-schema/1.2.1:
    resolution: {integrity: sha512-ZnQMnLV4e7hDlUvw8H+U8ASL02SS2Gn6+9Ac3wGGLIe7+je2AeAOxPY+izIPJDfFDb7eDjev0Us8MO1iFRN8hA==}
    dev: true

  /@hutson/parse-repository-url/3.0.2:
    resolution: {integrity: sha512-H9XAx3hc0BQHY6l+IFSWHDySypcXsvsuLhgYLUGywmJ5pswRVQJUHpOsobnLYp2ZUaUlKiKDrgWWhosOwAEM8Q==}
    engines: {node: '>=6.9.0'}
    dev: true

  /@iarna/toml/2.2.5:
    resolution: {integrity: sha512-trnsAYxU3xnS1gPHPyU961coFyLkh4gAD/0zQ5mymY4yOZ+CYvsPqUbOFSw0aDM4y0tV7tiFxL/1XfXPNC6IPg==}
    dev: true

  /@istanbuljs/load-nyc-config/1.1.0:
    resolution: {integrity: sha512-VjeHSlIzpv/NyD3N0YuHfXOPDIixcA1q2ZV98wsMqcYlPmv2n3Yb2lYP9XMElnaFVXg5A7YLTeLu6V84uQDjmQ==}
    engines: {node: '>=8'}
    dependencies:
      camelcase: 5.3.1
      find-up: 4.1.0
      get-package-type: 0.1.0
      js-yaml: 3.14.1
      resolve-from: 5.0.0
    dev: true

  /@istanbuljs/schema/0.1.3:
    resolution: {integrity: sha512-ZXRY4jNvVgSVQ8DL3LTcakaAtXwTVUxE81hslsyD2AtoXW/wVob10HkOJ1X/pAlcI7D+2YoZKg5do8G/w6RYgA==}
    engines: {node: '>=8'}
    dev: true

  /@jest/console/29.0.3:
    resolution: {integrity: sha512-cGg0r+klVHSYnfE977S9wmpuQ9L+iYuYgL+5bPXiUlUynLLYunRxswEmhBzvrSKGof5AKiHuTTmUKAqRcDY9dg==}
    engines: {node: ^14.15.0 || ^16.10.0 || >=18.0.0}
    dependencies:
      '@jest/types': 29.0.3
      '@types/node': 18.0.3
      chalk: 4.1.2
      jest-message-util: 29.0.3
      jest-util: 29.0.3
      slash: 3.0.0
    dev: true

  /@jest/core/29.0.3:
    resolution: {integrity: sha512-1d0hLbOrM1qQE3eP3DtakeMbKTcXiXP3afWxqz103xPyddS2NhnNghS7MaXx1dcDt4/6p4nlhmeILo2ofgi8cQ==}
    engines: {node: ^14.15.0 || ^16.10.0 || >=18.0.0}
    peerDependencies:
      node-notifier: ^8.0.1 || ^9.0.0 || ^10.0.0
    peerDependenciesMeta:
      node-notifier:
        optional: true
    dependencies:
      '@jest/console': 29.0.3
      '@jest/reporters': 29.0.3
      '@jest/test-result': 29.0.3
      '@jest/transform': 29.0.3
      '@jest/types': 29.0.3
      '@types/node': 18.0.3
      ansi-escapes: 4.3.2
      chalk: 4.1.2
      ci-info: 3.3.0
      exit: 0.1.2
      graceful-fs: 4.2.10
      jest-changed-files: 29.0.0
      jest-config: 29.0.3_@types+node@18.0.3
      jest-haste-map: 29.0.3
      jest-message-util: 29.0.3
      jest-regex-util: 29.0.0
      jest-resolve: 29.0.3
      jest-resolve-dependencies: 29.0.3
      jest-runner: 29.0.3
      jest-runtime: 29.0.3
      jest-snapshot: 29.0.3
      jest-util: 29.0.3
      jest-validate: 29.0.3
      jest-watcher: 29.0.3
      micromatch: 4.0.5
      pretty-format: 29.0.3
      slash: 3.0.0
      strip-ansi: 6.0.1
    transitivePeerDependencies:
      - supports-color
      - ts-node
    dev: true

  /@jest/environment/29.0.3:
    resolution: {integrity: sha512-iKl272NKxYNQNqXMQandAIwjhQaGw5uJfGXduu8dS9llHi8jV2ChWrtOAVPnMbaaoDhnI3wgUGNDvZgHeEJQCA==}
    engines: {node: ^14.15.0 || ^16.10.0 || >=18.0.0}
    dependencies:
      '@jest/fake-timers': 29.0.3
      '@jest/types': 29.0.3
      '@types/node': 18.0.3
      jest-mock: 29.0.3
    dev: true

  /@jest/expect-utils/29.0.3:
    resolution: {integrity: sha512-i1xUkau7K/63MpdwiRqaxgZOjxYs4f0WMTGJnYwUKubsNRZSeQbLorS7+I4uXVF9KQ5r61BUPAUMZ7Lf66l64Q==}
    engines: {node: ^14.15.0 || ^16.10.0 || >=18.0.0}
    dependencies:
      jest-get-type: 29.0.0
    dev: true

  /@jest/expect/29.0.3:
    resolution: {integrity: sha512-6W7K+fsI23FQ01H/BWccPyDZFrnU9QlzDcKOjrNVU5L8yUORFAJJIpmyxWPW70+X624KUNqzZwPThPMX28aXEQ==}
    engines: {node: ^14.15.0 || ^16.10.0 || >=18.0.0}
    dependencies:
      expect: 29.0.3
      jest-snapshot: 29.0.3
    transitivePeerDependencies:
      - supports-color
    dev: true

  /@jest/fake-timers/29.0.3:
    resolution: {integrity: sha512-tmbUIo03x0TdtcZCESQ0oQSakPCpo7+s6+9mU19dd71MptkP4zCwoeZqna23//pgbhtT1Wq02VmA9Z9cNtvtCQ==}
    engines: {node: ^14.15.0 || ^16.10.0 || >=18.0.0}
    dependencies:
      '@jest/types': 29.0.3
      '@sinonjs/fake-timers': 9.1.2
      '@types/node': 18.0.3
      jest-message-util: 29.0.3
      jest-mock: 29.0.3
      jest-util: 29.0.3
    dev: true

  /@jest/globals/29.0.3:
    resolution: {integrity: sha512-YqGHT65rFY2siPIHHFjuCGUsbzRjdqkwbat+Of6DmYRg5shIXXrLdZoVE/+TJ9O1dsKsFmYhU58JvIbZRU1Z9w==}
    engines: {node: ^14.15.0 || ^16.10.0 || >=18.0.0}
    dependencies:
      '@jest/environment': 29.0.3
      '@jest/expect': 29.0.3
      '@jest/types': 29.0.3
      jest-mock: 29.0.3
    transitivePeerDependencies:
      - supports-color
    dev: true

  /@jest/reporters/29.0.3:
    resolution: {integrity: sha512-3+QU3d4aiyOWfmk1obDerie4XNCaD5Xo1IlKNde2yGEi02WQD+ZQD0i5Hgqm1e73sMV7kw6pMlCnprtEwEVwxw==}
    engines: {node: ^14.15.0 || ^16.10.0 || >=18.0.0}
    peerDependencies:
      node-notifier: ^8.0.1 || ^9.0.0 || ^10.0.0
    peerDependenciesMeta:
      node-notifier:
        optional: true
    dependencies:
      '@bcoe/v8-coverage': 0.2.3
      '@jest/console': 29.0.3
      '@jest/test-result': 29.0.3
      '@jest/transform': 29.0.3
      '@jest/types': 29.0.3
      '@jridgewell/trace-mapping': 0.3.15
      '@types/node': 18.0.3
      chalk: 4.1.2
      collect-v8-coverage: 1.0.1
      exit: 0.1.2
      glob: 7.2.0
      graceful-fs: 4.2.10
      istanbul-lib-coverage: 3.2.0
      istanbul-lib-instrument: 5.2.0
      istanbul-lib-report: 3.0.0
      istanbul-lib-source-maps: 4.0.1
      istanbul-reports: 3.1.4
      jest-message-util: 29.0.3
      jest-util: 29.0.3
      jest-worker: 29.0.3
      slash: 3.0.0
      string-length: 4.0.2
      strip-ansi: 6.0.1
      terminal-link: 2.1.1
      v8-to-istanbul: 9.0.1
    transitivePeerDependencies:
      - supports-color
    dev: true

  /@jest/schemas/29.0.0:
    resolution: {integrity: sha512-3Ab5HgYIIAnS0HjqJHQYZS+zXc4tUmTmBH3z83ajI6afXp8X3ZtdLX+nXx+I7LNkJD7uN9LAVhgnjDgZa2z0kA==}
    engines: {node: ^14.15.0 || ^16.10.0 || >=18.0.0}
    dependencies:
      '@sinclair/typebox': 0.24.42
    dev: true

  /@jest/source-map/29.0.0:
    resolution: {integrity: sha512-nOr+0EM8GiHf34mq2GcJyz/gYFyLQ2INDhAylrZJ9mMWoW21mLBfZa0BUVPPMxVYrLjeiRe2Z7kWXOGnS0TFhQ==}
    engines: {node: ^14.15.0 || ^16.10.0 || >=18.0.0}
    dependencies:
      '@jridgewell/trace-mapping': 0.3.15
      callsites: 3.1.0
      graceful-fs: 4.2.10
    dev: true

  /@jest/test-result/29.0.3:
    resolution: {integrity: sha512-vViVnQjCgTmbhDKEonKJPtcFe9G/CJO4/Np4XwYJah+lF2oI7KKeRp8t1dFvv44wN2NdbDb/qC6pi++Vpp0Dlg==}
    engines: {node: ^14.15.0 || ^16.10.0 || >=18.0.0}
    dependencies:
      '@jest/console': 29.0.3
      '@jest/types': 29.0.3
      '@types/istanbul-lib-coverage': 2.0.4
      collect-v8-coverage: 1.0.1
    dev: true

  /@jest/test-sequencer/29.0.3:
    resolution: {integrity: sha512-Hf4+xYSWZdxTNnhDykr8JBs0yBN/nxOXyUQWfotBUqqy0LF9vzcFB0jm/EDNZCx587znLWTIgxcokW7WeZMobQ==}
    engines: {node: ^14.15.0 || ^16.10.0 || >=18.0.0}
    dependencies:
      '@jest/test-result': 29.0.3
      graceful-fs: 4.2.10
      jest-haste-map: 29.0.3
      slash: 3.0.0
    dev: true

  /@jest/transform/29.0.3:
    resolution: {integrity: sha512-C5ihFTRYaGDbi/xbRQRdbo5ddGtI4VSpmL6AIcZxdhwLbXMa7PcXxxqyI91vGOFHnn5aVM3WYnYKCHEqmLVGzg==}
    engines: {node: ^14.15.0 || ^16.10.0 || >=18.0.0}
    dependencies:
      '@babel/core': 7.19.0
      '@jest/types': 29.0.3
      '@jridgewell/trace-mapping': 0.3.15
      babel-plugin-istanbul: 6.1.1
      chalk: 4.1.2
      convert-source-map: 1.8.0
      fast-json-stable-stringify: 2.1.0
      graceful-fs: 4.2.10
      jest-haste-map: 29.0.3
      jest-regex-util: 29.0.0
      jest-util: 29.0.3
      micromatch: 4.0.5
      pirates: 4.0.5
      slash: 3.0.0
      write-file-atomic: 4.0.2
    transitivePeerDependencies:
      - supports-color
    dev: true

  /@jest/types/29.0.3:
    resolution: {integrity: sha512-coBJmOQvurXjN1Hh5PzF7cmsod0zLIOXpP8KD161mqNlroMhLcwpODiEzi7ZsRl5Z/AIuxpeNm8DCl43F4kz8A==}
    engines: {node: ^14.15.0 || ^16.10.0 || >=18.0.0}
    dependencies:
      '@jest/schemas': 29.0.0
      '@types/istanbul-lib-coverage': 2.0.4
      '@types/istanbul-reports': 3.0.1
      '@types/node': 18.0.3
      '@types/yargs': 17.0.10
      chalk: 4.1.2
    dev: true

  /@jridgewell/gen-mapping/0.1.1:
    resolution: {integrity: sha512-sQXCasFk+U8lWYEe66WxRDOE9PjVz4vSM51fTu3Hw+ClTpUSQb718772vH3pyS5pShp6lvQM7SxgIDXXXmOX7w==}
    engines: {node: '>=6.0.0'}
    dependencies:
      '@jridgewell/set-array': 1.1.0
      '@jridgewell/sourcemap-codec': 1.4.11
    dev: true

  /@jridgewell/gen-mapping/0.3.2:
    resolution: {integrity: sha512-mh65xKQAzI6iBcFzwv28KVWSmCkdRBWoOh+bYQGW3+6OZvbbN3TqMGo5hqYxQniRcH9F2VZIoJCm4pa3BPDK/A==}
    engines: {node: '>=6.0.0'}
    dependencies:
      '@jridgewell/set-array': 1.1.0
      '@jridgewell/sourcemap-codec': 1.4.11
      '@jridgewell/trace-mapping': 0.3.15
    dev: true

  /@jridgewell/resolve-uri/3.0.6:
    resolution: {integrity: sha512-R7xHtBSNm+9SyvpJkdQl+qrM3Hm2fea3Ef197M3mUug+v+yR+Rhfbs7PBtcBUVnIWJ4JcAdjvij+c8hXS9p5aw==}
    engines: {node: '>=6.0.0'}
    dev: true

  /@jridgewell/set-array/1.1.0:
    resolution: {integrity: sha512-SfJxIxNVYLTsKwzB3MoOQ1yxf4w/E6MdkvTgrgAt1bfxjSrLUoHMKrDOykwN14q65waezZIdqDneUIPh4/sKxg==}
    engines: {node: '>=6.0.0'}
    dev: true

  /@jridgewell/sourcemap-codec/1.4.11:
    resolution: {integrity: sha512-Fg32GrJo61m+VqYSdRSjRXMjQ06j8YIYfcTqndLYVAaHmroZHLJZCydsWBOTDqXS2v+mjxohBWEMfg97GXmYQg==}
    dev: true

  /@jridgewell/trace-mapping/0.3.15:
    resolution: {integrity: sha512-oWZNOULl+UbhsgB51uuZzglikfIKSUBO/M9W2OfEjn7cmqoAiCgmv9lyACTUacZwBz0ITnJ2NqjU8Tx0DHL88g==}
    dependencies:
      '@jridgewell/resolve-uri': 3.0.6
      '@jridgewell/sourcemap-codec': 1.4.11
    dev: true

  /@jridgewell/trace-mapping/0.3.9:
    resolution: {integrity: sha512-3Belt6tdc8bPgAtbcmdtNJlirVoTmEb5e2gC94PnkwEW9jI6CAHUeoG85tjWP5WquqfavoMtMwiG4P926ZKKuQ==}
    dependencies:
      '@jridgewell/resolve-uri': 3.0.6
      '@jridgewell/sourcemap-codec': 1.4.11
    dev: true

  /@lerna-lite/cli/1.11.1:
    resolution: {integrity: sha512-gzu+OkTMOAaTKW7KZKLo/1mQ1yNgAnAn8vizwVumomFVUkLpBc5fnrtoL+sD1ExTM+GoDP4U7ZwQxA9KjEGH4Q==}
    engines: {node: '>=14.15.0', npm: '>=8.0.0'}
    hasBin: true
    dependencies:
      '@lerna-lite/core': 1.11.1
      '@lerna-lite/info': 1.11.1
      '@lerna-lite/init': 1.11.1
      '@lerna-lite/listable': 1.11.1
      '@lerna-lite/publish': 1.11.1
      '@lerna-lite/version': 1.11.1
      dedent: 0.7.0
      dotenv: 16.0.1
      import-local: 3.1.0
      load-json-file: 6.2.0
      npmlog: 6.0.2
      path: 0.12.7
      yargs: 17.5.1
    transitivePeerDependencies:
      - bluebird
      - encoding
      - supports-color
    dev: true

  /@lerna-lite/core/1.11.1:
    resolution: {integrity: sha512-wquCKOH0CsmRgcjvZ6BbnM6fuJ8WBSF0dzDn5PdcKMVhDL7D4lbaWLwsrI4G6X1XEpkm8RFQSgMtJx3OwE7H1w==}
    engines: {node: '>=14.15.0', npm: '>=8.0.0'}
    dependencies:
      os: 0.1.2
      '@npmcli/run-script': 4.2.1
      '@octokit/plugin-enterprise-rest': 6.0.1
      '@octokit/rest': 19.0.4
      async: 3.2.4
      chalk: 4.1.2
      clone-deep: 4.0.1
      config-chain: 1.1.13
      conventional-changelog-angular: 5.0.13
      conventional-changelog-core: 4.2.4
      conventional-changelog-writer: 5.0.1
      conventional-commits-parser: 3.2.4
      conventional-recommended-bump: 6.1.0
      cosmiconfig: 7.0.1
      dedent: 0.7.0
      execa: 5.1.1
      fs-extra: 10.1.0
      get-stream: 6.0.1
      git-url-parse: 12.0.0
      glob-parent: 6.0.2
      globby: 11.1.0
      graceful-fs: 4.2.10
      inquirer: 8.2.4
      is-ci: 3.0.1
      is-stream: 2.0.1
      libnpmaccess: 6.0.3
      libnpmpublish: 6.0.4
      load-json-file: 6.2.0
      make-dir: 3.1.0
      minimatch: 5.1.0
      node-fetch: 2.6.7
      npm-package-arg: 9.1.0
      npm-packlist: 5.1.2
      npm-registry-fetch: 13.3.1
      npmlog: 6.0.2
      p-map: 4.0.0
      p-pipe: 3.1.0
      p-queue: 6.6.2
      p-reduce: 2.1.0
      pacote: 13.6.2
      path: 0.12.7
      pify: 5.0.0
      resolve-from: 5.0.0
      semver: 7.3.7
      slash: 3.0.0
      ssri: 9.0.1
      strong-log-transformer: 2.1.0
      tar: 6.1.11
      temp-dir: 1.0.0
      uuid: 8.3.2
      write-file-atomic: 4.0.2
      write-json-file: 4.3.0
      write-pkg: 4.0.0
      yargs: 17.5.1
    transitivePeerDependencies:
      - bluebird
      - encoding
      - supports-color
    dev: true

  /@lerna-lite/info/1.11.1:
    resolution: {integrity: sha512-o+vWt0Rb4e6rj0Uvn+r5OYaLqZQVavKcFRgr1ssbpWPt6KvfBlwfxDBuIpqmf0d0qZqAJWZx0QOepbvnj9wn9g==}
    engines: {node: '>=14.15.0', npm: '>=8.0.0'}
    dependencies:
      '@lerna-lite/core': 1.11.1
      dedent: 0.7.0
      envinfo: 7.8.1
      yargs: 17.5.1
    transitivePeerDependencies:
      - bluebird
      - encoding
      - supports-color
    dev: true

  /@lerna-lite/init/1.11.1:
    resolution: {integrity: sha512-F8E7DG76hBG4QXYV2Aw/Tkz4C9WKW2UWxul6JOGI5dAUYNx6AYwLQAuEkCuOwIsryLYKQxLQ4Ocuh+zz8wOm0Q==}
    engines: {node: '>=14.15.0', npm: '>=8.0.0'}
    dependencies:
      '@lerna-lite/core': 1.11.1
      fs-extra: 10.1.0
      p-map: 4.0.0
      write-json-file: 4.3.0
    transitivePeerDependencies:
      - bluebird
      - encoding
      - supports-color
    dev: true

  /@lerna-lite/listable/1.11.1:
    resolution: {integrity: sha512-SNUdVe5MSuI97NL4erwP6Yh0ptlidGb/7p7y8uHeDrDwy7pJMu7fs3aGc8G5SxN8c8XmwqBXur1g9hwO0vi5KQ==}
    engines: {node: '>=14.15.0', npm: '>=8.0.0'}
    dependencies:
      '@lerna-lite/core': 1.11.1
      chalk: 4.1.2
      columnify: 1.6.0
    transitivePeerDependencies:
      - bluebird
      - encoding
      - supports-color
    dev: true

  /@lerna-lite/publish/1.11.1:
    resolution: {integrity: sha512-1iC201Kyy6JVlf13AP4KgiOz/19Vh65/OYZlUDGysPIKI7zqeT5NII8qlFA/S0dO13X+b2GOYZBnoUMGYCyP9g==}
    engines: {node: '>=14.15.0', npm: '>=8.0.0'}
    dependencies:
      os: 0.1.2
      '@lerna-lite/core': 1.11.1
      '@lerna-lite/version': 1.11.1
      byte-size: 7.0.1
      columnify: 1.6.0
      fs-extra: 10.1.0
      has-unicode: 2.0.1
      libnpmaccess: 6.0.3
      libnpmpublish: 6.0.4
      npm-package-arg: 9.1.0
      npm-packlist: 5.1.2
      npm-registry-fetch: 13.3.1
      npmlog: 6.0.2
      p-map: 4.0.0
      p-pipe: 3.1.0
      pacote: 13.6.2
      path: 0.12.7
      pify: 5.0.0
      read-package-json: 5.0.2
      resolve-from: 5.0.0
      semver: 7.3.7
      slash: 3.0.0
      ssri: 9.0.1
      strong-log-transformer: 2.1.0
      tar: 6.1.11
      write-file-atomic: 4.0.2
      write-json-file: 4.3.0
      write-pkg: 4.0.0
      yargs: 17.5.1
    transitivePeerDependencies:
      - bluebird
      - encoding
      - supports-color
    dev: true

  /@lerna-lite/version/1.11.1:
    resolution: {integrity: sha512-osPh2wEYcvN9SzkUaF01vy6MbHW+U1AIHfxVphMLwC2hbXMOdnVAvPvyAHfCka9mV1YtIWiBfADZyYyXzIlr7g==}
    engines: {node: '>=14.15.0', npm: '>=8.0.0'}
    dependencies:
      os: 0.1.2
      '@lerna-lite/core': 1.11.1
      chalk: 4.1.2
      dedent: 0.7.0
      load-json-file: 6.2.0
      minimatch: 5.1.0
      npmlog: 6.0.2
      p-map: 4.0.0
      p-pipe: 3.1.0
      p-reduce: 2.1.0
      path: 0.12.7
      semver: 7.3.7
      slash: 3.0.0
      write-json-file: 4.3.0
      yargs: 17.5.1
    transitivePeerDependencies:
      - bluebird
      - encoding
      - supports-color
    dev: true

  /@markdoc/markdoc/0.1.3:
    resolution: {integrity: sha512-4n2cobUSeOob+237wZhpNiOEHCSfOydlQnKHTFdRY6ug/DupXGaxkkkszJYQxRftiMs8jmb10XvVO1svEYD43Q==}
    engines: {node: '>=14.7.0'}
    dev: false

  /@markdoc/next.js/0.1.7-0_lwqxoh3rgnuyv5dvpdzsgpfajq:
    resolution: {integrity: sha512-Mi3N+KuamGve3GEe2fVXdLnnEvbPC82kQeG9iZffmAD3CqkGUJXSfIfSQqeoEAERE4MZH0j5pfc3Z/5iF711jg==}
    peerDependencies:
      '@markdoc/markdoc': ^0.1.1
      next: '*'
      react: '*'
    dependencies:
      '@markdoc/markdoc': 0.1.3
      js-yaml: 4.1.0
      next: 12.2.0_biqbaboplfbrettd7655fr4n2y
      react: 18.2.0
    dev: false

  /@milahu/patch-package-with-pnpm-support/6.4.10:
    resolution: {integrity: sha512-v39Gi8NffnZsxbg0EPVEKGiHA6LAzhbCHyWjT/J9QCuwUvoMihPBjtUzUA+jLBDQZcwIezzsy/g84l6BJDK4Xw==}
    engines: {npm: '>5'}
    deprecated: the package was renamed to @milahu/patch-package
    hasBin: true
    dependencies:
      '@types/dashdash': 1.14.1
      '@yarnpkg/lockfile': 1.1.0
      chalk: 2.4.2
      cross-spawn: 7.0.3
      dashdash: 2.0.0
      find-yarn-workspace-root: 2.0.0
      fs-extra: 10.1.0
      is-ci: 3.0.1
      klaw-sync: 6.0.0
      open: 8.4.0
      rimraf: 3.0.2
      semver: 7.3.7
      shlex: 2.1.0
      slash: 2.0.0
      tmp: 0.2.1
    dev: true

  /@next/env/12.1.6:
    resolution: {integrity: sha512-Te/OBDXFSodPU6jlXYPAXpmZr/AkG6DCATAxttQxqOWaq6eDFX25Db3dK0120GZrSZmv4QCe9KsZmJKDbWs4OA==}
    dev: false

  /@next/env/12.2.0:
    resolution: {integrity: sha512-/FCkDpL/8SodJEXvx/DYNlOD5ijTtkozf4PPulYPtkPOJaMPpBSOkzmsta4fnrnbdH6eZjbwbiXFdr6gSQCV4w==}
    dev: false

  /@next/eslint-plugin-next/12.2.0:
    resolution: {integrity: sha512-nIj5xV/z3dOfeBnE7qFAjUQZAi4pTlIMuusRM6s/T6lOz8x7mjY5s1ZkTUBmcjPVCb2VIv3CrMH0WZL6xfjZZg==}
    dependencies:
      glob: 7.1.7
    dev: true

  /@next/swc-android-arm-eabi/12.1.6:
    resolution: {integrity: sha512-BxBr3QAAAXWgk/K7EedvzxJr2dE014mghBSA9iOEAv0bMgF+MRq4PoASjuHi15M2zfowpcRG8XQhMFtxftCleQ==}
    engines: {node: '>= 10'}
    cpu: [arm]
    os: [android]
    requiresBuild: true
    dev: false
    optional: true

  /@next/swc-android-arm-eabi/12.2.0:
    resolution: {integrity: sha512-hbneH8DNRB2x0Nf5fPCYoL8a0osvdTCe4pvOc9Rv5CpDsoOlf8BWBs2OWpeP0U2BktGvIsuUhmISmdYYGyrvTw==}
    engines: {node: '>= 10'}
    cpu: [arm]
    os: [android]
    requiresBuild: true
    dev: false
    optional: true

  /@next/swc-android-arm64/12.1.6:
    resolution: {integrity: sha512-EboEk3ROYY7U6WA2RrMt/cXXMokUTXXfnxe2+CU+DOahvbrO8QSWhlBl9I9ZbFzJx28AGB9Yo3oQHCvph/4Lew==}
    engines: {node: '>= 10'}
    cpu: [arm64]
    os: [android]
    requiresBuild: true
    dev: false
    optional: true

  /@next/swc-android-arm64/12.2.0:
    resolution: {integrity: sha512-1eEk91JHjczcJomxJ8X0XaUeNcp5Lx1U2Ic7j15ouJ83oRX+3GIslOuabW2oPkSgXbHkThMClhirKpvG98kwZg==}
    engines: {node: '>= 10'}
    cpu: [arm64]
    os: [android]
    requiresBuild: true
    dev: false
    optional: true

  /@next/swc-darwin-arm64/12.1.6:
    resolution: {integrity: sha512-P0EXU12BMSdNj1F7vdkP/VrYDuCNwBExtRPDYawgSUakzi6qP0iKJpya2BuLvNzXx+XPU49GFuDC5X+SvY0mOw==}
    engines: {node: '>= 10'}
    cpu: [arm64]
    os: [darwin]
    requiresBuild: true
    dev: false
    optional: true

  /@next/swc-darwin-arm64/12.2.0:
    resolution: {integrity: sha512-x5U5gJd7ZvrEtTFnBld9O2bUlX8opu7mIQUqRzj7KeWzBwPhrIzTTsQXAiNqsaMuaRPvyHBVW/5d/6g6+89Y8g==}
    engines: {node: '>= 10'}
    cpu: [arm64]
    os: [darwin]
    requiresBuild: true
    dev: false
    optional: true

  /@next/swc-darwin-x64/12.1.6:
    resolution: {integrity: sha512-9FptMnbgHJK3dRDzfTpexs9S2hGpzOQxSQbe8omz6Pcl7rnEp9x4uSEKY51ho85JCjL4d0tDLBcXEJZKKLzxNg==}
    engines: {node: '>= 10'}
    cpu: [x64]
    os: [darwin]
    requiresBuild: true
    dev: false
    optional: true

  /@next/swc-darwin-x64/12.2.0:
    resolution: {integrity: sha512-iwMNFsrAPjfedjKDv9AXPAV16PWIomP3qw/FfPaxkDVRbUls7BNdofBLzkQmqxqWh93WrawLwaqyXpJuAaiwJA==}
    engines: {node: '>= 10'}
    cpu: [x64]
    os: [darwin]
    requiresBuild: true
    dev: false
    optional: true

  /@next/swc-freebsd-x64/12.2.0:
    resolution: {integrity: sha512-gRiAw8g3Akf6niTDLEm1Emfa7jXDjvaAj/crDO8hKASKA4Y1fS4kbi/tyWw5VtoFI4mUzRmCPmZ8eL0tBSG58A==}
    engines: {node: '>= 10'}
    cpu: [x64]
    os: [freebsd]
    requiresBuild: true
    dev: false
    optional: true

  /@next/swc-linux-arm-gnueabihf/12.1.6:
    resolution: {integrity: sha512-PvfEa1RR55dsik/IDkCKSFkk6ODNGJqPY3ysVUZqmnWMDSuqFtf7BPWHFa/53znpvVB5XaJ5Z1/6aR5CTIqxPw==}
    engines: {node: '>= 10'}
    cpu: [arm]
    os: [linux]
    requiresBuild: true
    dev: false
    optional: true

  /@next/swc-linux-arm-gnueabihf/12.2.0:
    resolution: {integrity: sha512-/TJZkxaIpeEwnXh6A40trgwd40C5+LJroLUOEQwMOJdavLl62PjCA6dGl1pgooWLCIb5YdBQ0EG4ylzvLwS2+Q==}
    engines: {node: '>= 10'}
    cpu: [arm]
    os: [linux]
    requiresBuild: true
    dev: false
    optional: true

  /@next/swc-linux-arm64-gnu/12.1.6:
    resolution: {integrity: sha512-53QOvX1jBbC2ctnmWHyRhMajGq7QZfl974WYlwclXarVV418X7ed7o/EzGY+YVAEKzIVaAB9JFFWGXn8WWo0gQ==}
    engines: {node: '>= 10'}
    cpu: [arm64]
    os: [linux]
    requiresBuild: true
    dev: false
    optional: true

  /@next/swc-linux-arm64-gnu/12.2.0:
    resolution: {integrity: sha512-++WAB4ElXCSOKG9H8r4ENF8EaV+w0QkrpjehmryFkQXmt5juVXz+nKDVlCRMwJU7A1O0Mie82XyEoOrf6Np1pA==}
    engines: {node: '>= 10'}
    cpu: [arm64]
    os: [linux]
    requiresBuild: true
    dev: false
    optional: true

  /@next/swc-linux-arm64-musl/12.1.6:
    resolution: {integrity: sha512-CMWAkYqfGdQCS+uuMA1A2UhOfcUYeoqnTW7msLr2RyYAys15pD960hlDfq7QAi8BCAKk0sQ2rjsl0iqMyziohQ==}
    engines: {node: '>= 10'}
    cpu: [arm64]
    os: [linux]
    requiresBuild: true
    dev: false
    optional: true

  /@next/swc-linux-arm64-musl/12.2.0:
    resolution: {integrity: sha512-XrqkHi/VglEn5zs2CYK6ofJGQySrd+Lr4YdmfJ7IhsCnMKkQY1ma9Hv5THwhZVof3e+6oFHrQ9bWrw9K4WTjFA==}
    engines: {node: '>= 10'}
    cpu: [arm64]
    os: [linux]
    requiresBuild: true
    dev: false
    optional: true

  /@next/swc-linux-x64-gnu/12.1.6:
    resolution: {integrity: sha512-AC7jE4Fxpn0s3ujngClIDTiEM/CQiB2N2vkcyWWn6734AmGT03Duq6RYtPMymFobDdAtZGFZd5nR95WjPzbZAQ==}
    engines: {node: '>= 10'}
    cpu: [x64]
    os: [linux]
    requiresBuild: true
    dev: false
    optional: true

  /@next/swc-linux-x64-gnu/12.2.0:
    resolution: {integrity: sha512-MyhHbAKVjpn065WzRbqpLu2krj4kHLi6RITQdD1ee+uxq9r2yg5Qe02l24NxKW+1/lkmpusl4Y5Lks7rBiJn4w==}
    engines: {node: '>= 10'}
    cpu: [x64]
    os: [linux]
    requiresBuild: true
    dev: false
    optional: true

  /@next/swc-linux-x64-musl/12.1.6:
    resolution: {integrity: sha512-c9Vjmi0EVk0Kou2qbrynskVarnFwfYIi+wKufR9Ad7/IKKuP6aEhOdZiIIdKsYWRtK2IWRF3h3YmdnEa2WLUag==}
    engines: {node: '>= 10'}
    cpu: [x64]
    os: [linux]
    requiresBuild: true
    dev: false
    optional: true

  /@next/swc-linux-x64-musl/12.2.0:
    resolution: {integrity: sha512-Tz1tJZ5egE0S/UqCd5V6ZPJsdSzv/8aa7FkwFmIJ9neLS8/00za+OY5pq470iZQbPrkTwpKzmfTTIPRVD5iqDg==}
    engines: {node: '>= 10'}
    cpu: [x64]
    os: [linux]
    requiresBuild: true
    dev: false
    optional: true

  /@next/swc-win32-arm64-msvc/12.1.6:
    resolution: {integrity: sha512-3UTOL/5XZSKFelM7qN0it35o3Cegm6LsyuERR3/OoqEExyj3aCk7F025b54/707HTMAnjlvQK3DzLhPu/xxO4g==}
    engines: {node: '>= 10'}
    cpu: [arm64]
    os: [win32]
    requiresBuild: true
    dev: false
    optional: true

  /@next/swc-win32-arm64-msvc/12.2.0:
    resolution: {integrity: sha512-0iRO/CPMCdCYUzuH6wXLnsfJX1ykBX4emOOvH0qIgtiZM0nVYbF8lkEyY2ph4XcsurpinS+ziWuYCXVqrOSqiw==}
    engines: {node: '>= 10'}
    cpu: [arm64]
    os: [win32]
    requiresBuild: true
    dev: false
    optional: true

  /@next/swc-win32-ia32-msvc/12.1.6:
    resolution: {integrity: sha512-8ZWoj6nCq6fI1yCzKq6oK0jE6Mxlz4MrEsRyu0TwDztWQWe7rh4XXGLAa2YVPatYcHhMcUL+fQQbqd1MsgaSDA==}
    engines: {node: '>= 10'}
    cpu: [ia32]
    os: [win32]
    requiresBuild: true
    dev: false
    optional: true

  /@next/swc-win32-ia32-msvc/12.2.0:
    resolution: {integrity: sha512-8A26RJVcJHwIKm8xo/qk2ePRquJ6WCI2keV2qOW/Qm+ZXrPXHMIWPYABae/nKN243YFBNyPiHytjX37VrcpUhg==}
    engines: {node: '>= 10'}
    cpu: [ia32]
    os: [win32]
    requiresBuild: true
    dev: false
    optional: true

  /@next/swc-win32-x64-msvc/12.1.6:
    resolution: {integrity: sha512-4ZEwiRuZEicXhXqmhw3+de8Z4EpOLQj/gp+D9fFWo6ii6W1kBkNNvvEx4A90ugppu+74pT1lIJnOuz3A9oQeJA==}
    engines: {node: '>= 10'}
    cpu: [x64]
    os: [win32]
    requiresBuild: true
    dev: false
    optional: true

  /@next/swc-win32-x64-msvc/12.2.0:
    resolution: {integrity: sha512-OI14ozFLThEV3ey6jE47zrzSTV/6eIMsvbwozo+XfdWqOPwQ7X00YkRx4GVMKMC0rM44oGS2gmwMKYpe4EblnA==}
    engines: {node: '>= 10'}
    cpu: [x64]
    os: [win32]
    requiresBuild: true
    dev: false
    optional: true

  /@nodelib/fs.scandir/2.1.5:
    resolution: {integrity: sha512-vq24Bq3ym5HEQm2NKCr3yXDwjc7vTsEThRDnkp2DK9p1uqLR+DHurm/NOTo0KG7HYHU7eppKZj3MyqYuMBf62g==}
    engines: {node: '>= 8'}
    dependencies:
      '@nodelib/fs.stat': 2.0.5
      run-parallel: 1.2.0

  /@nodelib/fs.stat/2.0.5:
    resolution: {integrity: sha512-RkhPPp2zrqDAQA/2jNhnztcPAlv64XdhIp7a7454A5ovI7Bukxgt7MX7udwAu3zg1DcpPU0rz3VV1SeaqvY4+A==}
    engines: {node: '>= 8'}

  /@nodelib/fs.walk/1.2.8:
    resolution: {integrity: sha512-oGB+UxlgWcgQkgwo8GcEGwemoTFt3FIO9ababBmaGwXIoBKZ+GTy0pP185beGg7Llih/NSHSV2XAs1lnznocSg==}
    engines: {node: '>= 8'}
    dependencies:
      '@nodelib/fs.scandir': 2.1.5
      fastq: 1.13.0

  /@npmcli/fs/2.1.0:
    resolution: {integrity: sha512-DmfBvNXGaetMxj9LTp8NAN9vEidXURrf5ZTslQzEAi/6GbW+4yjaLFQc6Tue5cpZ9Frlk4OBo/Snf1Bh/S7qTQ==}
    engines: {node: ^12.13.0 || ^14.15.0 || >=16.0.0}
    dependencies:
      '@gar/promisify': 1.1.3
      semver: 7.3.7
    dev: true

  /@npmcli/git/3.0.1:
    resolution: {integrity: sha512-UU85F/T+F1oVn3IsB/L6k9zXIMpXBuUBE25QDH0SsURwT6IOBqkC7M16uqo2vVZIyji3X1K4XH9luip7YekH1A==}
    engines: {node: ^12.13.0 || ^14.15.0 || >=16.0.0}
    dependencies:
      '@npmcli/promise-spawn': 3.0.0
      lru-cache: 7.10.1
      mkdirp: 1.0.4
      npm-pick-manifest: 7.0.1
      proc-log: 2.0.1
      promise-inflight: 1.0.1
      promise-retry: 2.0.1
      semver: 7.3.7
      which: 2.0.2
    transitivePeerDependencies:
      - bluebird
    dev: true

  /@npmcli/installed-package-contents/1.0.7:
    resolution: {integrity: sha512-9rufe0wnJusCQoLpV9ZPKIVP55itrM5BxOXs10DmdbRfgWtHy1LDyskbwRnBghuB0PrF7pNPOqREVtpz4HqzKw==}
    engines: {node: '>= 10'}
    hasBin: true
    dependencies:
      npm-bundled: 1.1.2
      npm-normalize-package-bin: 1.0.1
    dev: true

  /@npmcli/move-file/2.0.0:
    resolution: {integrity: sha512-UR6D5f4KEGWJV6BGPH3Qb2EtgH+t+1XQ1Tt85c7qicN6cezzuHPdZwwAxqZr4JLtnQu0LZsTza/5gmNmSl8XLg==}
    engines: {node: ^12.13.0 || ^14.15.0 || >=16.0.0}
    dependencies:
      mkdirp: 1.0.4
      rimraf: 3.0.2
    dev: true

  /@npmcli/node-gyp/2.0.0:
    resolution: {integrity: sha512-doNI35wIe3bBaEgrlPfdJPaCpUR89pJWep4Hq3aRdh6gKazIVWfs0jHttvSSoq47ZXgC7h73kDsUl8AoIQUB+A==}
    engines: {node: ^12.13.0 || ^14.15.0 || >=16.0.0}
    dev: true

  /@npmcli/promise-spawn/3.0.0:
    resolution: {integrity: sha512-s9SgS+p3a9Eohe68cSI3fi+hpcZUmXq5P7w0kMlAsWVtR7XbK3ptkZqKT2cK1zLDObJ3sR+8P59sJE0w/KTL1g==}
    engines: {node: ^12.13.0 || ^14.15.0 || >=16.0.0}
    dependencies:
      infer-owner: 1.0.4
    dev: true

  /@npmcli/run-script/4.2.1:
    resolution: {integrity: sha512-7dqywvVudPSrRCW5nTHpHgeWnbBtz8cFkOuKrecm6ih+oO9ciydhWt6OF7HlqupRRmB8Q/gECVdB9LMfToJbRg==}
    engines: {node: ^12.13.0 || ^14.15.0 || >=16.0.0}
    dependencies:
      '@npmcli/node-gyp': 2.0.0
      '@npmcli/promise-spawn': 3.0.0
      node-gyp: 9.0.0
      read-package-json-fast: 2.0.3
      which: 2.0.2
    transitivePeerDependencies:
      - bluebird
      - supports-color
    dev: true

  /@octokit/auth-token/3.0.1:
    resolution: {integrity: sha512-/USkK4cioY209wXRpund6HZzHo9GmjakpV9ycOkpMcMxMk7QVcVFVyCMtzvXYiHsB2crgDgrtNYSELYFBXhhaA==}
    engines: {node: '>= 14'}
    dependencies:
      '@octokit/types': 7.1.0
    dev: true

  /@octokit/core/4.0.5:
    resolution: {integrity: sha512-4R3HeHTYVHCfzSAi0C6pbGXV8UDI5Rk+k3G7kLVNckswN9mvpOzW9oENfjfH3nEmzg8y3AmKmzs8Sg6pLCeOCA==}
    engines: {node: '>= 14'}
    dependencies:
      '@octokit/auth-token': 3.0.1
      '@octokit/graphql': 5.0.1
      '@octokit/request': 6.2.1
      '@octokit/request-error': 3.0.1
      '@octokit/types': 7.1.0
      before-after-hook: 2.2.2
      universal-user-agent: 6.0.0
    transitivePeerDependencies:
      - encoding
    dev: true

  /@octokit/endpoint/7.0.1:
    resolution: {integrity: sha512-/wTXAJwt0HzJ2IeE4kQXO+mBScfzyCkI0hMtkIaqyXd9zg76OpOfNQfHL9FlaxAV2RsNiOXZibVWloy8EexENg==}
    engines: {node: '>= 14'}
    dependencies:
      '@octokit/types': 7.1.0
      is-plain-object: 5.0.0
      universal-user-agent: 6.0.0
    dev: true

  /@octokit/graphql/5.0.1:
    resolution: {integrity: sha512-sxmnewSwAixkP1TrLdE6yRG53eEhHhDTYUykUwdV9x8f91WcbhunIHk9x1PZLALdBZKRPUO2HRcm4kezZ79HoA==}
    engines: {node: '>= 14'}
    dependencies:
      '@octokit/request': 6.2.1
      '@octokit/types': 7.1.0
      universal-user-agent: 6.0.0
    transitivePeerDependencies:
      - encoding
    dev: true

  /@octokit/openapi-types/13.2.0:
    resolution: {integrity: sha512-1BhjsVrCe2cyE36Rorpeq331bcYzdb9ksCpkFdAN6RVtW67YdO3Pl4YXDC5dF2D1ia76MssJdn5RV+Gj9Fu7dQ==}
    dev: true

  /@octokit/plugin-enterprise-rest/6.0.1:
    resolution: {integrity: sha512-93uGjlhUD+iNg1iWhUENAtJata6w5nE+V4urXOAlIXdco6xNZtUSfYY8dzp3Udy74aqO/B5UZL80x/YMa5PKRw==}
    dev: true

  /@octokit/plugin-paginate-rest/4.0.0_@octokit+core@4.0.5:
    resolution: {integrity: sha512-g4GJMt/7VDmIMMdQenN6bmsmRoZca1c7IxOdF2yMiMwQYrE2bmmypGQeQSD5rsaffsFMCUS7Br4pMVZamareYA==}
    engines: {node: '>= 14'}
    peerDependencies:
      '@octokit/core': '>=4'
    dependencies:
      '@octokit/core': 4.0.5
      '@octokit/types': 7.1.0
    dev: true

  /@octokit/plugin-request-log/1.0.4_@octokit+core@4.0.5:
    resolution: {integrity: sha512-mLUsMkgP7K/cnFEw07kWqXGF5LKrOkD+lhCrKvPHXWDywAwuDUeDwWBpc69XK3pNX0uKiVt8g5z96PJ6z9xCFA==}
    peerDependencies:
      '@octokit/core': '>=3'
    dependencies:
      '@octokit/core': 4.0.5
    dev: true

  /@octokit/plugin-rest-endpoint-methods/6.3.0_@octokit+core@4.0.5:
    resolution: {integrity: sha512-qEu2wn6E7hqluZwIEUnDxWROvKjov3zMIAi4H4d7cmKWNMeBprEXZzJe8pE5eStUYC1ysGhD0B7L6IeG1Rfb+g==}
    engines: {node: '>= 14'}
    peerDependencies:
      '@octokit/core': '>=3'
    dependencies:
      '@octokit/core': 4.0.5
      '@octokit/types': 7.1.0
      deprecation: 2.3.1
    dev: true

  /@octokit/request-error/3.0.1:
    resolution: {integrity: sha512-ym4Bp0HTP7F3VFssV88WD1ZyCIRoE8H35pXSKwLeMizcdZAYc/t6N9X9Yr9n6t3aG9IH75XDnZ6UeZph0vHMWQ==}
    engines: {node: '>= 14'}
    dependencies:
      '@octokit/types': 7.1.0
      deprecation: 2.3.1
      once: 1.4.0
    dev: true

  /@octokit/request/6.2.1:
    resolution: {integrity: sha512-gYKRCia3cpajRzDSU+3pt1q2OcuC6PK8PmFIyxZDWCzRXRSIBH8jXjFJ8ZceoygBIm0KsEUg4x1+XcYBz7dHPQ==}
    engines: {node: '>= 14'}
    dependencies:
      '@octokit/endpoint': 7.0.1
      '@octokit/request-error': 3.0.1
      '@octokit/types': 7.1.0
      is-plain-object: 5.0.0
      node-fetch: 2.6.7
      universal-user-agent: 6.0.0
    transitivePeerDependencies:
      - encoding
    dev: true

  /@octokit/rest/19.0.4:
    resolution: {integrity: sha512-LwG668+6lE8zlSYOfwPj4FxWdv/qFXYBpv79TWIQEpBLKA9D/IMcWsF/U9RGpA3YqMVDiTxpgVpEW3zTFfPFTA==}
    engines: {node: '>= 14'}
    dependencies:
      '@octokit/core': 4.0.5
      '@octokit/plugin-paginate-rest': 4.0.0_@octokit+core@4.0.5
      '@octokit/plugin-request-log': 1.0.4_@octokit+core@4.0.5
      '@octokit/plugin-rest-endpoint-methods': 6.3.0_@octokit+core@4.0.5
    transitivePeerDependencies:
      - encoding
    dev: true

  /@octokit/types/7.1.0:
    resolution: {integrity: sha512-+ClA0jRc9zGFj5mfQeQNfgTlelzhpAexbAueQG1t2Xn8yhgnsjkF8bgLcUUpwrpqkv296uXyiGwkqXRSU7KYzQ==}
    dependencies:
      '@octokit/openapi-types': 13.2.0
    dev: true

  /@pnpm/network.ca-file/1.0.1:
    resolution: {integrity: sha512-gkINruT2KUhZLTaiHxwCOh1O4NVnFT0wLjWFBHmTz9vpKag/C/noIMJXBxFe4F0mYpUVX2puLwAieLYFg2NvoA==}
    engines: {node: '>=12.22.0'}
    dependencies:
      graceful-fs: 4.2.10
    dev: true

  /@pnpm/npm-conf/1.0.4:
    resolution: {integrity: sha512-o5YFq/+ksEJMbSzzkaQDHlp00aonLDU5xNPVTRL12hTWBbVSSeWXxPukq75h+mvXnoOWT95vV2u1HSTw2C4XOw==}
    engines: {node: '>=12'}
    dependencies:
      '@pnpm/network.ca-file': 1.0.1
      config-chain: 1.1.13
    dev: true

  /@prisma/debug/3.13.0:
    resolution: {integrity: sha512-uzL4ug7pWbiodTSW/WMAJ9SOP/ulxn6EVlV4YTpKaidgPMOLPqSV7iLZP7P4w7q3HGSpWZp+kr2a4nq7+ANEfg==}
    dependencies:
      '@types/debug': 4.1.7
      ms: 2.1.3
      strip-ansi: 6.0.1
    dev: false

  /@prisma/generator-helper/3.13.0:
    resolution: {integrity: sha512-PgSqCaDPfnr0txfxnJFyqGkhobOzWNBX+8uQK/qgBde83Lb0Q58JEkWn1QzisUl6IHtVwL9Us0D7G2K77ph5yw==}
    dependencies:
      '@prisma/debug': 3.13.0
      '@types/cross-spawn': 6.0.2
      chalk: 4.1.2
      cross-spawn: 7.0.3
    dev: false

  /@protobufjs/aspromise/1.1.2:
    resolution: {integrity: sha512-j+gKExEuLmKwvz3OgROXtrJ2UG2x8Ch2YZUxahh+s1F2HZ+wAceUNLkvy6zKCPVRkU++ZWQrdxsUeQXmcg4uoQ==}
    dev: false

  /@protobufjs/base64/1.1.2:
    resolution: {integrity: sha512-AZkcAA5vnN/v4PDqKyMR5lx7hZttPDgClv83E//FMNhR2TMcLUhfRUBHCmSl0oi9zMgDDqRUJkSxO3wm85+XLg==}
    dev: false

  /@protobufjs/codegen/2.0.4:
    resolution: {integrity: sha512-YyFaikqM5sH0ziFZCN3xDC7zeGaB/d0IUb9CATugHWbd1FRFwWwt4ld4OYMPWu5a3Xe01mGAULCdqhMlPl29Jg==}
    dev: false

  /@protobufjs/eventemitter/1.1.0:
    resolution: {integrity: sha512-j9ednRT81vYJ9OfVuXG6ERSTdEL1xVsNgqpkxMsbIabzSo3goCjDIveeGv5d03om39ML71RdmrGNjG5SReBP/Q==}
    dev: false

  /@protobufjs/fetch/1.1.0:
    resolution: {integrity: sha512-lljVXpqXebpsijW71PZaCYeIcE5on1w5DlQy5WH6GLbFryLUrBD4932W/E2BSpfRJWseIL4v/KPgBFxDOIdKpQ==}
    dependencies:
      '@protobufjs/aspromise': 1.1.2
      '@protobufjs/inquire': 1.1.0
    dev: false

  /@protobufjs/float/1.0.2:
    resolution: {integrity: sha512-Ddb+kVXlXst9d+R9PfTIxh1EdNkgoRe5tOX6t01f1lYWOvJnSPDBlG241QLzcyPdoNTsblLUdujGSE4RzrTZGQ==}
    dev: false

  /@protobufjs/inquire/1.1.0:
    resolution: {integrity: sha512-kdSefcPdruJiFMVSbn801t4vFK7KB/5gd2fYvrxhuJYg8ILrmn9SKSX2tZdV6V+ksulWqS7aXjBcRXl3wHoD9Q==}
    dev: false

  /@protobufjs/path/1.1.2:
    resolution: {integrity: sha512-6JOcJ5Tm08dOHAbdR3GrvP+yUUfkjG5ePsHYczMFLq3ZmMkAD98cDgcT2iA1lJ9NVwFd4tH/iSSoe44YWkltEA==}
    dev: false

  /@protobufjs/pool/1.1.0:
    resolution: {integrity: sha512-0kELaGSIDBKvcgS4zkjz1PeddatrjYcmMWOlAuAPwAeccUrPHdUqo/J6LiymHHEiJT5NrF1UVwxY14f+fy4WQw==}
    dev: false

  /@protobufjs/utf8/1.1.0:
    resolution: {integrity: sha512-Vvn3zZrhQZkkBE8LSuW3em98c0FwgO4nxzv6OdSxPKJIEKY2bGbHn+mhGIPerzI4twdxaP8/0+06HBpwf345Lw==}
    dev: false

  /@protoplasm/recall/0.2.4:
    resolution: {integrity: sha512-+w5WCHQwuZ0RZ3+ayJ42ArGPIeew2Wxb+g1rPNA+qiehCc4EDTDjW7DyPPq9FBa4lFUDC4mgDytV8Fkxe/Z3iQ==}
    engines: {node: '>=12.13.0'}
    dev: false

  /@radix-ui/number/0.1.1-rc.7:
    resolution: {integrity: sha512-GNU/zLZJp6ZW7QaBcauo1KRWZfTjnq4W23LIkq110Cx/QhJ6ebhHjiLAghV07K406ORy5AXaKGyJkdkuVTra5A==}
    dependencies:
      '@babel/runtime': 7.18.6
    dev: false

  /@radix-ui/primitive/0.1.1-rc.7:
    resolution: {integrity: sha512-JA0hJY7t2ZACmziHmtO85b5f1haxt9ptWJN9wdVePehfui3ZS3SqpL4asA6lRvvpiLDOl+0y6i69siHpeoUtgA==}
    dependencies:
      '@babel/runtime': 7.18.6
    dev: false

  /@radix-ui/react-collection/0.1.5-rc.47_biqbaboplfbrettd7655fr4n2y:
    resolution: {integrity: sha512-5Z2BNtU4mCiYUjW8GtUq/KQ5JKl1omug09DFoxww+TQha6moF0ejhzEPPkOuWfKKm09zel4LBbOsbo1xB67gHg==}
    peerDependencies:
      react: ^16.8 || ^17.0 || ^18.0
      react-dom: ^16.8 || ^17.0 || ^18.0
    dependencies:
      '@babel/runtime': 7.18.6
      '@radix-ui/react-compose-refs': 0.1.1-rc.47_react@18.2.0
      '@radix-ui/react-context': 0.1.2-rc.47_react@18.2.0
      '@radix-ui/react-primitive': 0.1.5-rc.47_biqbaboplfbrettd7655fr4n2y
      '@radix-ui/react-slot': 0.1.3-rc.47_react@18.2.0
      react: 18.2.0
      react-dom: 18.2.0_react@18.2.0
    dev: false

  /@radix-ui/react-compose-refs/0.1.1-rc.47_react@18.2.0:
    resolution: {integrity: sha512-FJRPt4lAfYEFVc5XfIa1ICprJNGjldbRN6v3NsQVZjNcStQcgFaNvvKzvaUyJS7SwNip0F5Inm7wX7aXOEjxiQ==}
    peerDependencies:
      react: ^16.8 || ^17.0 || ^18.0
    dependencies:
      '@babel/runtime': 7.18.6
      react: 18.2.0
    dev: false

  /@radix-ui/react-context/0.1.2-rc.47_react@18.2.0:
    resolution: {integrity: sha512-0FphpYHmFDKXnxBGgshj0rxDTkws0OfxJ+9ozYtKLDXZ0XLfTt4iTdtjCz8bq7y/6NTa58xnydooGMvR0sVibw==}
    peerDependencies:
      react: ^16.8 || ^17.0 || ^18.0
    dependencies:
      '@babel/runtime': 7.18.6
      react: 18.2.0
    dev: false

  /@radix-ui/react-direction/0.1.0-rc.50_react@18.2.0:
    resolution: {integrity: sha512-CQNkqIa/aD/lzVrxbE/AwB8DeFWVY3+2tTX97xnToYATh5v44Mum/NUQjRzk8aaKAx/aRcdmhcxd8CKagOi8Jg==}
    peerDependencies:
      react: ^16.8 || ^17.0 || ^18.0
    dependencies:
      '@babel/runtime': 7.18.6
      react: 18.2.0
    dev: false

  /@radix-ui/react-id/0.1.6-rc.47_react@18.2.0:
    resolution: {integrity: sha512-6JS+DXKyLgLPeLPnEXdN8vBjFME2P290/xvsQ5NDZq0WWCCzjaCgB1jq+ZnazVQPdtq7PBhldDN3j33QYMUOlg==}
    peerDependencies:
      react: ^16.8 || ^17.0 || ^18.0
    dependencies:
      '@babel/runtime': 7.18.6
      '@radix-ui/react-use-layout-effect': 0.1.1-rc.47_react@18.2.0
      react: 18.2.0
    dev: false

  /@radix-ui/react-presence/0.1.3-rc.47_biqbaboplfbrettd7655fr4n2y:
    resolution: {integrity: sha512-7Ey537IfQvXVBq66FyUEVfSPG5/4k46by/3VTmKgDYVD9MXG1TSyML7sJxaphydDAYTqCcPTFcWNTwbMDGiMvw==}
    peerDependencies:
      react: ^16.8 || ^17.0 || ^18.0
      react-dom: ^16.8 || ^17.0 || ^18.0
    dependencies:
      '@babel/runtime': 7.18.6
      '@radix-ui/react-compose-refs': 0.1.1-rc.47_react@18.2.0
      '@radix-ui/react-use-layout-effect': 0.1.1-rc.47_react@18.2.0
      react: 18.2.0
      react-dom: 18.2.0_react@18.2.0
    dev: false

  /@radix-ui/react-primitive/0.1.5-rc.47_biqbaboplfbrettd7655fr4n2y:
    resolution: {integrity: sha512-eLpWe5H3YoLUjmAERxRQSBjWwu1yhhgljUcxdZMisGBEZNDrRF4Kg1oQvOGJTvQNQ/gUqD784MkbOP6woFcqzg==}
    peerDependencies:
      react: ^16.8 || ^17.0 || ^18.0
      react-dom: ^16.8 || ^17.0 || ^18.0
    dependencies:
      '@babel/runtime': 7.18.6
      '@radix-ui/react-slot': 0.1.3-rc.47_react@18.2.0
      react: 18.2.0
      react-dom: 18.2.0_react@18.2.0
    dev: false

  /@radix-ui/react-roving-focus/0.1.6-rc.50_biqbaboplfbrettd7655fr4n2y:
    resolution: {integrity: sha512-gy3gAWJWn0xkGF7Rd3lOkuR4uy9Kq8T3PjkX3ojIxcNu2DgbBTU+GRk1TX2mUFU7MlKEbMRzOoiQ8W8LXHvHpQ==}
    peerDependencies:
      react: ^16.8 || ^17.0 || ^18.0
      react-dom: ^16.8 || ^17.0 || ^18.0
    dependencies:
      '@babel/runtime': 7.18.6
      '@radix-ui/primitive': 0.1.1-rc.7
      '@radix-ui/react-collection': 0.1.5-rc.47_biqbaboplfbrettd7655fr4n2y
      '@radix-ui/react-compose-refs': 0.1.1-rc.47_react@18.2.0
      '@radix-ui/react-context': 0.1.2-rc.47_react@18.2.0
      '@radix-ui/react-direction': 0.1.0-rc.50_react@18.2.0
      '@radix-ui/react-id': 0.1.6-rc.47_react@18.2.0
      '@radix-ui/react-primitive': 0.1.5-rc.47_biqbaboplfbrettd7655fr4n2y
      '@radix-ui/react-use-callback-ref': 0.1.1-rc.47_react@18.2.0
      '@radix-ui/react-use-controllable-state': 0.1.1-rc.47_react@18.2.0
      react: 18.2.0
      react-dom: 18.2.0_react@18.2.0
    dev: false

  /@radix-ui/react-scroll-area/0.1.5-rc.50_biqbaboplfbrettd7655fr4n2y:
    resolution: {integrity: sha512-h8lrDtF9wvbdOfLMCnjBNY8iGor6CVEAeOBPs37JjFHkJ1y7Ei3XBjYjykwl8nZt1KmDg84/oYih+0Gn/EKWRA==}
    peerDependencies:
      react: ^16.8 || ^17.0 || ^18.0
      react-dom: ^16.8 || ^17.0 || ^18.0
    dependencies:
      '@babel/runtime': 7.18.6
      '@radix-ui/number': 0.1.1-rc.7
      '@radix-ui/primitive': 0.1.1-rc.7
      '@radix-ui/react-compose-refs': 0.1.1-rc.47_react@18.2.0
      '@radix-ui/react-context': 0.1.2-rc.47_react@18.2.0
      '@radix-ui/react-direction': 0.1.0-rc.50_react@18.2.0
      '@radix-ui/react-presence': 0.1.3-rc.47_biqbaboplfbrettd7655fr4n2y
      '@radix-ui/react-primitive': 0.1.5-rc.47_biqbaboplfbrettd7655fr4n2y
      '@radix-ui/react-use-callback-ref': 0.1.1-rc.47_react@18.2.0
      '@radix-ui/react-use-layout-effect': 0.1.1-rc.47_react@18.2.0
      react: 18.2.0
      react-dom: 18.2.0_react@18.2.0
    dev: false

  /@radix-ui/react-slot/0.1.3-rc.47_react@18.2.0:
    resolution: {integrity: sha512-nurUm75+/nb38nKpHjMqc4GNTDTbDu6KYDdZVJOm+sChaUDVFSdYTHC4A1c9R7k7vtrytFV/obTCc8pqEkU4Gg==}
    peerDependencies:
      react: ^16.8 || ^17.0 || ^18.0
    dependencies:
      '@babel/runtime': 7.18.6
      '@radix-ui/react-compose-refs': 0.1.1-rc.47_react@18.2.0
      react: 18.2.0
    dev: false

  /@radix-ui/react-tabs/0.2.0-rc.27_biqbaboplfbrettd7655fr4n2y:
    resolution: {integrity: sha512-LW3H5SLzWlSxK2/FuwLnuorfHHpbE+L5+KVnaR19bbXSsrbSgN/2xmwkG0uf7AYHpIrX4EOUaI5wqPQt3r2i5g==}
    peerDependencies:
      react: ^16.8 || ^17.0 || ^18.0
      react-dom: ^16.8 || ^17.0 || ^18.0
    dependencies:
      '@babel/runtime': 7.18.6
      '@radix-ui/primitive': 0.1.1-rc.7
      '@radix-ui/react-context': 0.1.2-rc.47_react@18.2.0
      '@radix-ui/react-direction': 0.1.0-rc.50_react@18.2.0
      '@radix-ui/react-id': 0.1.6-rc.47_react@18.2.0
      '@radix-ui/react-presence': 0.1.3-rc.47_biqbaboplfbrettd7655fr4n2y
      '@radix-ui/react-primitive': 0.1.5-rc.47_biqbaboplfbrettd7655fr4n2y
      '@radix-ui/react-roving-focus': 0.1.6-rc.50_biqbaboplfbrettd7655fr4n2y
      '@radix-ui/react-use-controllable-state': 0.1.1-rc.47_react@18.2.0
      react: 18.2.0
      react-dom: 18.2.0_react@18.2.0
    dev: false

  /@radix-ui/react-use-callback-ref/0.1.1-rc.47_react@18.2.0:
    resolution: {integrity: sha512-a/Q1GFXBDzgnRXI1/MV+P8CRXJZtManDS3zqq34avcLJB4adTVR4+mA3jPMEPsyKaqA08wzHtynSC2hgstRXsw==}
    peerDependencies:
      react: ^16.8 || ^17.0 || ^18.0
    dependencies:
      '@babel/runtime': 7.18.6
      react: 18.2.0
    dev: false

  /@radix-ui/react-use-controllable-state/0.1.1-rc.47_react@18.2.0:
    resolution: {integrity: sha512-3MclvPRcCKFXDBxVAJdrkl7s3GKunav/fPE9plYwXy4Kg0cHT4EVAMfZZSG2MhqnBf5WpovYsX5Rtsrh7LwWRQ==}
    peerDependencies:
      react: ^16.8 || ^17.0 || ^18.0
    dependencies:
      '@babel/runtime': 7.18.6
      '@radix-ui/react-use-callback-ref': 0.1.1-rc.47_react@18.2.0
      react: 18.2.0
    dev: false

  /@radix-ui/react-use-layout-effect/0.1.1-rc.47_react@18.2.0:
    resolution: {integrity: sha512-ke77SzDqR+7qOXSL6wg95VxMRa3v+J//bnFZXdyA2Pc/J6EtwINoopOzDZvs2cp6yC3qRIWg5NWyGZVKUeQzSw==}
    peerDependencies:
      react: ^16.8 || ^17.0 || ^18.0
    dependencies:
      '@babel/runtime': 7.18.6
      react: 18.2.0
    dev: false

  /@release-it/bumper/4.0.0_release-it@15.4.1:
    resolution: {integrity: sha512-DswMVRuWNeeuDPd8DNpMhuHjqxnwOi5A+v9CTrbAQ7/1K+VOGUGItS4ekjWfb1qBvJw/ouiAinBo9ckjtnhktA==}
    engines: {node: '>=14'}
    peerDependencies:
      release-it: ^15.0.0-esm.4
    dependencies:
      '@iarna/toml': 2.2.5
      detect-indent: 7.0.0
      fast-glob: 3.2.11
      ini: 3.0.0
      js-yaml: 4.1.0
      lodash.castarray: 4.4.0
      lodash.get: 4.4.2
      lodash.set: 4.3.2
      release-it: 15.4.1
      semver: 7.3.7
    dev: true

  /@remix-run/web-blob/3.0.4:
    resolution: {integrity: sha512-AfegzZvSSDc+LwnXV+SwROTrDtoLiPxeFW+jxgvtDAnkuCX1rrzmVJ6CzqZ1Ai0bVfmJadkG5GxtAfYclpPmgw==}
    dependencies:
      '@remix-run/web-stream': 1.0.3
      web-encoding: 1.1.5
    dev: false

  /@remix-run/web-fetch/4.2.0:
    resolution: {integrity: sha512-Bll+4Z3CT4ryYKRFTbdanLaXbOjtSuwYcj8s6DSXehVcZWWrz7mA3O394T52iFjvhaJ+ELSstNhVeBQc6NUfGg==}
    engines: {node: ^10.17 || >=12.3}
    dependencies:
      '@remix-run/web-blob': 3.0.4
      '@remix-run/web-form-data': 3.0.3
      '@remix-run/web-stream': 1.0.3
      '@web3-storage/multipart-parser': 1.0.0
      data-uri-to-buffer: 3.0.1
      mrmime: 1.0.1
    dev: false

  /@remix-run/web-form-data/3.0.3:
    resolution: {integrity: sha512-wL4veBtVPazSpXfPMzrbmeV3IxuxCfcQYPerQ8BXRO5ahAEVw23tv7xS+yoX0XDO5j+vpRaSbhHJK1H5gF7eYQ==}
    dependencies:
      web-encoding: 1.1.5
    dev: false

  /@remix-run/web-stream/1.0.3:
    resolution: {integrity: sha512-wlezlJaA5NF6SsNMiwQnnAW6tnPzQ5I8qk0Y0pSohm0eHKa2FQ1QhEKLVVcDDu02TmkfHgnux0igNfeYhDOXiA==}
    dependencies:
      web-streams-polyfill: 3.2.1
    dev: false

  /@rushstack/eslint-patch/1.1.4:
    resolution: {integrity: sha512-LwzQKA4vzIct1zNZzBmRKI9QuNpLgTQMEjsQLf3BXuGYb3QPTP4Yjf6mkdX+X1mYttZ808QpOwAzZjv28kq7DA==}
    dev: true

  /@sideway/address/4.1.4:
    resolution: {integrity: sha512-7vwq+rOHVWjyXxVlR76Agnvhy8I9rpzjosTESvmhNeXOXdZZB15Fl+TI9x1SiHZH5Jv2wTGduSxFDIaq0m3DUw==}
    dependencies:
      '@hapi/hoek': 9.2.1
    dev: true

  /@sideway/formula/3.0.0:
    resolution: {integrity: sha512-vHe7wZ4NOXVfkoRb8T5otiENVlT7a3IAiw7H5M2+GO+9CDgcVUUsX1zalAztCmwyOr2RUTGJdgB+ZvSVqmdHmg==}
    dev: true

  /@sideway/pinpoint/2.0.0:
    resolution: {integrity: sha512-RNiOoTPkptFtSVzQevY/yWtZwf/RxyVnPy/OcA9HBM3MlGDnBEYL5B41H0MTn0Uec8Hi+2qUtTfG2WWZBmMejQ==}
    dev: true

  /@sinclair/typebox/0.24.42:
    resolution: {integrity: sha512-d+2AtrHGyWek2u2ITF0lHRIv6Tt7X0dEHW+0rP+5aDCEjC3fiN2RBjrLD0yU0at52BcZbRGxLbAtXiR0hFCjYw==}
    dev: true

  /@sindresorhus/is/5.3.0:
    resolution: {integrity: sha512-CX6t4SYQ37lzxicAqsBtxA3OseeoVrh9cSJ5PFYam0GksYlupRfy1A+Q4aYD3zvcfECLc0zO2u+ZnR2UYKvCrw==}
    engines: {node: '>=14.16'}
    dev: true

  /@sindresorhus/slugify/2.1.0:
    resolution: {integrity: sha512-gU3Gdm/V167BmUwIn8APHZ3SeeRVRUSOdXxnt7Q/JkUHLXaaTA/prYmoRumwsSitJZWUDYMzDWdWgrOdvE8IRQ==}
    engines: {node: '>=12'}
    dependencies:
      '@sindresorhus/transliterate': 1.5.0
      escape-string-regexp: 5.0.0
    dev: false

  /@sindresorhus/transliterate/1.5.0:
    resolution: {integrity: sha512-/sfSkoNelLq5riqNRp5uBjHIKBi1MWZk9ubRT1WiBQuTfmDf7BeQkph2DJzRB83QagMPHk2VDjuvpy0VuwyzdA==}
    engines: {node: '>=12'}
    dependencies:
      escape-string-regexp: 5.0.0
      lodash.deburr: 4.1.0
    dev: false

  /@sinonjs/commons/1.8.3:
    resolution: {integrity: sha512-xkNcLAn/wZaX14RPlwizcKicDk9G3F8m2nU3L7Ukm5zBgTwiT0wsoFAHx9Jq56fJA1z/7uKGtCRu16sOUCLIHQ==}
    dependencies:
      type-detect: 4.0.8
    dev: true

  /@sinonjs/fake-timers/9.1.2:
    resolution: {integrity: sha512-BPS4ynJW/o92PUR4wgriz2Ud5gpST5vz6GQfMixEDK0Z8ZCUv2M7SkBLykH56T++Xs+8ln9zTGbOvNGIe02/jw==}
    dependencies:
      '@sinonjs/commons': 1.8.3
    dev: true

  /@swc/helpers/0.4.2:
    resolution: {integrity: sha512-556Az0VX7WR6UdoTn4htt/l3zPQ7bsQWK+HqdG4swV7beUCxo/BqmvbOpUkTIm/9ih86LIf1qsUnywNL3obGHw==}
    dependencies:
      tslib: 2.4.0
    dev: false

  /@szmarczak/http-timer/5.0.1:
    resolution: {integrity: sha512-+PmQX0PiAYPMeVYe237LJAYvOMYW1j2rH5YROyS3b4CTVJum34HfRvKvAzozHAQG0TnHNdUfY9nCeUyRAs//cw==}
    engines: {node: '>=14.16'}
    dependencies:
      defer-to-connect: 2.0.1
    dev: true

  /@tailwindcss/typography/0.5.3_tailwindcss@3.1.5:
    resolution: {integrity: sha512-Cn4MufL/xiTh2Npw26xiL7gP3GFkJH+zWM8DAm/NNEr4gF5N9D6gY9zMNNQUu27m8g0IIk665BUuoU92wVUBkA==}
    peerDependencies:
      tailwindcss: '>=3.0.0 || insiders'
    dependencies:
      lodash.castarray: 4.4.0
      lodash.isplainobject: 4.0.6
      lodash.merge: 4.6.2
      tailwindcss: 3.1.5
    dev: false

  /@tokenizer/token/0.3.0:
    resolution: {integrity: sha512-OvjF+z51L3ov0OyAU0duzsYuvO01PH7x4t6DJx+guahgTnBHkhJdG7soQeTSFLWN3efnHyibZ4Z8l2EuWwJN3A==}
    dev: true

  /@tootallnate/once/1.1.2:
    resolution: {integrity: sha512-RbzJvlNzmRq5c3O09UipeuXno4tA1FE6ikOjxZK0tuxVv3412l64l5t1W5pj4+rJq9vpkm/kwiR07aZXnsKPxw==}
    engines: {node: '>= 6'}
    dev: true

  /@tootallnate/once/2.0.0:
    resolution: {integrity: sha512-XCuKFP5PS55gnMVu3dty8KPatLqUoy/ZYzDzAGCQ8JNFCkLXzmI7vNHCR+XpbZaMWQK/vQubr7PkYq8g470J/A==}
    engines: {node: '>= 10'}
    dev: true

  /@tsconfig/node10/1.0.8:
    resolution: {integrity: sha512-6XFfSQmMgq0CFLY1MslA/CPUfhIL919M1rMsa5lP2P097N2Wd1sSX0tx1u4olM16fLNhtHZpRhedZJphNJqmZg==}
    dev: true

  /@tsconfig/node12/1.0.9:
    resolution: {integrity: sha512-/yBMcem+fbvhSREH+s14YJi18sp7J9jpuhYByADT2rypfajMZZN4WQ6zBGgBKp53NKmqI36wFYDb3yaMPurITw==}
    dev: true

  /@tsconfig/node14/1.0.1:
    resolution: {integrity: sha512-509r2+yARFfHHE7T6Puu2jjkoycftovhXRqW328PDXTVGKihlb1P8Z9mMZH04ebyajfRY7dedfGynlrFHJUQCg==}
    dev: true

  /@tsconfig/node16/1.0.2:
    resolution: {integrity: sha512-eZxlbI8GZscaGS7kkc/trHTT5xgrjH3/1n2JDwusC9iahPKWMRvRjJSAN5mCXviuTGQ/lHnhvv8Q1YTpnfz9gA==}
    dev: true

  /@tsd/typescript/4.8.3:
    resolution: {integrity: sha512-ytRZWmXF0i4VFSG8NQ67NUDQ3NGe3E4oByFrxH8eJyW5uBOM5juIdXCg81OY/IcK81qHCzrvGEo8tujlIQbexw==}
    dev: false

  /@types/axios/0.14.0:
    resolution: {integrity: sha512-KqQnQbdYE54D7oa/UmYVMZKq7CO4l8DEENzOKc4aBRwxCXSlJXGz83flFx5L7AWrOQnmuN3kVsRdt+GZPPjiVQ==}
    deprecated: This is a stub types definition for axios (https://github.com/mzabriskie/axios). axios provides its own type definitions, so you don't need @types/axios installed!
    dependencies:
      axios: 0.27.2
    transitivePeerDependencies:
      - debug
    dev: true

  /@types/babel__core/7.1.19:
    resolution: {integrity: sha512-WEOTgRsbYkvA/KCsDwVEGkd7WAr1e3g31VHQ8zy5gul/V1qKullU/BU5I68X5v7V3GnB9eotmom4v5a5gjxorw==}
    dependencies:
      '@babel/parser': 7.19.0
      '@babel/types': 7.19.0
      '@types/babel__generator': 7.6.4
      '@types/babel__template': 7.4.1
      '@types/babel__traverse': 7.17.1
    dev: true

  /@types/babel__generator/7.6.4:
    resolution: {integrity: sha512-tFkciB9j2K755yrTALxD44McOrk+gfpIpvC3sxHjRawj6PfnQxrse4Clq5y/Rq+G3mrBurMax/lG8Qn2t9mSsg==}
    dependencies:
      '@babel/types': 7.19.0
    dev: true

  /@types/babel__template/7.4.1:
    resolution: {integrity: sha512-azBFKemX6kMg5Io+/rdGT0dkGreboUVR0Cdm3fz9QJWpaQGJRQXl7C+6hOTCZcMll7KFyEQpgbYI2lHdsS4U7g==}
    dependencies:
      '@babel/parser': 7.19.0
      '@babel/types': 7.19.0
    dev: true

  /@types/babel__traverse/7.17.1:
    resolution: {integrity: sha512-kVzjari1s2YVi77D3w1yuvohV2idweYXMCDzqBiVNN63TcDWrIlTVOYpqVrvbbyOE/IyzBoTKF0fdnLPEORFxA==}
    dependencies:
      '@babel/types': 7.19.0
    dev: true

  /@types/cacheable-request/6.0.2:
    resolution: {integrity: sha512-B3xVo+dlKM6nnKTcmm5ZtY/OL8bOAOd2Olee9M1zft65ox50OzjEHW91sDiU9j6cvW8Ejg1/Qkf4xd2kugApUA==}
    dependencies:
      '@types/http-cache-semantics': 4.0.1
      '@types/keyv': 3.1.4
      '@types/node': 18.0.3
      '@types/responselike': 1.0.0
    dev: true

  /@types/chai/4.3.1:
    resolution: {integrity: sha512-/zPMqDkzSZ8t3VtxOa4KPq7uzzW978M9Tvh+j7GHKuo6k6GTLxPJ4J5gE5cjfJ26pnXst0N5Hax8Sr0T2Mi9zQ==}
    dev: true

  /@types/colors/1.2.1:
    resolution: {integrity: sha512-7jNkpfN2lVO07nJ1RWzyMnNhH/I5N9iWuMPx9pedptxJ4MODf8rRV0lbJi6RakQ4sKQk231Fw4e2W9n3D7gZ3w==}
    deprecated: This is a stub types definition. colors provides its own type definitions, so you don't need this installed.
    dependencies:
      colors: 1.4.0
    dev: true

  /@types/cors/2.8.12:
    resolution: {integrity: sha512-vt+kDhq/M2ayberEtJcIN/hxXy1Pk+59g2FV/ZQceeaTyCtCucjL2Q7FXlFjtWn4n15KCr1NE2lNNFhp0lEThw==}
    dev: true

  /@types/cross-spawn/6.0.2:
    resolution: {integrity: sha512-KuwNhp3eza+Rhu8IFI5HUXRP0LIhqH5cAjubUvGXXthh4YYBuP2ntwEX+Cz8GJoZUHlKo247wPWOfA9LYEq4cw==}
    dependencies:
      '@types/node': 18.0.3
    dev: false

  /@types/dashdash/1.14.1:
    resolution: {integrity: sha512-3UAiw52g6LARDS9I5lpYwUzj/nBuMvor/0BWiza7ibuOIEaNIo+m3whnVBLLj/ue0DzlcX+96c24YdZCuDwOiQ==}
    dev: true

  /@types/debug/4.1.7:
    resolution: {integrity: sha512-9AonUzyTjXXhEOa0DnqpzZi6VHlqKMswga9EXjpXnnqxwLtdvPPtlO8evrI5D9S6asFRCQ6v+wpiUKbw+vKqyg==}
    dependencies:
      '@types/ms': 0.7.31

  /@types/eslint/7.29.0:
    resolution: {integrity: sha512-VNcvioYDH8/FxaeTKkM4/TiTwt6pBV9E3OfGmvaw8tPl0rrHCJ4Ll15HRT+pMiFAf/MLQvAzC+6RzUMEL9Ceng==}
    dependencies:
      '@types/estree': 1.0.0
      '@types/json-schema': 7.0.11
    dev: false

  /@types/estree/1.0.0:
    resolution: {integrity: sha512-WulqXMDUTYAXCjZnk6JtIHPigp55cVtDgDrO2gHRwhyJto21+1zbVCtOYB2L1F9w4qCQ0rOGWBnBe0FNTiEJIQ==}
    dev: false

  /@types/glob/7.2.0:
    resolution: {integrity: sha512-ZUxbzKl0IfJILTS6t7ip5fQQM/J3TJYubDm3nMbgubNNYS62eXeUpoLUC8/7fJNiFYHTrGPQn7hspDUzIHX3UA==}
    dependencies:
      '@types/minimatch': 3.0.5
      '@types/node': 17.0.32
    dev: true

  /@types/graceful-fs/4.1.5:
    resolution: {integrity: sha512-anKkLmZZ+xm4p8JWBf4hElkM4XR+EZeA2M9BAkkTldmcyDY4mbdIJnRghDJH3Ov5ooY7/UAoENtmdMSkaAd7Cw==}
    dependencies:
      '@types/node': 18.0.3
    dev: true

  /@types/http-cache-semantics/4.0.1:
    resolution: {integrity: sha512-SZs7ekbP8CN0txVG2xVRH6EgKmEm31BOxA07vkFaETzZz1xh+cbt8BcI0slpymvwhx5dlFnQG2rTlPVQn+iRPQ==}
    dev: true

  /@types/istanbul-lib-coverage/2.0.4:
    resolution: {integrity: sha512-z/QT1XN4K4KYuslS23k62yDIDLwLFkzxOuMplDtObz0+y7VqJCaO2o+SPwHCvLFZh7xazvvoor2tA/hPz9ee7g==}
    dev: true

  /@types/istanbul-lib-report/3.0.0:
    resolution: {integrity: sha512-plGgXAPfVKFoYfa9NpYDAkseG+g6Jr294RqeqcqDixSbU34MZVJRi/P+7Y8GDpzkEwLaGZZOpKIEmeVZNtKsrg==}
    dependencies:
      '@types/istanbul-lib-coverage': 2.0.4
    dev: true

  /@types/istanbul-reports/3.0.1:
    resolution: {integrity: sha512-c3mAZEuK0lvBp8tmuL74XRKn1+y2dcwOUpH7x4WrF6gk1GIgiluDRgMYQtw2OFcBvAJWlt6ASU3tSqxp0Uu0Aw==}
    dependencies:
      '@types/istanbul-lib-report': 3.0.0
    dev: true

  /@types/jest/28.1.1:
    resolution: {integrity: sha512-C2p7yqleUKtCkVjlOur9BWVA4HgUQmEj/HWCt5WzZ5mLXrWnyIfl0wGuArc+kBXsy0ZZfLp+7dywB4HtSVYGVA==}
    dependencies:
      jest-matcher-utils: 27.5.1
      pretty-format: 27.5.1
    dev: true

  /@types/js-yaml/4.0.5:
    resolution: {integrity: sha512-FhpRzf927MNQdRZP0J5DLIdTXhjLYzeUTmLAu69mnVksLH9CJY3IuSeEgbKUki7GQZm0WqDkGzyxju2EZGD2wA==}
    dev: true

  /@types/json-buffer/3.0.0:
    resolution: {integrity: sha512-3YP80IxxFJB4b5tYC2SUPwkg0XQLiu0nWvhRgEatgjf+29IcWO9X1k8xRv5DGssJ/lCrjYTjQPcobJr2yWIVuQ==}
    dev: true

  /@types/json-schema/7.0.11:
    resolution: {integrity: sha512-wOuvG1SN4Us4rez+tylwwwCV1psiNVOkJeM3AUWUNWg/jDQY2+HE/444y5gc+jBmRqASOm2Oeh5c1axHobwRKQ==}

  /@types/json5/0.0.29:
    resolution: {integrity: sha512-dRLjCWHYg4oaA77cxO64oO+7JwCwnIzkZPdrrC71jQmQtlhM556pwKo5bUzqvZndkVbeFLIIi+9TC40JNF5hNQ==}
    dev: true

  /@types/json5/0.0.30:
    resolution: {integrity: sha512-sqm9g7mHlPY/43fcSNrCYfOeX9zkTTK+euO5E6+CVijSMm5tTjkVdwdqRkY3ljjIAf8679vps5jKUoJBCLsMDA==}
    dev: false

  /@types/jsonwebtoken/8.5.8:
    resolution: {integrity: sha512-zm6xBQpFDIDM6o9r6HSgDeIcLy82TKWctCXEPbJJcXb5AKmi5BNNdLXneixK4lplX3PqIVcwLBCGE/kAGnlD4A==}
    dependencies:
      '@types/node': 18.0.3
    dev: false

  /@types/keyv/3.1.4:
    resolution: {integrity: sha512-BQ5aZNSCpj7D6K2ksrRCTmKRLEpnPvWDiLPfoGyhZ++8YtiK9d/3DBKPJgry359X/P1PfruyYwvnvwFjuEiEIg==}
    dependencies:
      '@types/node': 18.0.3
    dev: true

  /@types/lodash/4.14.182:
    resolution: {integrity: sha512-/THyiqyQAP9AfARo4pF+aCGcyiQ94tX/Is2I7HofNRqoYLgN1PBoOWu2/zTA5zMxzP5EFutMtWtGAFRKUe961Q==}
    dev: true

  /@types/long/4.0.2:
    resolution: {integrity: sha512-MqTGEo5bj5t157U6fA/BiDynNkn0YknVdh48CMPkTSpFTVmvao5UQmm7uEF6xBEo7qIMAlY/JSleYaE6VOdpaA==}
    dev: false

  /@types/minimatch/3.0.5:
    resolution: {integrity: sha512-Klz949h02Gz2uZCMGwDUSDS1YBlTdDDgbWHi+81l29tQALUtvz4rAYi5uoVhE5Lagoq6DeqAUlbrHvW/mXDgdQ==}
    dev: true

  /@types/minimist/1.2.2:
    resolution: {integrity: sha512-jhuKLIRrhvCPLqwPcx6INqmKeiA5EWrsCOPhrlFSrbrmU4ZMPjj5Ul/oLCMDO98XRUIwVm78xICz4EPCektzeQ==}

  /@types/minipass/3.1.2:
    resolution: {integrity: sha512-foLGjgrJkUjLG/o2t2ymlZGEoBNBa/TfoUZ7oCTkOjP1T43UGBJspovJou/l3ZuHvye2ewR5cZNtp2zyWgILMA==}
    dependencies:
      '@types/node': 17.0.32
    dev: true

  /@types/ms/0.7.31:
    resolution: {integrity: sha512-iiUgKzV9AuaEkZqkOLDIvlQiL6ltuZd9tGcW3gwpnX8JbuiuhFlEGmmFXEXkN50Cvq7Os88IY2v0dkDqXYWVgA==}

  /@types/node-fetch/2.6.2:
    resolution: {integrity: sha512-DHqhlq5jeESLy19TYhLakJ07kNumXWjcDdxXsLUMJZ6ue8VZJj4kLPQVE/2mdHh3xZziNF1xppu5lwmS53HR+A==}
    dependencies:
      '@types/node': 18.0.3
      form-data: 3.0.1
    dev: true

  /@types/node/10.17.60:
    resolution: {integrity: sha512-F0KIgDJfy2nA3zMLmWGKxcH2ZVEtCZXHHdOQs2gSaQ27+lNeEfGxzkIw90aXswATX7AZ33tahPbzy6KAfUreVw==}
    dev: false

  /@types/node/14.18.16:
    resolution: {integrity: sha512-X3bUMdK/VmvrWdoTkz+VCn6nwKwrKCFTHtqwBIaQJNx4RUIBBUFXM00bqPz/DsDd+Icjmzm6/tyYZzeGVqb6/Q==}

  /@types/node/17.0.30:
    resolution: {integrity: sha512-oNBIZjIqyHYP8VCNAV9uEytXVeXG2oR0w9lgAXro20eugRQfY002qr3CUl6BAe+Yf/z3CRjPdz27Pu6WWtuSRw==}
    dev: true

  /@types/node/17.0.32:
    resolution: {integrity: sha512-eAIcfAvhf/BkHcf4pkLJ7ECpBAhh9kcxRBpip9cTiO+hf+aJrsxYxBeS6OXvOd9WqNAJmavXVpZvY1rBjNsXmw==}

  /@types/node/18.0.3:
    resolution: {integrity: sha512-HzNRZtp4eepNitP+BD6k2L6DROIDG4Q0fm4x+dwfsr6LGmROENnok75VGw40628xf+iR24WeMFcHuuBDUAzzsQ==}

  /@types/normalize-package-data/2.4.1:
    resolution: {integrity: sha512-Gj7cI7z+98M282Tqmp2K5EIsoouUEzbBJhQQzDE3jSIRk6r9gsz0oUokqIUR4u1R3dMHo0pDHM7sNOHyhulypw==}

  /@types/object-hash/1.3.4:
    resolution: {integrity: sha512-xFdpkAkikBgqBdG9vIlsqffDV8GpvnPEzs0IUtr1v3BEB97ijsFQ4RXVbUZwjFThhB4MDSTUfvmxUD5PGx0wXA==}

  /@types/parse-json/4.0.0:
    resolution: {integrity: sha512-//oorEZjL6sbPcKUaCdIGlIUeH26mgzimjBB77G6XRgnDl/L5wOnpyBGRe/Mmf5CVW3PwEBE1NjiMZ/ssFh4wA==}
    dev: true

  /@types/pg/8.6.5:
    resolution: {integrity: sha512-tOkGtAqRVkHa/PVZicq67zuujI4Oorfglsr2IbKofDwBSysnaqSx7W1mDqFqdkGE6Fbgh+PZAl0r/BWON/mozw==}
    dependencies:
      '@types/node': 18.0.3
      pg-protocol: 1.5.0
      pg-types: 2.2.0
    dev: false

  /@types/prettier/2.6.0:
    resolution: {integrity: sha512-G/AdOadiZhnJp0jXCaBQU449W2h716OW/EoXeYkCytxKL06X1WCXB4DZpp8TpZ8eyIJVS1cw4lrlkkSYU21cDw==}
    dev: true

  /@types/prop-types/15.7.5:
    resolution: {integrity: sha512-JCB8C6SnDoQf0cNycqd/35A7MjcnK+ZTqE7judS6o7utxUCg6imJg3QK2qzHKszlTjcj2cn+NwMB2i96ubpj7w==}

  /@types/react-dom/18.0.6:
    resolution: {integrity: sha512-/5OFZgfIPSwy+YuIBP/FgJnQnsxhZhjjrnxudMddeblOouIodEQ75X14Rr4wGSG/bknL+Omy9iWlLo1u/9GzAA==}
    dependencies:
      '@types/react': 18.0.15
    dev: true

  /@types/react/18.0.15:
    resolution: {integrity: sha512-iz3BtLuIYH1uWdsv6wXYdhozhqj20oD4/Hk2DNXIn1kFsmp9x8d9QB6FnPhfkbhd2PgEONt9Q1x/ebkwjfFLow==}
    dependencies:
      '@types/prop-types': 15.7.5
      '@types/scheduler': 0.16.2
      csstype: 3.0.11

  /@types/react/18.0.8:
    resolution: {integrity: sha512-+j2hk9BzCOrrOSJASi5XiOyBbERk9jG5O73Ya4M0env5Ixi6vUNli4qy994AINcEF+1IEHISYFfIT4zwr++LKw==}
    dependencies:
      '@types/prop-types': 15.7.5
      '@types/scheduler': 0.16.2
      csstype: 3.0.11
    dev: true

  /@types/responselike/1.0.0:
    resolution: {integrity: sha512-85Y2BjiufFzaMIlvJDvTTB8Fxl2xfLo4HgmHzVBz08w4wDePCTjYw66PdrolO0kzli3yam/YCgRufyo1DdQVTA==}
    dependencies:
      '@types/node': 18.0.3
    dev: true

  /@types/rimraf/3.0.2:
    resolution: {integrity: sha512-F3OznnSLAUxFrCEu/L5PY8+ny8DtcFRjx7fZZ9bycvXRi3KPTRS9HOitGZwvPg0juRhXFWIeKX58cnX5YqLohQ==}
    dependencies:
      '@types/glob': 7.2.0
      '@types/node': 17.0.32
    dev: true

  /@types/scheduler/0.16.2:
    resolution: {integrity: sha512-hppQEBDmlwhFAXKJX2KnWLYu5yMfi91yazPb2l+lbJiwW+wdo1gNeRA+3RgNSO39WYX2euey41KEwnqesU2Jew==}

  /@types/stack-utils/2.0.1:
    resolution: {integrity: sha512-Hl219/BT5fLAaz6NDkSuhzasy49dwQS/DSdu4MdggFB8zcXv7vflBI3xp7FEmkmdDkBUI2bPUNeMttp2knYdxw==}
    dev: true

  /@types/tar/4.0.5:
    resolution: {integrity: sha512-cgwPhNEabHaZcYIy5xeMtux2EmYBitfqEceBUi2t5+ETy4dW6kswt6WX4+HqLeiiKOo42EXbGiDmVJ2x+vi37Q==}
    dependencies:
      '@types/minipass': 3.1.2
      '@types/node': 17.0.32
    dev: true

  /@types/ws/7.4.7:
    resolution: {integrity: sha512-JQbbmxZTZehdc2iszGKs5oC3NFnjeay7mtAWrdt7qNtAVK0g19muApzAy4bm9byz79xa2ZnO/BOBC2R8RC5Lww==}
    dependencies:
      '@types/node': 18.0.3
    dev: false

  /@types/yargs-parser/21.0.0:
    resolution: {integrity: sha512-iO9ZQHkZxHn4mSakYV0vFHAVDyEOIJQrV2uZ06HxEPcx+mt8swXoZHIbaaJ2crJYFfErySgktuTZ3BeLz+XmFA==}
    dev: true

  /@types/yargs/17.0.10:
    resolution: {integrity: sha512-gmEaFwpj/7f/ROdtIlci1R1VYU1J4j95m8T+Tj3iBgiBFKg1foE/PSl93bBd5T9LDXNPo8UlNN6W0qwD8O5OaA==}
    dependencies:
      '@types/yargs-parser': 21.0.0
    dev: true

  /@typescript-eslint/parser/5.30.5_eslint@8.19.0:
    resolution: {integrity: sha512-zj251pcPXI8GO9NDKWWmygP6+UjwWmrdf9qMW/L/uQJBM/0XbU2inxe5io/234y/RCvwpKEYjZ6c1YrXERkK4Q==}
    engines: {node: ^12.22.0 || ^14.17.0 || >=16.0.0}
    peerDependencies:
      eslint: ^6.0.0 || ^7.0.0 || ^8.0.0
      typescript: '*'
    peerDependenciesMeta:
      typescript:
        optional: true
    dependencies:
      '@typescript-eslint/scope-manager': 5.30.5
      '@typescript-eslint/types': 5.30.5
      '@typescript-eslint/typescript-estree': 5.30.5
      debug: 4.3.4
      eslint: 8.19.0
    transitivePeerDependencies:
      - supports-color
    dev: true

  /@typescript-eslint/scope-manager/5.30.5:
    resolution: {integrity: sha512-NJ6F+YHHFT/30isRe2UTmIGGAiXKckCyMnIV58cE3JkHmaD6e5zyEYm5hBDv0Wbin+IC0T1FWJpD3YqHUG/Ydg==}
    engines: {node: ^12.22.0 || ^14.17.0 || >=16.0.0}
    dependencies:
      '@typescript-eslint/types': 5.30.5
      '@typescript-eslint/visitor-keys': 5.30.5
    dev: true

  /@typescript-eslint/types/5.30.5:
    resolution: {integrity: sha512-kZ80w/M2AvsbRvOr3PjaNh6qEW1LFqs2pLdo2s5R38B2HYXG8Z0PP48/4+j1QHJFL3ssHIbJ4odPRS8PlHrFfw==}
    engines: {node: ^12.22.0 || ^14.17.0 || >=16.0.0}
    dev: true

  /@typescript-eslint/typescript-estree/5.30.5:
    resolution: {integrity: sha512-qGTc7QZC801kbYjAr4AgdOfnokpwStqyhSbiQvqGBLixniAKyH+ib2qXIVo4P9NgGzwyfD9I0nlJN7D91E1VpQ==}
    engines: {node: ^12.22.0 || ^14.17.0 || >=16.0.0}
    peerDependencies:
      typescript: '*'
    peerDependenciesMeta:
      typescript:
        optional: true
    dependencies:
      '@typescript-eslint/types': 5.30.5
      '@typescript-eslint/visitor-keys': 5.30.5
      debug: 4.3.4
      globby: 11.1.0
      is-glob: 4.0.3
      semver: 7.3.7
      tsutils: 3.21.0
    transitivePeerDependencies:
      - supports-color
    dev: true

  /@typescript-eslint/visitor-keys/5.30.5:
    resolution: {integrity: sha512-D+xtGo9HUMELzWIUqcQc0p2PO4NyvTrgIOK/VnSH083+8sq0tiLozNRKuLarwHYGRuA6TVBQSuuLwJUDWd3aaA==}
    engines: {node: ^12.22.0 || ^14.17.0 || >=16.0.0}
    dependencies:
      '@typescript-eslint/types': 5.30.5
      eslint-visitor-keys: 3.3.0
    dev: true

  /@web-std/blob/3.0.4:
    resolution: {integrity: sha512-+dibyiw+uHYK4dX5cJ7HA+gtDAaUUe6JsOryp2ZpAC7h4ICsh49E34JwHoEKPlPvP0llCrNzz45vvD+xX5QDBg==}
    dependencies:
      '@web-std/stream': 1.0.0
      web-encoding: 1.1.5
    dev: false

  /@web-std/fetch/4.1.0:
    resolution: {integrity: sha512-ZRizMcP8YyuRlhIsRYNFD9x/w28K7kbUhNGmKM9hDy4qeQ5xMTk//wA89EF+Clbl6EP4ksmCcN+4TqBMSRL8Zw==}
    engines: {node: ^10.17 || >=12.3}
    dependencies:
      '@web-std/blob': 3.0.4
      '@web-std/form-data': 3.0.2
      '@web-std/stream': 1.0.1
      '@web3-storage/multipart-parser': 1.0.0
      data-uri-to-buffer: 3.0.1
      mrmime: 1.0.1
    dev: false

  /@web-std/form-data/3.0.2:
    resolution: {integrity: sha512-rhc8IRw66sJ0FHcnC84kT3mTN6eACTuNftkt1XSl1Ef6WRKq4Pz65xixxqZymAZl1K3USpwhLci4SKNn4PYxWQ==}
    dependencies:
      web-encoding: 1.1.5
    dev: false

  /@web-std/stream/1.0.0:
    resolution: {integrity: sha512-jyIbdVl+0ZJyKGTV0Ohb9E6UnxP+t7ZzX4Do3AHjZKxUXKMs9EmqnBDQgHF7bEw0EzbQygOjtt/7gvtmi//iCQ==}
    dependencies:
      web-streams-polyfill: 3.2.1
    dev: false

  /@web-std/stream/1.0.1:
    resolution: {integrity: sha512-tsz4Y0WNDgFA5jwLSeV7/UV5rfMIlj0cPsSLVfTihjaVW0OJPd5NxJ3le1B3yLyqqzRpeG5OAfJAADLc4VoGTA==}
    dependencies:
      web-streams-polyfill: 3.2.1
    dev: false

  /@web3-storage/multipart-parser/1.0.0:
    resolution: {integrity: sha512-BEO6al7BYqcnfX15W2cnGR+Q566ACXAT9UQykORCWW80lmkpWsnEob6zJS1ZVBKsSJC8+7vJkHwlp+lXG1UCdw==}
    dev: false

  /@yarnpkg/lockfile/1.1.0:
    resolution: {integrity: sha512-GpSwvyXOcOOlV70vbnzjj4fW5xW/FdUF6nQEt1ENy7m4ZCczi1+/buVUPAqmGfqznsORNFzUMjctTIp8a9tuCQ==}
    dev: true

  /@zxing/text-encoding/0.9.0:
    resolution: {integrity: sha512-U/4aVJ2mxI0aDNI8Uq0wEhMgY+u4CNtEb0om3+y3+niDAsoTCOB33UF0sxpzqzdqXLqmvc+vZyAt4O8pPdfkwA==}
    requiresBuild: true
    dev: false
    optional: true

  /JSONStream/1.3.5:
    resolution: {integrity: sha512-E+iruNOY8VV9s4JEbe1aNEm6MiszPRr/UfcHMz0TQh1BXSxHK+ASV1R6W4HpjBhSeS+54PIsAMCBmwD06LLsqQ==}
    hasBin: true
    dependencies:
      jsonparse: 1.3.1
      through: 2.3.8
    dev: true

  /abbrev/1.1.1:
    resolution: {integrity: sha512-nne9/IiQ/hzIhY6pdDnbBtz7DjPTKrY00P/zvPSm5pOFkl6xuGrGnXn/VtTNNfNtAfZ9/1RtehkszU9qcTii0Q==}
    dev: true

  /abort-controller/3.0.0:
    resolution: {integrity: sha512-h8lQ8tacZYnR3vNQTgibj+tODHI5/+l06Au2Pcriv/Gmet0eaj4TwWH41sO9wnHDiQsEj19q0drzdWdeAHtweg==}
    engines: {node: '>=6.5'}
    dependencies:
      event-target-shim: 5.0.1
    dev: false

  /abstract-logging/2.0.1:
    resolution: {integrity: sha512-2BjRTZxTPvheOvGbBslFSYOUkr+SjPtOnrLP33f+VIWLzezQpZcqVg7ja3L4dBXmzzgwT+a029jRx5PCi3JuiA==}
    dev: false

  /acorn-jsx/5.3.2_acorn@8.7.1:
    resolution: {integrity: sha512-rq9s+JNhf0IChjtDXxllJ7g41oZk5SlXtp0LHwyA5cejwn7vKmKp4pPri6YEePv2PU65sAsegbXtIinmDFDXgQ==}
    peerDependencies:
      acorn: ^6.0.0 || ^7.0.0 || ^8.0.0
    dependencies:
      acorn: 8.7.1
    dev: true

  /acorn-node/1.8.2:
    resolution: {integrity: sha512-8mt+fslDufLYntIoPAaIMUe/lrbrehIiwmR3t2k9LljIzoigEPF27eLk2hy8zSGzmR/ogr7zbRKINMo1u0yh5A==}
    dependencies:
      acorn: 7.4.1
      acorn-walk: 7.2.0
      xtend: 4.0.2
    dev: false

  /acorn-walk/7.2.0:
    resolution: {integrity: sha512-OPdCF6GsMIP+Az+aWfAAOEt2/+iVDKE7oy6lJ098aoe59oAmK76qV6Gw60SbZ8jHuG2wH058GF4pLFbYamYrVA==}
    engines: {node: '>=0.4.0'}
    dev: false

  /acorn-walk/8.2.0:
    resolution: {integrity: sha512-k+iyHEuPgSw6SbuDpGQM+06HQUa04DZ3o+F6CSzXMvvI5KMvnaEqXe+YVe555R9nn6GPt404fos4wcgpw12SDA==}
    engines: {node: '>=0.4.0'}
    dev: true

  /acorn/7.4.1:
    resolution: {integrity: sha512-nQyp0o1/mNdbTO1PO6kHkwSrmgZ0MT/jCCpNiwbUjGoRN4dlBhqJtoQuCnEOKzgTVwg0ZWiCoQy6SxMebQVh8A==}
    engines: {node: '>=0.4.0'}
    hasBin: true
    dev: false

  /acorn/8.7.1:
    resolution: {integrity: sha512-Xx54uLJQZ19lKygFXOWsscKUbsBZW0CPykPhVQdhIeIwrbPmJzqeASDInc8nKBnp/JT6igTs82qPXz069H8I/A==}
    engines: {node: '>=0.4.0'}
    hasBin: true
    dev: true

  /add-stream/1.0.0:
    resolution: {integrity: sha512-qQLMr+8o0WC4FZGQTcJiKBVC59JylcPSrTtk6usvmIDFUOCKegapy1VHQwRbFMOFyb/inzUVqHs+eMYKDM1YeQ==}
    dev: true

  /agent-base/6.0.2:
    resolution: {integrity: sha512-RZNwNclF7+MS/8bDg70amg32dyeZGZxiDuQmZxKLAlQjr3jGyLx+4Kkk58UO7D2QdgFIQCovuSuZESne6RG6XQ==}
    engines: {node: '>= 6.0.0'}
    dependencies:
      debug: 4.3.4
    transitivePeerDependencies:
      - supports-color
    dev: true

  /agentkeepalive/4.2.1:
    resolution: {integrity: sha512-Zn4cw2NEqd+9fiSVWMscnjyQ1a8Yfoc5oBajLeo5w+YBHgDUcEBY2hS4YpTz6iN5f/2zQiktcuM6tS8x1p9dpA==}
    engines: {node: '>= 8.0.0'}
    dependencies:
      debug: 4.3.4
      depd: 1.1.2
      humanize-ms: 1.2.1
    transitivePeerDependencies:
      - supports-color
    dev: true

  /aggregate-error/3.1.0:
    resolution: {integrity: sha512-4I7Td01quW/RpocfNayFdFVk1qSuoh0E7JrbRJ16nH01HhKFQ88INq9Sd+nd72zqRySlr9BmDA8xlEJ6vJMrYA==}
    engines: {node: '>=8'}
    dependencies:
      clean-stack: 2.2.0
      indent-string: 4.0.0
    dev: true

  /aggregate-error/4.0.0:
    resolution: {integrity: sha512-8DGp7zUt1E9k0NE2q4jlXHk+V3ORErmwolEdRz9iV+LKJ40WhMHh92cxAvhqV2I+zEn/gotIoqoMs0NjF3xofg==}
    engines: {node: '>=12'}
    dependencies:
      clean-stack: 4.2.0
      indent-string: 5.0.0
    dev: true

  /ajv-formats/2.1.1:
    resolution: {integrity: sha512-Wx0Kx52hxE7C18hkMEggYlEifqWZtYaRgouJor+WMdPnQyEK13vgEWyVNup7SoeeoLMsr4kf5h6dOW11I15MUA==}
    peerDependenciesMeta:
      ajv:
        optional: true
    dependencies:
      ajv: 8.11.0
    dev: false

  /ajv/6.12.6:
    resolution: {integrity: sha512-j3fVLgvTo527anyYyJOGTYJbG+vnnQYvE0m5mmkc1TK+nxAppkCLMIL0aZ4dblVCNoGShhm+kzE4ZUykBoMg4g==}
    dependencies:
      fast-deep-equal: 3.1.3
      fast-json-stable-stringify: 2.1.0
      json-schema-traverse: 0.4.1
      uri-js: 4.4.1
    dev: true

  /ajv/8.11.0:
    resolution: {integrity: sha512-wGgprdCvMalC0BztXvitD2hC04YffAvtsUn93JbGXYLAtCUO4xd17mCCZQxUOItiBwZvJScWo8NIvQMQ71rdpg==}
    dependencies:
      fast-deep-equal: 3.1.3
      json-schema-traverse: 1.0.0
      require-from-string: 2.0.2
      uri-js: 4.4.1
    dev: false

  /algoliasearch/4.13.1:
    resolution: {integrity: sha512-dtHUSE0caWTCE7liE1xaL+19AFf6kWEcyn76uhcitWpntqvicFHXKFoZe5JJcv9whQOTRM6+B8qJz6sFj+rDJA==}
    dependencies:
      '@algolia/cache-browser-local-storage': 4.13.1
      '@algolia/cache-common': 4.13.1
      '@algolia/cache-in-memory': 4.13.1
      '@algolia/client-account': 4.13.1
      '@algolia/client-analytics': 4.13.1
      '@algolia/client-common': 4.13.1
      '@algolia/client-personalization': 4.13.1
      '@algolia/client-search': 4.13.1
      '@algolia/logger-common': 4.13.1
      '@algolia/logger-console': 4.13.1
      '@algolia/requester-browser-xhr': 4.13.1
      '@algolia/requester-common': 4.13.1
      '@algolia/requester-node-http': 4.13.1
      '@algolia/transporter': 4.13.1
    dev: false

  /ansi-align/3.0.1:
    resolution: {integrity: sha512-IOfwwBF5iczOjp/WeY4YxyjqAFMQoZufdQWDd19SEExbVLNXqvpzSJ/M7Za4/sCPmQ0+GRquoA7bGcINcxew6w==}
    dependencies:
      string-width: 4.2.3
    dev: true

  /ansi-escapes/4.3.2:
    resolution: {integrity: sha512-gKXj5ALrKWQLsYG9jlTRmR/xKluxHV+Z9QEwNIgCfM1/uwPMCuzVVnh5mwTd+OuBZcwSIMbqssNWRm1lE51QaQ==}
    engines: {node: '>=8'}
    dependencies:
      type-fest: 0.21.3

  /ansi-escapes/5.0.0:
    resolution: {integrity: sha512-5GFMVX8HqE/TB+FuBJGuO5XG0WrsA6ptUqoODaT/n9mmUaZFkqnBueB4leqGBCmrUHnCnC4PCZTCd0E7QQ83bA==}
    engines: {node: '>=12'}
    dependencies:
      type-fest: 1.4.0
    dev: true

  /ansi-regex/5.0.1:
    resolution: {integrity: sha512-quJQXlTSUGL2LH9SUXo8VwsY4soanhgo6LNSm84E1LBcE8s3O0wpdiRzyR9z/ZZJMlMWv37qOOb9pdJlMUEKFQ==}
    engines: {node: '>=8'}

  /ansi-regex/6.0.1:
    resolution: {integrity: sha512-n5M855fKb2SsfMIiFFoVrABHJC8QtHwVx+mHWP3QcEqBHYienj5dHSgjbxtC0WEZXYt4wcD6zrQElDPhFuZgfA==}
    engines: {node: '>=12'}
    dev: true

  /ansi-styles/3.2.1:
    resolution: {integrity: sha512-VT0ZI6kZRdTh8YyJw3SMbYm/u+NqfsAxEpWO0Pf9sq8/e94WxxOpPKx9FR1FlyCtOVDNOQ+8ntlqFxiRc+r5qA==}
    engines: {node: '>=4'}
    dependencies:
      color-convert: 1.9.3

  /ansi-styles/4.3.0:
    resolution: {integrity: sha512-zbB9rCJAT1rbjiVDb2hqKFHNYLxgtk8NURxZ3IZwD3F6NtxbXZQCnnSi1Lkx+IDohdPlFp222wVALIheZJQSEg==}
    engines: {node: '>=8'}
    dependencies:
      color-convert: 2.0.1

  /ansi-styles/5.2.0:
    resolution: {integrity: sha512-Cxwpt2SfTzTtXcfOlzGEee8O+c+MmUgGrNiBcXnuWxuFJHe6a5Hz7qwhwe5OgaSYI0IJvkLqWX1ASG+cJOkEiA==}
    engines: {node: '>=10'}
    dev: true

  /ansi-styles/6.1.0:
    resolution: {integrity: sha512-VbqNsoz55SYGczauuup0MFUyXNQviSpFTj1RQtFzmQLk18qbVSpTFFGMT293rmDaQuKCT6InmbuEyUne4mTuxQ==}
    engines: {node: '>=12'}
    dev: true

  /anymatch/3.1.2:
    resolution: {integrity: sha512-P43ePfOAIupkguHUycrc4qJ9kz8ZiuOUijaETwX7THt0Y/GNK7v0aa8rY816xWjZ7rJdA5XdMcpVFTKMq+RvWg==}
    engines: {node: '>= 8'}
    dependencies:
      normalize-path: 3.0.0
      picomatch: 2.3.1

  /apollo-reporting-protobuf/3.3.1:
    resolution: {integrity: sha512-tyvj3Vj71TCh6c8PtdHOLgHHBSJ05DF/A/Po3q8yfHTBkOPcOJZE/GGN/PT/pwKg7HHxKcAeHDw7+xciVvGx0w==}
    dependencies:
      '@apollo/protobufjs': 1.2.2
    dev: false

  /apollo-server-caching/3.3.0:
    resolution: {integrity: sha512-Wgcb0ArjZ5DjQ7ID+tvxUcZ7Yxdbk5l1MxZL8D8gkyjooOkhPNzjRVQ7ubPoXqO54PrOMOTm1ejVhsF+AfIirQ==}
    engines: {node: '>=12.0'}
    dependencies:
      lru-cache: 6.0.0
    dev: false

  /apollo-server-env/4.2.1:
    resolution: {integrity: sha512-vm/7c7ld+zFMxibzqZ7SSa5tBENc4B0uye9LTfjJwGoQFY5xsUPH5FpO5j0bMUDZ8YYNbrF9SNtzc5Cngcr90g==}
    engines: {node: '>=12.0'}
    dependencies:
      node-fetch: 2.6.7
    transitivePeerDependencies:
      - encoding
    dev: false

  /apollo-server-types/3.5.2_graphql@16.4.0:
    resolution: {integrity: sha512-vhcbIWsBkoNibABOym4AAPBoNDjokhjUQokKYdwZMeqrb850PMQdNJFrGyXT5onP408Ghv4O8PfgBuPQmeJhVQ==}
    engines: {node: '>=12.0'}
    peerDependencies:
      graphql: ^15.3.0 || ^16.0.0
    dependencies:
      apollo-reporting-protobuf: 3.3.1
      apollo-server-caching: 3.3.0
      apollo-server-env: 4.2.1
      graphql: 16.4.0
    transitivePeerDependencies:
      - encoding
    dev: false

  /aproba/2.0.0:
    resolution: {integrity: sha512-lYe4Gx7QT+MKGbDsA+Z+he/Wtef0BiwDOlK/XkBrdfsh9J/jPPXbX0tE9x9cl27Tmu5gg3QUbUrQYa/y+KOHPQ==}
    dev: true

  /archy/1.0.0:
    resolution: {integrity: sha512-Xg+9RwCg/0p32teKdGMPTPnVXKD0w3DfHnFTficozsAgsvq2XenPJq/MYpzzQ/v8zrOyJn6Ds39VA4JIDwFfqw==}
    dev: false

  /are-we-there-yet/3.0.0:
    resolution: {integrity: sha512-0GWpv50YSOcLXaN6/FAKY3vfRbllXWV2xvfA/oKJF8pzFhWXPV+yjhJXDBbjscDYowv7Yw1A3uigpzn5iEGTyw==}
    engines: {node: ^12.13.0 || ^14.15.0 || >=16}
    dependencies:
      delegates: 1.0.0
      readable-stream: 3.6.0
    dev: true

  /arg/4.1.3:
    resolution: {integrity: sha512-58S9QDqG0Xx27YwPSt9fJxivjYl432YCwfDMfZ+71RAqUrZef7LrKQZ3LHLOwCS4FLNBplP533Zx895SeOCHvA==}
    dev: true

  /arg/5.0.2:
    resolution: {integrity: sha512-PYjyFOLKQ9y57JvQ6QLo8dAgNqswh8M1RMJYdQduT6xbWSgK36P/Z/v+p888pM69jMMfS8Xd8F6I1kQ/I9HUGg==}
    dev: false

  /argparse/1.0.10:
    resolution: {integrity: sha512-o5Roy6tNG4SL/FOkCAN6RzjiakZS25RLYFrcMttJqbdd8BWrnA+fGz57iN5Pb06pvBGvl5gQ0B48dJlslXvoTg==}
    dependencies:
      sprintf-js: 1.0.3
    dev: true

  /argparse/2.0.1:
    resolution: {integrity: sha512-8+9WqebbFzpX9OR+Wa6O29asIogeRMzcGtAINdpMHHyAg10f05aSFVBbcEqGf/PXw1EjAZ+q2/bEBg3DvurK3Q==}

  /aria-query/4.2.2:
    resolution: {integrity: sha512-o/HelwhuKpTj/frsOsbNLNgnNGVIFsVP/SW2BSF14gVl7kAfMOJ6/8wUAUvG1R1NHKrfG+2sHZTu0yauT1qBrA==}
    engines: {node: '>=6.0'}
    dependencies:
      '@babel/runtime': 7.18.6
      '@babel/runtime-corejs3': 7.18.6
    dev: true

  /array-ify/1.0.0:
    resolution: {integrity: sha512-c5AMf34bKdvPhQ7tBGhqkgKNUzMr4WUs+WDtC2ZUGOUncbxKMTvqxYctiseW3+L4bA8ec+GcZ6/A/FW4m8ukng==}
    dev: true

  /array-includes/3.1.5:
    resolution: {integrity: sha512-iSDYZMMyTPkiFasVqfuAQnWAYcvO/SeBSCGKePoEthjp4LEMTe4uLc7b025o4jAZpHhihh8xPo99TNWUWWkGDQ==}
    engines: {node: '>= 0.4'}
    dependencies:
      call-bind: 1.0.2
      define-properties: 1.1.4
      es-abstract: 1.19.5
      get-intrinsic: 1.1.1
      is-string: 1.0.7
    dev: true

  /array-union/2.1.0:
    resolution: {integrity: sha512-HGyxoOTYUyCM6stUe6EJgnd4EoewAI7zMdfqO+kGjnlZmBDz/cR5pf8r/cR4Wq60sL/p0IkcjUEEPwS3GFrIyw==}
    engines: {node: '>=8'}

  /array.prototype.flat/1.3.0:
    resolution: {integrity: sha512-12IUEkHsAhA4DY5s0FPgNXIdc8VRSqD9Zp78a5au9abH/SOBrsp082JOWFNTjkMozh8mqcdiKuaLGhPeYztxSw==}
    engines: {node: '>= 0.4'}
    dependencies:
      call-bind: 1.0.2
      define-properties: 1.1.4
      es-abstract: 1.19.5
      es-shim-unscopables: 1.0.0
    dev: true

  /array.prototype.flatmap/1.3.0:
    resolution: {integrity: sha512-PZC9/8TKAIxcWKdyeb77EzULHPrIX/tIZebLJUQOMR1OwYosT8yggdfWScfTBCDj5utONvOuPQQumYsU2ULbkg==}
    engines: {node: '>= 0.4'}
    dependencies:
      call-bind: 1.0.2
      define-properties: 1.1.4
      es-abstract: 1.19.5
      es-shim-unscopables: 1.0.0
    dev: true

  /array.prototype.map/1.0.4:
    resolution: {integrity: sha512-Qds9QnX7A0qISY7JT5WuJO0NJPE9CMlC6JzHQfhpqAAQQzufVRoeH7EzUY5GcPTx72voG8LV/5eo+b8Qi8hmhA==}
    engines: {node: '>= 0.4'}
    dependencies:
      call-bind: 1.0.2
      define-properties: 1.1.4
      es-abstract: 1.19.5
      es-array-method-boxes-properly: 1.0.0
      is-string: 1.0.7
    dev: true

  /arrify/1.0.1:
    resolution: {integrity: sha512-3CYzex9M9FGQjCGMGyi6/31c8GJbgb0qGyrx5HWxPd0aCwh4cB2YjMb2Xf9UuoogrMrlO9cTqnB5rI5GHZTcUA==}
    engines: {node: '>=0.10.0'}

  /arrify/3.0.0:
    resolution: {integrity: sha512-tLkvA81vQG/XqE2mjDkGQHoOINtMHtysSnemrmoGe6PydDPMRbVugqyk4A6V/WDWEfm3l+0d8anA9r8cv/5Jaw==}
    engines: {node: '>=12'}
    dev: true

  /assert-plus/1.0.0:
    resolution: {integrity: sha512-NfJ4UzBCcQGLDlQq7nHxH+tv3kyZ0hHQqF5BO6J7tNJeP5do1llPr8dZ8zHonfhAu0PHAdMkSo+8o0wxg9lZWw==}
    engines: {node: '>=0.8'}
    dev: true

  /assertion-error/1.1.0:
    resolution: {integrity: sha512-jgsaNduz+ndvGyFt3uSuWqvy4lCnIJiovtouQN5JZHOKCS2QuhEdbcQHFhVksz2N2U9hXJo8odG7ETyWlEeuDw==}
    dev: true

  /ast-types-flow/0.0.7:
    resolution: {integrity: sha512-eBvWn1lvIApYMhzQMsu9ciLfkBY499mFZlNqG+/9WR7PVlroQw0vG30cOQQbaKz3sCEc44TAOu2ykzqXSNnwag==}
    dev: true

  /ast-types/0.13.4:
    resolution: {integrity: sha512-x1FCFnFifvYDDzTaLII71vG5uvDwgtmDTEVWAxrgeiR8VjMONcCXJx7E+USjDtHlwFmt9MysbqgF9b9Vjr6w+w==}
    engines: {node: '>=4'}
    dependencies:
      tslib: 2.4.0
    dev: true

  /astral-regex/2.0.0:
    resolution: {integrity: sha512-Z7tMw1ytTXt5jqMcOP+OQteU1VuNK9Y02uuJtKQ1Sv69jXQKKg5cibLwGJow8yzZP+eAc18EmLGPal0bp36rvQ==}
    engines: {node: '>=8'}
    dev: true

  /async-retry/1.3.3:
    resolution: {integrity: sha512-wfr/jstw9xNi/0teMHrRW7dsz3Lt5ARhYNZ2ewpadnhaIp5mbALhOAP+EAdsC7t4Z6wqsDVv9+W6gm1Dk9mEyw==}
    dependencies:
      retry: 0.13.1
    dev: true

  /async/3.2.4:
    resolution: {integrity: sha512-iAB+JbDEGXhyIUavoDl9WP/Jj106Kz9DEn1DPgYw5ruDn0e3Wgi3sKFm55sASdGBNOQB8F59d9qQ7deqrHA8wQ==}
    dev: true

  /asynckit/0.4.0:
    resolution: {integrity: sha512-Oei9OH4tRh0YqU3GxhX79dM/mwVgvbZJaSNaRk+bshkj0S5cfHcgYakreBjrHwatXKbz+IoIdYLxrKim2MjW0Q==}

  /atomic-sleep/1.0.0:
    resolution: {integrity: sha512-kNOjDqAh7px0XWNI+4QbzoiR/nTkHAWNud2uvnJquD1/x5a7EQZMJT0AczqK0Qn67oY/TTQ1LbUKajZpp3I9tQ==}
    engines: {node: '>=8.0.0'}
    dev: false

  /autoprefixer/10.4.7:
    resolution: {integrity: sha512-ypHju4Y2Oav95SipEcCcI5J7CGPuvz8oat7sUtYj3ClK44bldfvtvcxK6IEK++7rqB7YchDGzweZIBG+SD0ZAA==}
    engines: {node: ^10 || ^12 || >=14}
    hasBin: true
    peerDependencies:
      postcss: ^8.1.0
    dependencies:
      browserslist: 4.20.3
      caniuse-lite: 1.0.30001363
      fraction.js: 4.2.0
      normalize-range: 0.1.2
      picocolors: 1.0.0
      postcss-value-parser: 4.2.0
    dev: false

  /available-typed-arrays/1.0.5:
    resolution: {integrity: sha512-DMD0KiN46eipeziST1LPP/STfDU0sufISXmjSgvVsoU2tqxctQeASejWcfNtxYKqETM1UxQ8sp2OrSBWpHY6sw==}
    engines: {node: '>= 0.4'}
    dev: false

  /avvio/8.2.0:
    resolution: {integrity: sha512-bbCQdg7bpEv6kGH41RO/3B2/GMMmJSo2iBK+X8AWN9mujtfUipMDfIjsgHCfpnKqoGEQrrmCDKSa5OQ19+fDmg==}
    dependencies:
      archy: 1.0.0
      debug: 4.3.4
      fastq: 1.13.0
    transitivePeerDependencies:
      - supports-color
    dev: false

  /axe-core/4.4.2:
    resolution: {integrity: sha512-LVAaGp/wkkgYJcjmHsoKx4juT1aQvJyPcW09MLCjVTh3V2cc6PnyempiLMNH5iMdfIX/zdbjUx2KDjMLCTdPeA==}
    engines: {node: '>=12'}
    dev: true

  /axios/0.25.0:
    resolution: {integrity: sha512-cD8FOb0tRH3uuEe6+evtAbgJtfxr7ly3fQjYcMcuPlgkwVS9xboaVIpcDV+cYQe+yGykgwZCs1pzjntcGa6l5g==}
    dependencies:
      follow-redirects: 1.14.9
    transitivePeerDependencies:
      - debug
    dev: true

  /axios/0.26.1:
    resolution: {integrity: sha512-fPwcX4EvnSHuInCMItEhAGnaSEXRBjtzh9fOtsE6E1G6p7vl7edEeZe11QHf18+6+9gR5PbKV/sGKNaD8YaMeA==}
    dependencies:
      follow-redirects: 1.14.9
    transitivePeerDependencies:
      - debug
    dev: false

  /axios/0.26.1_debug@4.3.4:
    resolution: {integrity: sha512-fPwcX4EvnSHuInCMItEhAGnaSEXRBjtzh9fOtsE6E1G6p7vl7edEeZe11QHf18+6+9gR5PbKV/sGKNaD8YaMeA==}
    dependencies:
      follow-redirects: 1.14.9
    transitivePeerDependencies:
      - debug
    dev: false

  /axios/0.27.2:
    resolution: {integrity: sha512-t+yRIyySRTp/wua5xEr+z1q60QmLq8ABsS5O9Me1AsE5dfKqgnCFzwiCZZ/cGNd1lq4/7akDWMxdhVlucjmnOQ==}
    dependencies:
      follow-redirects: 1.14.9
      form-data: 4.0.0
    transitivePeerDependencies:
      - debug
    dev: true

  /axobject-query/2.2.0:
    resolution: {integrity: sha512-Td525n+iPOOyUQIeBfcASuG6uJsDOITl7Mds5gFyerkWiX7qhUTdYUBlSgNMyVqtSJqwpt1kXGLdUt6SykLMRA==}
    dev: true

  /babel-jest/29.0.3_@babel+core@7.19.0:
    resolution: {integrity: sha512-ApPyHSOhS/sVzwUOQIWJmdvDhBsMG01HX9z7ogtkp1TToHGGUWFlnXJUIzCgKPSfiYLn3ibipCYzsKSURHEwLg==}
    engines: {node: ^14.15.0 || ^16.10.0 || >=18.0.0}
    peerDependencies:
      '@babel/core': ^7.8.0
    dependencies:
      '@babel/core': 7.19.0
      '@jest/transform': 29.0.3
      '@types/babel__core': 7.1.19
      babel-plugin-istanbul: 6.1.1
      babel-preset-jest: 29.0.2_@babel+core@7.19.0
      chalk: 4.1.2
      graceful-fs: 4.2.10
      slash: 3.0.0
    transitivePeerDependencies:
      - supports-color
    dev: true

  /babel-plugin-istanbul/6.1.1:
    resolution: {integrity: sha512-Y1IQok9821cC9onCx5otgFfRm7Lm+I+wwxOx738M/WLPZ9Q42m4IG5W0FNX8WLL2gYMZo3JkuXIH2DOpWM+qwA==}
    engines: {node: '>=8'}
    dependencies:
      '@babel/helper-plugin-utils': 7.19.0
      '@istanbuljs/load-nyc-config': 1.1.0
      '@istanbuljs/schema': 0.1.3
      istanbul-lib-instrument: 5.2.0
      test-exclude: 6.0.0
    transitivePeerDependencies:
      - supports-color
    dev: true

  /babel-plugin-jest-hoist/29.0.2:
    resolution: {integrity: sha512-eBr2ynAEFjcebVvu8Ktx580BD1QKCrBG1XwEUTXJe285p9HA/4hOhfWCFRQhTKSyBV0VzjhG7H91Eifz9s29hg==}
    engines: {node: ^14.15.0 || ^16.10.0 || >=18.0.0}
    dependencies:
      '@babel/template': 7.18.10
      '@babel/types': 7.19.0
      '@types/babel__core': 7.1.19
      '@types/babel__traverse': 7.17.1
    dev: true

  /babel-preset-current-node-syntax/1.0.1_@babel+core@7.19.0:
    resolution: {integrity: sha512-M7LQ0bxarkxQoN+vz5aJPsLBn77n8QgTFmo8WK0/44auK2xlCXrYcUxHFxgU7qW5Yzw/CjmLRK2uJzaCd7LvqQ==}
    peerDependencies:
      '@babel/core': ^7.0.0
    dependencies:
      '@babel/core': 7.19.0
      '@babel/plugin-syntax-async-generators': 7.8.4_@babel+core@7.19.0
      '@babel/plugin-syntax-bigint': 7.8.3_@babel+core@7.19.0
      '@babel/plugin-syntax-class-properties': 7.12.13_@babel+core@7.19.0
      '@babel/plugin-syntax-import-meta': 7.10.4_@babel+core@7.19.0
      '@babel/plugin-syntax-json-strings': 7.8.3_@babel+core@7.19.0
      '@babel/plugin-syntax-logical-assignment-operators': 7.10.4_@babel+core@7.19.0
      '@babel/plugin-syntax-nullish-coalescing-operator': 7.8.3_@babel+core@7.19.0
      '@babel/plugin-syntax-numeric-separator': 7.10.4_@babel+core@7.19.0
      '@babel/plugin-syntax-object-rest-spread': 7.8.3_@babel+core@7.19.0
      '@babel/plugin-syntax-optional-catch-binding': 7.8.3_@babel+core@7.19.0
      '@babel/plugin-syntax-optional-chaining': 7.8.3_@babel+core@7.19.0
      '@babel/plugin-syntax-top-level-await': 7.14.5_@babel+core@7.19.0
    dev: true

  /babel-preset-jest/29.0.2_@babel+core@7.19.0:
    resolution: {integrity: sha512-BeVXp7rH5TK96ofyEnHjznjLMQ2nAeDJ+QzxKnHAAMs0RgrQsCywjAN8m4mOm5Di0pxU//3AoEeJJrerMH5UeA==}
    engines: {node: ^14.15.0 || ^16.10.0 || >=18.0.0}
    peerDependencies:
      '@babel/core': ^7.0.0
    dependencies:
      '@babel/core': 7.19.0
      babel-plugin-jest-hoist: 29.0.2
      babel-preset-current-node-syntax: 1.0.1_@babel+core@7.19.0
    dev: true

  /backo2/1.0.2:
    resolution: {integrity: sha1-MasayLEpNjRj41s+u2n038+6eUc=}
    dev: false

  /balanced-match/1.0.2:
    resolution: {integrity: sha512-3oSeUO0TMV67hN1AmbXsK4yaqU7tjiHlbxRDZOpH0KW9+CeX4bRAaX0Anxt0tx2MrpRpWwQaPwIlISEJhYU5Pw==}

  /base64-js/1.5.1:
    resolution: {integrity: sha512-AKpaYlHn8t4SVbOHCy+b5+KKgvR4vrsD8vbvrbiQJps7fKDTkjkDry6ji0rUJjC0kzbNePLwzxq8iypo41qeWA==}
    dev: true

  /before-after-hook/2.2.2:
    resolution: {integrity: sha512-3pZEU3NT5BFUo/AD5ERPWOgQOCZITni6iavr5AUw5AUwQjMlI0kzu5btnyD39AF0gUEsDPwJT+oY1ORBJijPjQ==}
    dev: true

  /binary-extensions/2.2.0:
    resolution: {integrity: sha512-jDctJ/IVQbZoJykoeHbhXpOlNBqGNcwXJKJog42E5HDPUwQTSdjCHdihjj0DlnheQ7blbT6dHOafNAiS8ooQKA==}
    engines: {node: '>=8'}
    dev: false

  /bl/4.1.0:
    resolution: {integrity: sha512-1W07cM9gS6DcLperZfFSj+bWLtaPGSOHWhPiGzXmvVJbRLdG82sH/Kn8EtW1VqWVA54AKf2h5k5BbnIbwF3h6w==}
    dependencies:
      buffer: 5.7.1
      inherits: 2.0.4
      readable-stream: 3.6.0
    dev: true

  /bl/5.0.0:
    resolution: {integrity: sha512-8vxFNZ0pflFfi0WXA3WQXlj6CaMEwsmh63I1CNp0q+wWv8sD0ARx1KovSQd0l2GkwrMIOyedq0EF1FxI+RCZLQ==}
    dependencies:
      buffer: 6.0.3
      inherits: 2.0.4
      readable-stream: 3.6.0
    dev: true

  /body-parser/1.20.0:
    resolution: {integrity: sha512-DfJ+q6EPcGKZD1QWUjSpqp+Q7bDQTsQIF4zfUAtZ6qk+H/3/QRhg9CEp39ss+/T2vw0+HaidC0ecJj/DRLIaKg==}
    engines: {node: '>= 0.8', npm: 1.2.8000 || >= 1.4.16}
    dependencies:
      bytes: 3.1.2
      content-type: 1.0.4
      debug: 2.6.9
      depd: 2.0.0
      destroy: 1.2.0
      http-errors: 2.0.0
      iconv-lite: 0.4.24
      on-finished: 2.4.1
      qs: 6.10.3
      raw-body: 2.5.1
      type-is: 1.6.18
      unpipe: 1.0.0
    transitivePeerDependencies:
      - supports-color
    dev: false

  /boxen/7.0.0:
    resolution: {integrity: sha512-j//dBVuyacJbvW+tvZ9HuH03fZ46QcaKvvhZickZqtB271DxJ7SNRSNxrV/dZX0085m7hISRZWbzWlJvx/rHSg==}
    engines: {node: '>=14.16'}
    dependencies:
      ansi-align: 3.0.1
      camelcase: 7.0.0
      chalk: 5.0.1
      cli-boxes: 3.0.0
      string-width: 5.1.2
      type-fest: 2.14.0
      widest-line: 4.0.1
      wrap-ansi: 8.0.1
    dev: true

  /brace-expansion/1.1.11:
    resolution: {integrity: sha512-iCuPHDFgrHX7H2vEI/5xpz07zSHB00TpugqhmYtVmMO6518mCuRMoOYFldEBl0g187ufozdaHgWKcYFb61qGiA==}
    dependencies:
      balanced-match: 1.0.2
      concat-map: 0.0.1

  /brace-expansion/2.0.1:
    resolution: {integrity: sha512-XnAIvQ8eM+kC6aULx6wuQiwVsnzsi9d3WxzV3FpWTGA19F621kwdbsAcFKXgKUHZWsy+mY6iL1sHTxWEFCytDA==}
    dependencies:
      balanced-match: 1.0.2
    dev: true

  /braces/3.0.2:
    resolution: {integrity: sha512-b8um+L1RzM3WDSzvhm6gIz1yfTbBt6YTlcEKAvsmqCZZFw46z626lVj9j1yEPW33H5H+lBQpZMP1k8l+78Ha0A==}
    engines: {node: '>=8'}
    dependencies:
      fill-range: 7.0.1

  /browserslist/4.20.3:
    resolution: {integrity: sha512-NBhymBQl1zM0Y5dQT/O+xiLP9/rzOIQdKM/eMJBAq7yBgaB6krIYLGejrwVYnSHZdqjscB1SPuAjHwxjvN6Wdg==}
    engines: {node: ^6 || ^7 || ^8 || ^9 || ^10 || ^11 || ^12 || >=13.7}
    hasBin: true
    dependencies:
      caniuse-lite: 1.0.30001363
      electron-to-chromium: 1.4.129
      escalade: 3.1.1
      node-releases: 2.0.4
      picocolors: 1.0.0

  /bs-logger/0.2.6:
    resolution: {integrity: sha512-pd8DCoxmbgc7hyPKOvxtqNcjYoOsABPQdcCUjGp3d42VR2CX1ORhk2A87oqqu5R1kk+76nsxZupkmyd+MVtCog==}
    engines: {node: '>= 6'}
    dependencies:
      fast-json-stable-stringify: 2.1.0
    dev: true

  /bser/2.1.1:
    resolution: {integrity: sha512-gQxTNE/GAfIIrmHLUE3oJyp5FO6HRBfhjnw4/wMmA63ZGDJnWBmgY/lyQBpnDUkGmAhbSe39tx2d/iTOAfglwQ==}
    dependencies:
      node-int64: 0.4.0
    dev: true

  /buffer-equal-constant-time/1.0.1:
    resolution: {integrity: sha1-+OcRMvf/5uAaXJaXpMbz5I1cyBk=}
    dev: false

  /buffer-from/1.1.2:
    resolution: {integrity: sha512-E+XQCRwSbaaiChtv6k6Dwgc+bx+Bs6vuKJHHl5kox/BaKbhiXzqQOwK4cO22yElGp2OCmjwVhT3HmxgyPGnJfQ==}
    dev: true

  /buffer-writer/2.0.0:
    resolution: {integrity: sha512-a7ZpuTZU1TRtnwyCNW3I5dc0wWNC3VR9S++Ewyk2HHZdrO3CQJqSpd+95Us590V6AL7JqUAH2IwZ/398PmNFgw==}
    engines: {node: '>=4'}
    dev: false

  /buffer/5.7.1:
    resolution: {integrity: sha512-EHcyIPBQ4BSGlvjB16k5KgAJ27CIsHY/2JBmCRReo48y9rQ3MaUzWX3KVlBa4U7MyX02HdVj0K7C3WaB3ju7FQ==}
    dependencies:
      base64-js: 1.5.1
      ieee754: 1.2.1
    dev: true

  /buffer/6.0.3:
    resolution: {integrity: sha512-FTiCpNxtwiZZHEZbcbTIcZjERVICn9yq/pDFkTl95/AxzD1naBctN7YO68riM/gLSDY7sdrMby8hofADYuuqOA==}
    dependencies:
      base64-js: 1.5.1
      ieee754: 1.2.1
    dev: true

  /builtins/5.0.1:
    resolution: {integrity: sha512-qwVpFEHNfhYJIzNRBvd2C1kyo6jz3ZSMPyyuR47OPdiKWlbYnZNyDWuyR175qDnAJLiCo5fBBqPb3RiXgWlkOQ==}
    dependencies:
      semver: 7.3.7
    dev: true

  /busboy/0.3.1:
    resolution: {integrity: sha512-y7tTxhGKXcyBxRKAni+awqx8uqaJKrSFSNFSeRG5CsWNdmy2BIK+6VGWEW7TZnIO/533mtMEA4rOevQV815YJw==}
    engines: {node: '>=4.5.0'}
    dependencies:
      dicer: 0.3.0
    dev: false

  /byte-size/7.0.1:
    resolution: {integrity: sha512-crQdqyCwhokxwV1UyDzLZanhkugAgft7vt0qbbdt60C6Zf3CAiGmtUCylbtYwrU6loOUw3euGrNtW1J651ot1A==}
    engines: {node: '>=10'}
    dev: true

  /bytes/3.1.2:
    resolution: {integrity: sha512-/Nf7TyzTx6S3yRJObOAV7956r8cr2+Oj8AC5dt8wSP3BQAoeX58NoHyCU8P8zGkNXStjTSi6fzO6F0pBdcYbEg==}
    engines: {node: '>= 0.8'}

  /cacache/16.1.0:
    resolution: {integrity: sha512-Pk4aQkwCW82A4jGKFvcGkQFqZcMspfP9YWq9Pr87/ldDvlWf718zeI6KWCdKt/jeihu6BytHRUicJPB1K2k8EQ==}
    engines: {node: ^12.13.0 || ^14.15.0 || >=16.0.0}
    dependencies:
      '@npmcli/fs': 2.1.0
      '@npmcli/move-file': 2.0.0
      chownr: 2.0.0
      fs-minipass: 2.1.0
      glob: 8.0.3
      infer-owner: 1.0.4
      lru-cache: 7.10.1
      minipass: 3.1.6
      minipass-collect: 1.0.2
      minipass-flush: 1.0.5
      minipass-pipeline: 1.2.4
      mkdirp: 1.0.4
      p-map: 4.0.0
      promise-inflight: 1.0.1
      rimraf: 3.0.2
      ssri: 9.0.1
      tar: 6.1.11
      unique-filename: 1.1.1
    transitivePeerDependencies:
      - bluebird
    dev: true

  /cacheable-lookup/6.0.4:
    resolution: {integrity: sha512-mbcDEZCkv2CZF4G01kr8eBd/5agkt9oCqz75tJMSIsquvRZ2sL6Hi5zGVKi/0OSC9oO1GHfJ2AV0ZIOY9vye0A==}
    engines: {node: '>=10.6.0'}
    dev: true

  /cacheable-request/7.0.2:
    resolution: {integrity: sha512-pouW8/FmiPQbuGpkXQ9BAPv/Mo5xDGANgSNXzTzJ8DrKGuXOssM4wIQRjfanNRh3Yu5cfYPvcorqbhg2KIJtew==}
    engines: {node: '>=8'}
    dependencies:
      clone-response: 1.0.2
      get-stream: 5.2.0
      http-cache-semantics: 4.1.0
      keyv: 4.2.7
      lowercase-keys: 2.0.0
      normalize-url: 6.1.0
      responselike: 2.0.0
    dev: true

  /call-bind/1.0.2:
    resolution: {integrity: sha512-7O+FbCihrB5WGbFYesctwmTKae6rOiIzmz1icreWJ+0aA7LJfuqhEso2T9ncpcFtzMQtzXf2QGGueWJGTYsqrA==}
    dependencies:
      function-bind: 1.1.1
      get-intrinsic: 1.1.1

  /call-me-maybe/1.0.1:
    resolution: {integrity: sha512-wCyFsDQkKPwwF8BDwOiWNx/9K45L/hvggQiDbve+viMNMQnWhrlYIuBk09offfwCRtCO9P6XwUttufzU11WCVw==}
    dev: false

  /callsites/3.1.0:
    resolution: {integrity: sha512-P8BjAsXvZS+VIDUI11hHCQEv74YT67YUi5JJFNWIqL235sBmjX4+qx9Muvls5ivyNENctx46xQLQ3aTuE7ssaQ==}
    engines: {node: '>=6'}
    dev: true

  /camelcase-css/2.0.1:
    resolution: {integrity: sha512-QOSvevhslijgYwRx6Rv7zKdMF8lbRmx+uQGx2+vDc+KI/eBnsy9kit5aj23AgGu3pa4t9AgwbnXWqS+iOY+2aA==}
    engines: {node: '>= 6'}
    dev: false

  /camelcase-keys/6.2.2:
    resolution: {integrity: sha512-YrwaA0vEKazPBkn0ipTiMpSajYDSe+KjQfrjhcBMxJt/znbvlHd8Pw/Vamaz5EB4Wfhs3SUR3Z9mwRu/P3s3Yg==}
    engines: {node: '>=8'}
    dependencies:
      camelcase: 5.3.1
      map-obj: 4.3.0
      quick-lru: 4.0.1

  /camelcase-keys/7.0.2:
    resolution: {integrity: sha512-Rjs1H+A9R+Ig+4E/9oyB66UC5Mj9Xq3N//vcLf2WzgdTi/3gUu3Z9KoqmlrEG4VuuLK8wJHofxzdQXz/knhiYg==}
    engines: {node: '>=12'}
    dependencies:
      camelcase: 6.3.0
      map-obj: 4.3.0
      quick-lru: 5.1.1
      type-fest: 1.4.0
    dev: true

  /camelcase/5.3.1:
    resolution: {integrity: sha512-L28STB170nwWS63UjtlEOE3dldQApaJXZkOI1uMFfzf3rRuPegHaHesyee+YxQ+W6SvRDQV6UrdOdRiR153wJg==}
    engines: {node: '>=6'}

  /camelcase/6.3.0:
    resolution: {integrity: sha512-Gmy6FhYlCY7uOElZUSbxo2UCDH8owEk996gkbrpsgGtrJLM3J7jGxl9Ic7Qwwj4ivOE5AWZWRMecDdF7hqGjFA==}
    engines: {node: '>=10'}
    dev: true

  /camelcase/7.0.0:
    resolution: {integrity: sha512-JToIvOmz6nhGsUhAYScbo2d6Py5wojjNfoxoc2mEVLUdJ70gJK2gnd+ABY1Tc3sVMyK7QDPtN0T/XdlCQWITyQ==}
    engines: {node: '>=14.16'}
    dev: true

  /caniuse-lite/1.0.30001334:
    resolution: {integrity: sha512-kbaCEBRRVSoeNs74sCuq92MJyGrMtjWVfhltoHUCW4t4pXFvGjUBrfo47weBRViHkiV3eBYyIsfl956NtHGazw==}
    dev: false

  /caniuse-lite/1.0.30001363:
    resolution: {integrity: sha512-HpQhpzTGGPVMnCjIomjt+jvyUu8vNFo3TaDiZ/RcoTrlOq/5+tC8zHdsbgFB6MxmaY+jCpsH09aD80Bb4Ow3Sg==}

  /chai/4.3.6:
    resolution: {integrity: sha512-bbcp3YfHCUzMOvKqsztczerVgBKSsEijCySNlHHbX3VG1nskvqjz5Rfso1gGwD6w6oOV3eI60pKuMOV5MV7p3Q==}
    engines: {node: '>=4'}
    dependencies:
      assertion-error: 1.1.0
      check-error: 1.0.2
      deep-eql: 3.0.1
      get-func-name: 2.0.0
      loupe: 2.3.4
      pathval: 1.1.1
      type-detect: 4.0.8
    dev: true

  /chalk/2.4.2:
    resolution: {integrity: sha512-Mti+f9lpJNcwF4tWV8/OrTTtF1gZi+f8FqlyAdouralcFWFQWF2+NgCHShjkCb+IFBLq9buZwE1xckQU4peSuQ==}
    engines: {node: '>=4'}
    dependencies:
      ansi-styles: 3.2.1
      escape-string-regexp: 1.0.5
      supports-color: 5.5.0

  /chalk/4.1.2:
    resolution: {integrity: sha512-oKnbhFyRIXpUuez8iBMmyEa4nbj4IOQyuhc/wy9kY7/WVPcwIO9VA668Pu8RkO7+0G76SLROeyw9CpQ061i4mA==}
    engines: {node: '>=10'}
    dependencies:
      ansi-styles: 4.3.0
      supports-color: 7.2.0

  /chalk/5.0.1:
    resolution: {integrity: sha512-Fo07WOYGqMfCWHOzSXOt2CxDbC6skS/jO9ynEcmpANMoPrD+W1r1K6Vx7iNm+AQmETU1Xr2t+n8nzkV9t6xh3w==}
    engines: {node: ^12.17.0 || ^14.13 || >=16.0.0}
    dev: true

  /char-regex/1.0.2:
    resolution: {integrity: sha512-kWWXztvZ5SBQV+eRgKFeh8q5sLuZY2+8WUIzlxWVTg+oGwY14qylx1KbKzHd8P6ZYkAg0xyIDU9JMHhyJMZ1jw==}
    engines: {node: '>=10'}
    dev: true

  /chardet/0.7.0:
    resolution: {integrity: sha512-mT8iDcrh03qDGRRmoA2hmBJnxpllMR+0/0qlzjqZES6NdiWDcZkCNAk4rPFZ9Q85r27unkiNNg8ZOiwZXBHwcA==}
    dev: true

  /charset/1.0.1:
    resolution: {integrity: sha512-6dVyOOYjpfFcL1Y4qChrAoQLRHvj2ziyhcm0QJlhOcAhykL/k1kTUPbeo+87MNRTRdk2OIIsIXbuF3x2wi5EXg==}
    engines: {node: '>=4.0.0'}
    dev: false

  /check-error/1.0.2:
    resolution: {integrity: sha1-V00xLt2Iu13YkS6Sht1sCu1KrII=}
    dev: true

  /chokidar/3.5.3:
    resolution: {integrity: sha512-Dr3sfKRP6oTcjf2JmUmFJfeVMvXBdegxB0iVQ5eb2V10uFJUCAS8OByZdVAyVb8xXNz3GjjTgj9kLWsZTqE6kw==}
    engines: {node: '>= 8.10.0'}
    dependencies:
      anymatch: 3.1.2
      braces: 3.0.2
      glob-parent: 5.1.2
      is-binary-path: 2.1.0
      is-glob: 4.0.3
      normalize-path: 3.0.0
      readdirp: 3.6.0
    optionalDependencies:
      fsevents: 2.3.2
    dev: false

  /chownr/2.0.0:
    resolution: {integrity: sha512-bIomtDF5KGpdogkLd9VspvFzk9KfpyyGlS8YFVZl7TGPBHL5snIOnxeshwVgPteQ9b4Eydl+pVbIyE1DcvCWgQ==}
    engines: {node: '>=10'}

  /ci-info/3.3.0:
    resolution: {integrity: sha512-riT/3vI5YpVH6/qomlDnJow6TBee2PBKSEpx3O32EGPYbWGIRsIlGRms3Sm74wYE1JMo8RnO04Hb12+v1J5ICw==}
    dev: true

  /cjs-module-lexer/1.2.2:
    resolution: {integrity: sha512-cOU9usZw8/dXIXKtwa8pM0OTJQuJkxMN6w30csNRUerHfeQ5R6U3kkU/FtJeIf3M202OHfY2U8ccInBG7/xogA==}
    dev: true

  /clean-stack/2.2.0:
    resolution: {integrity: sha512-4diC9HaTE+KRAMWhDhrGOECgWZxoevMc5TlkObMqNSsVU62PYzXZ/SMTjzyGAFF1YusgxGcSWTEXBhp0CPwQ1A==}
    engines: {node: '>=6'}
    dev: true

  /clean-stack/4.2.0:
    resolution: {integrity: sha512-LYv6XPxoyODi36Dp976riBtSY27VmFo+MKqEU9QCCWyTrdEPDog+RWA7xQWHi6Vbp61j5c4cdzzX1NidnwtUWg==}
    engines: {node: '>=12'}
    dependencies:
      escape-string-regexp: 5.0.0
    dev: true

  /cli-boxes/3.0.0:
    resolution: {integrity: sha512-/lzGpEWL/8PfI0BmBOPRwp0c/wFNX1RdUML3jK/RcSBA9T8mZDdQpqYBKtCFTOfQbwPqWEOpjqW+Fnayc0969g==}
    engines: {node: '>=10'}
    dev: true

  /cli-cursor/3.1.0:
    resolution: {integrity: sha512-I/zHAwsKf9FqGoXM4WWRACob9+SNukZTd94DWF57E4toouRulbCxcUh6RKUEOQlYTHJnzkPMySvPNaaSLNfLZw==}
    engines: {node: '>=8'}
    dependencies:
      restore-cursor: 3.1.0
    dev: true

  /cli-cursor/4.0.0:
    resolution: {integrity: sha512-VGtlMu3x/4DOtIUwEkRezxUZ2lBacNJCHash0N0WeZDBS+7Ux1dm3XWAgWYxLJFMMdOeXMHXorshEFhbMSGelg==}
    engines: {node: ^12.20.0 || ^14.13.1 || >=16.0.0}
    dependencies:
      restore-cursor: 4.0.0
    dev: true

  /cli-spinners/2.6.1:
    resolution: {integrity: sha512-x/5fWmGMnbKQAaNwN+UZlV79qBLM9JFnJuJ03gIi5whrob0xV0ofNVHy9DhwGdsMJQc2OKv0oGmLzvaqvAVv+g==}
    engines: {node: '>=6'}
    dev: true

  /cli-truncate/2.1.0:
    resolution: {integrity: sha512-n8fOixwDD6b/ObinzTrp1ZKFzbgvKZvuz/TvejnLn1aQfC6r52XEx85FmuC+3HI+JM7coBRXUvNqEU2PHVrHpg==}
    engines: {node: '>=8'}
    dependencies:
      slice-ansi: 3.0.0
      string-width: 4.2.3
    dev: true

  /cli-truncate/3.1.0:
    resolution: {integrity: sha512-wfOBkjXteqSnI59oPcJkcPl/ZmwvMMOj340qUIY1SKZCv0B9Cf4D4fAucRkIKQmsIuYK3x1rrgU7MeGRruiuiA==}
    engines: {node: ^12.20.0 || ^14.13.1 || >=16.0.0}
    dependencies:
      slice-ansi: 5.0.0
      string-width: 5.1.2
    dev: true

  /cli-width/3.0.0:
    resolution: {integrity: sha512-FxqpkPPwu1HjuN93Omfm4h8uIanXofW0RxVEW3k5RKx+mJJYSthzNhp32Kzxxy3YAEZ/Dc/EWN1vZRY0+kOhbw==}
    engines: {node: '>= 10'}
    dev: true

  /cli-width/4.0.0:
    resolution: {integrity: sha512-ZksGS2xpa/bYkNzN3BAw1wEjsLV/ZKOf/CCrJ/QOBsxx6fOARIkwTutxp1XIOIohi6HKmOFjMoK/XaqDVUpEEw==}
    engines: {node: '>= 12'}
    dev: true

  /cliui/7.0.4:
    resolution: {integrity: sha512-OcRE68cOsVMXp1Yvonl/fzkQOyjLSu/8bhPDfQt0e0/Eb283TKP20Fs2MqoPsr9SwA595rRCA+QMzYc9nBP+JQ==}
    dependencies:
      string-width: 4.2.3
      strip-ansi: 6.0.1
      wrap-ansi: 7.0.0

  /clone-deep/4.0.1:
    resolution: {integrity: sha512-neHB9xuzh/wk0dIHweyAXv2aPGZIVk3pLMe+/RNzINf17fe0OG96QroktYAUm7SM1PBnzTabaLboqqxDyMU+SQ==}
    engines: {node: '>=6'}
    dependencies:
      is-plain-object: 2.0.4
      kind-of: 6.0.3
      shallow-clone: 3.0.1
    dev: true

  /clone-response/1.0.2:
    resolution: {integrity: sha512-yjLXh88P599UOyPTFX0POsd7WxnbsVsGohcwzHOLspIhhpalPw1BcqED8NblyZLKcGrL8dTgMlcaZxV2jAD41Q==}
    dependencies:
      mimic-response: 1.0.1
    dev: true

  /clone/1.0.4:
    resolution: {integrity: sha512-JQHZ2QMW6l3aH/j6xCqQThY/9OH4D/9ls34cgkUBiEeocRTU04tHfKPBsUK1PqZCUQM7GiA0IIXJSuXHI64Kbg==}
    engines: {node: '>=0.8'}
    dev: true

  /clsx/1.2.1:
    resolution: {integrity: sha512-EcR6r5a8bj6pu3ycsa/E/cKVGuTgZJZdsyUYHOksG/UHIiKfjxzRxYJpyVBwYaQeOvghal9fcc4PidlgzugAQg==}
    engines: {node: '>=6'}
    dev: false

  /co/4.6.0:
    resolution: {integrity: sha512-QVb0dM5HvG+uaxitm8wONl7jltx8dqhfU33DcqtOZcLSVIKSDDLDi7+0LbAKiyI8hD9u42m2YxXSkMGWThaecQ==}
    engines: {iojs: '>= 1.0.0', node: '>= 0.12.0'}
    dev: true

  /collect-v8-coverage/1.0.1:
    resolution: {integrity: sha512-iBPtljfCNcTKNAto0KEtDfZ3qzjJvqE3aTGZsbhjSBlorqpXJlaWWtPO35D+ZImoC3KWejX64o+yPGxhWSTzfg==}
    dev: true

  /color-convert/1.9.3:
    resolution: {integrity: sha512-QfAUtd+vFdAtFQcC8CCyYt1fYWxSqAiK2cSD6zDB8N3cpsEBAvRxp9zOGg6G/SHHJYAT88/az/IuDGALsNVbGg==}
    dependencies:
      color-name: 1.1.3

  /color-convert/2.0.1:
    resolution: {integrity: sha512-RRECPsj7iu/xb5oKYcsFHSppFNnsj/52OVTRKb4zP5onXwVF3zVmmToNcOfGC+CRDpfK/U584fMg38ZHCaElKQ==}
    engines: {node: '>=7.0.0'}
    dependencies:
      color-name: 1.1.4

  /color-name/1.1.3:
    resolution: {integrity: sha512-72fSenhMw2HZMTVHeCA9KCmpEIbzWiQsjN+BHcBbS9vr1mtt+vJjPdksIBNUmKAW8TFUDPJK5SUU3QhE9NEXDw==}

  /color-name/1.1.4:
    resolution: {integrity: sha512-dOy+3AuW3a2wNbZHIuMZpTcgjGuLU/uBL/ubcZF9OXbDo8ff4O8yVp5Bf0efS8uEoYo5q4Fx7dY9OgQGXgAsQA==}

  /color-support/1.1.3:
    resolution: {integrity: sha512-qiBjkpbMLO/HL68y+lh4q0/O1MZFj2RX6X/KmMa3+gJD3z+WwI1ZzDHysvqHGS3mP6mznPckpXmw1nI9cJjyRg==}
    hasBin: true
    dev: true

  /colorette/2.0.16:
    resolution: {integrity: sha512-hUewv7oMjCp+wkBv5Rm0v87eJhq4woh5rSR+42YSQJKecCqgIqNkZ6lAlQms/BwHPJA5NKMRlpxPRv0n8HQW6g==}
    dev: true

  /colors/1.4.0:
    resolution: {integrity: sha512-a+UqTh4kgZg/SlGvfbzDHpgRu7AAQOmmqRHJnxhRZICKFUT91brVhNNt58CMWU9PsBbv3PDCZUHbVxuDiH2mtA==}
    engines: {node: '>=0.1.90'}

  /columnify/1.6.0:
    resolution: {integrity: sha512-lomjuFZKfM6MSAnV9aCZC9sc0qGbmZdfygNv+nCpqVkSKdCxCklLtd16O0EILGkImHw9ZpHkAnHaB+8Zxq5W6Q==}
    engines: {node: '>=8.0.0'}
    dependencies:
      strip-ansi: 6.0.1
      wcwidth: 1.0.1
    dev: true

  /combined-stream/1.0.8:
    resolution: {integrity: sha512-FQN4MRfuJeHf7cBbBMJFXhKSDq+2kAArBlmRBvcvFE5BB1HZKXtSFASDhdlz9zOYwxh8lDdnvmMOe/+5cdoEdg==}
    engines: {node: '>= 0.8'}
    dependencies:
      delayed-stream: 1.0.0

  /commander/2.20.3:
    resolution: {integrity: sha512-GpVkmM8vF2vQUkj2LvZmD35JxeJOLCwJ9cUkugyk2nuhbv3+mJvpLYYt+0+USMxE+oj+ey/lJEnhZw75x/OMcQ==}
    dev: false

  /commander/8.3.0:
    resolution: {integrity: sha512-OkTL9umf+He2DZkUq8f8J9of7yL6RJKI24dVITBmNfZBmri9zYZQrKkuXiKhyfPSu8tUhnVBB1iKXevvnlR4Ww==}
    engines: {node: '>= 12'}
    dev: true

  /compare-func/2.0.0:
    resolution: {integrity: sha512-zHig5N+tPWARooBnb0Zx1MFcdfpyJrfTJ3Y5L+IFvUm8rM74hHz66z0gw0x4tijh5CorKkKUCnW82R2vmpeCRA==}
    dependencies:
      array-ify: 1.0.0
      dot-prop: 5.3.0
    dev: true

  /compress-brotli/1.3.8:
    resolution: {integrity: sha512-lVcQsjhxhIXsuupfy9fmZUFtAIdBmXA7EGY6GBdgZ++qkM9zG4YFT8iU7FoBxzryNDMOpD1HIFHUSX4D87oqhQ==}
    engines: {node: '>= 12'}
    dependencies:
      '@types/json-buffer': 3.0.0
      json-buffer: 3.0.1
    dev: true

  /concat-map/0.0.1:
    resolution: {integrity: sha1-2Klr13/Wjfd5OnMDajug1UBdR3s=}

  /concat-stream/2.0.0:
    resolution: {integrity: sha512-MWufYdFw53ccGjCA+Ol7XJYpAlW6/prSMzuPOTRnJGcGzuhLn4Scrz7qf6o8bROZ514ltazcIFJZevcfbo0x7A==}
    engines: {'0': node >= 6.0}
    dependencies:
      buffer-from: 1.1.2
      inherits: 2.0.4
      readable-stream: 3.6.0
      typedarray: 0.0.6
    dev: true

  /concurrently/6.5.1:
    resolution: {integrity: sha512-FlSwNpGjWQfRwPLXvJ/OgysbBxPkWpiVjy1042b0U7on7S7qwwMIILRj7WTN1mTgqa582bG6NFuScOoh6Zgdag==}
    engines: {node: '>=10.0.0'}
    hasBin: true
    dependencies:
      chalk: 4.1.2
      date-fns: 2.28.0
      lodash: 4.17.21
      rxjs: 6.6.7
      spawn-command: 0.0.2-1
      supports-color: 8.1.1
      tree-kill: 1.2.2
      yargs: 16.2.0
    dev: true

  /config-chain/1.1.13:
    resolution: {integrity: sha512-qj+f8APARXHrM0hraqXYb2/bOVSV4PvJQlNZ/DVj0QrmNM2q2euizkeuVckQ57J+W0mRH6Hvi+k50M4Jul2VRQ==}
    dependencies:
      ini: 1.3.8
      proto-list: 1.2.4
    dev: true

  /configstore/6.0.0:
    resolution: {integrity: sha512-cD31W1v3GqUlQvbBCGcXmd2Nj9SvLDOP1oQ0YFuLETufzSPaKp11rYBsSOm7rCsW3OnIRAFM3OxRhceaXNYHkA==}
    engines: {node: '>=12'}
    dependencies:
      dot-prop: 6.0.1
      graceful-fs: 4.2.10
      unique-string: 3.0.0
      write-file-atomic: 3.0.3
      xdg-basedir: 5.1.0
    dev: true

  /console-control-strings/1.1.0:
    resolution: {integrity: sha512-ty/fTekppD2fIwRvnZAVdeOiGd1c7YXEixbgJTNzqcxJWKQnjJ/V1bNEEE6hygpM3WjwHFUVK6HTjWSzV4a8sQ==}
    dev: true

  /content-type/1.0.4:
    resolution: {integrity: sha512-hIP3EEPs8tB9AT1L+NUqtwOAps4mk2Zob89MWXMHjHWg9milF/j4osnnQLXBCBFBk/tvIG/tUc9mOUJiPBhPXA==}
    engines: {node: '>= 0.6'}
    dev: false

  /conventional-changelog-angular/5.0.13:
    resolution: {integrity: sha512-i/gipMxs7s8L/QeuavPF2hLnJgH6pEZAttySB6aiQLWcX3puWDL3ACVmvBhJGxnAy52Qc15ua26BufY6KpmrVA==}
    engines: {node: '>=10'}
    dependencies:
      compare-func: 2.0.0
      q: 1.5.1
    dev: true

  /conventional-changelog-conventionalcommits/5.0.0:
    resolution: {integrity: sha512-lCDbA+ZqVFQGUj7h9QBKoIpLhl8iihkO0nCTyRNzuXtcd7ubODpYB04IFy31JloiJgG0Uovu8ot8oxRzn7Nwtw==}
    engines: {node: '>=10'}
    dependencies:
      compare-func: 2.0.0
      lodash: 4.17.21
      q: 1.5.1
    dev: true

  /conventional-changelog-core/4.2.4:
    resolution: {integrity: sha512-gDVS+zVJHE2v4SLc6B0sLsPiloR0ygU7HaDW14aNJE1v4SlqJPILPl/aJC7YdtRE4CybBf8gDwObBvKha8Xlyg==}
    engines: {node: '>=10'}
    dependencies:
      add-stream: 1.0.0
      conventional-changelog-writer: 5.0.1
      conventional-commits-parser: 3.2.4
      dateformat: 3.0.3
      get-pkg-repo: 4.2.1
      git-raw-commits: 2.0.11
      git-remote-origin-url: 2.0.0
      git-semver-tags: 4.1.1
      lodash: 4.17.21
      normalize-package-data: 3.0.3
      q: 1.5.1
      read-pkg: 3.0.0
      read-pkg-up: 3.0.0
      through2: 4.0.2
    dev: true

  /conventional-changelog-preset-loader/2.3.4:
    resolution: {integrity: sha512-GEKRWkrSAZeTq5+YjUZOYxdHq+ci4dNwHvpaBC3+ENalzFWuCWa9EZXSuZBpkr72sMdKB+1fyDV4takK1Lf58g==}
    engines: {node: '>=10'}
    dev: true

  /conventional-changelog-writer/5.0.1:
    resolution: {integrity: sha512-5WsuKUfxW7suLblAbFnxAcrvf6r+0b7GvNaWUwUIk0bXMnENP/PEieGKVUQrjPqwPT4o3EPAASBXiY6iHooLOQ==}
    engines: {node: '>=10'}
    hasBin: true
    dependencies:
      conventional-commits-filter: 2.0.7
      dateformat: 3.0.3
      handlebars: 4.7.7
      json-stringify-safe: 5.0.1
      lodash: 4.17.21
      meow: 8.1.2
      semver: 6.3.0
      split: 1.0.1
      through2: 4.0.2
    dev: true

  /conventional-commits-filter/2.0.7:
    resolution: {integrity: sha512-ASS9SamOP4TbCClsRHxIHXRfcGCnIoQqkvAzCSbZzTFLfcTqJVugB0agRgsEELsqaeWgsXv513eS116wnlSSPA==}
    engines: {node: '>=10'}
    dependencies:
      lodash.ismatch: 4.4.0
      modify-values: 1.0.1
    dev: true

  /conventional-commits-parser/3.2.4:
    resolution: {integrity: sha512-nK7sAtfi+QXbxHCYfhpZsfRtaitZLIA6889kFIouLvz6repszQDgxBu7wf2WbU+Dco7sAnNCJYERCwt54WPC2Q==}
    engines: {node: '>=10'}
    hasBin: true
    dependencies:
      JSONStream: 1.3.5
      is-text-path: 1.0.1
      lodash: 4.17.21
      meow: 8.1.2
      split2: 3.2.2
      through2: 4.0.2
    dev: true

  /conventional-recommended-bump/6.1.0:
    resolution: {integrity: sha512-uiApbSiNGM/kkdL9GTOLAqC4hbptObFo4wW2QRyHsKciGAfQuLU1ShZ1BIVI/+K2BE/W1AWYQMCXAsv4dyKPaw==}
    engines: {node: '>=10'}
    hasBin: true
    dependencies:
      concat-stream: 2.0.0
      conventional-changelog-preset-loader: 2.3.4
      conventional-commits-filter: 2.0.7
      conventional-commits-parser: 3.2.4
      git-raw-commits: 2.0.11
      git-semver-tags: 4.1.1
      meow: 8.1.2
      q: 1.5.1
    dev: true

  /convert-source-map/1.8.0:
    resolution: {integrity: sha512-+OQdjP49zViI/6i7nIJpA8rAl4sV/JdPfU9nZs3VqOwGIgizICvuN2ru6fMd+4llL0tar18UYJXfZ/TWtmhUjA==}
    dependencies:
      safe-buffer: 5.1.2
    dev: true

  /cookie/0.5.0:
    resolution: {integrity: sha512-YZ3GUyn/o8gfKJlnlX7g7xq4gyO6OSuhGPKaaGssGB2qgDUS0gPgtTvoyZLTt9Ab6dC4hfc9dV5arkvc/OCmrw==}
    engines: {node: '>= 0.6'}
    dev: false

  /copy-to-clipboard/3.3.1:
    resolution: {integrity: sha512-i13qo6kIHTTpCm8/Wup+0b1mVWETvu2kIMzKoK8FpkLkFxlt0znUAHcMzox+T8sPlqtZXq3CulEjQHsYiGFJUw==}
    dependencies:
      toggle-selection: 1.0.6
    dev: false

  /core-js-pure/3.22.3:
    resolution: {integrity: sha512-oN88zz7nmKROMy8GOjs+LN+0LedIvbMdnB5XsTlhcOg1WGARt9l0LFg0zohdoFmCsEZ1h2ZbSQ6azj3M+vhzwQ==}
    deprecated: core-js-pure@<3.23.3 is no longer maintained and not recommended for usage due to the number of issues. Because of the V8 engine whims, feature detection in old core-js versions could cause a slowdown up to 100x even if nothing is polyfilled. Some versions have web compatibility issues. Please, upgrade your dependencies to the actual version of core-js-pure.
    requiresBuild: true
    dev: true

  /core-util-is/1.0.3:
    resolution: {integrity: sha512-ZQBvi1DcpJ4GDqanjucZ2Hj3wEO5pZDS89BWbkcrvdxksJorwUDDZamX9ldFkp9aw2lmBDLgkObEA4DWNJ9FYQ==}
    dev: true

  /cosmiconfig-typescript-loader/2.0.1_kinmrfkfpnsw6cabmdetwdmglm:
    resolution: {integrity: sha512-B9s6sX/omXq7I6gC6+YgLmrBFMJhPWew7ty/X5Tuwtd2zOSgWaUdXjkuVwbe3qqcdETo60+1nSVMekq//LIXVA==}
    engines: {node: '>=12', npm: '>=6'}
    peerDependencies:
      '@types/node': '*'
      typescript: '>=3'
    dependencies:
      '@types/node': 17.0.32
      cosmiconfig: 7.0.1
      ts-node: 10.8.0_kinmrfkfpnsw6cabmdetwdmglm
      typescript: 4.7.2
    transitivePeerDependencies:
      - '@swc/core'
      - '@swc/wasm'
    dev: true

  /cosmiconfig/7.0.1:
    resolution: {integrity: sha512-a1YWNUV2HwGimB7dU2s1wUMurNKjpx60HxBB6xUM8Re+2s1g1IIfJvFR0/iCF+XHdE0GMTKTuLR32UQff4TEyQ==}
    engines: {node: '>=10'}
    dependencies:
      '@types/parse-json': 4.0.0
      import-fresh: 3.3.0
      parse-json: 5.2.0
      path-type: 4.0.0
      yaml: 1.10.2
    dev: true

  /cp-file/9.1.0:
    resolution: {integrity: sha512-3scnzFj/94eb7y4wyXRWwvzLFaQp87yyfTnChIjlfYrVqp5lVO3E2hIJMeQIltUT0K2ZAB3An1qXcBmwGyvuwA==}
    engines: {node: '>=10'}
    dependencies:
      graceful-fs: 4.2.10
      make-dir: 3.1.0
      nested-error-stacks: 2.1.1
      p-event: 4.2.0
    dev: true

  /cpy-cli/4.1.0:
    resolution: {integrity: sha512-JA6bth6/mxPCa19SrWkIuPEBrea8vO9g1v0qhmCLnAKOfTcsNk5/X3W1o9aZuOHgugRcxdyR67rO4Gw/DA+4Qg==}
    engines: {node: '>=12.20'}
    hasBin: true
    dependencies:
      cpy: 9.0.1
      meow: 10.1.2
    dev: true

  /cpy/9.0.1:
    resolution: {integrity: sha512-D9U0DR5FjTCN3oMTcFGktanHnAG5l020yvOCR1zKILmAyPP7I/9pl6NFgRbDcmSENtbK1sQLBz1p9HIOlroiNg==}
    engines: {node: ^12.20.0 || ^14.17.0 || >=16.0.0}
    dependencies:
      arrify: 3.0.0
      cp-file: 9.1.0
      globby: 13.1.1
      junk: 4.0.0
      micromatch: 4.0.5
      nested-error-stacks: 2.1.1
      p-filter: 3.0.0
      p-map: 5.3.0
    dev: true

  /create-require/1.1.1:
    resolution: {integrity: sha512-dcKFX3jn0MpIaXjisoRvexIJVEKzaq7z2rZKxf+MSr9TkdmHmsU4m2lcLojrj/FHl8mk5VxMmYA+ftRkP/3oKQ==}
    dev: true

  /cross-fetch/3.1.5:
    resolution: {integrity: sha512-lvb1SBsI0Z7GDwmuid+mU3kWVBwTVUbe7S0H52yaaAdQOXq2YktTCZdlAcNKFzE6QtRz0snpw9bNiPeOIkkQvw==}
    dependencies:
      node-fetch: 2.6.7
    transitivePeerDependencies:
      - encoding
    dev: false

  /cross-spawn/7.0.3:
    resolution: {integrity: sha512-iRDPJKUPVEND7dHPO8rkbOnPpyDygcDFtWjpeWNCgy8WP2rXcxXL8TskReQl6OrB2G7+UJrags1q15Fudc7G6w==}
    engines: {node: '>= 8'}
    dependencies:
      path-key: 3.1.1
      shebang-command: 2.0.0
      which: 2.0.2

  /crypto-random-string/2.0.0:
    resolution: {integrity: sha512-v1plID3y9r/lPhviJ1wrXpLeyUIGAZ2SHNYTEapm7/8A9nLPoyvVp3RK/EPFqn5kEznyWgYZNsRtYYIWbuG8KA==}
    engines: {node: '>=8'}
    dev: true

  /crypto-random-string/4.0.0:
    resolution: {integrity: sha512-x8dy3RnvYdlUcPOjkEHqozhiwzKNSq7GcPuXFbnyMOCHxX8V3OgIg/pYuabl2sbUPfIJaeAQB7PMOK8DFIdoRA==}
    engines: {node: '>=12'}
    dependencies:
      type-fest: 1.4.0
    dev: true

  /cssesc/3.0.0:
    resolution: {integrity: sha512-/Tb/JcjK111nNScGob5MNtsntNM1aCNUDipB/TkwZFhyDrrE47SOx/18wF2bbjgc3ZzCSKW1T5nt5EbFoAz/Vg==}
    engines: {node: '>=4'}
    hasBin: true
    dev: false

  /csstype/3.0.11:
    resolution: {integrity: sha512-sa6P2wJ+CAbgyy4KFssIb/JNMLxFvKF1pCYCSXS8ZMuqZnMsrxqI2E5sPyoTpxoPU/gVZMzr2zjOfg8GIZOMsw==}

  /damerau-levenshtein/1.0.8:
    resolution: {integrity: sha512-sdQSFB7+llfUcQHUQO3+B8ERRj0Oa4w9POWMI/puGtuf7gFywGmkaLCElnudfTiKZV+NvHqL0ifzdrI8Ro7ESA==}
    dev: true

  /dargs/7.0.0:
    resolution: {integrity: sha512-2iy1EkLdlBzQGvbweYRFxmFath8+K7+AKB0TlhHWkNuH+TmovaMH/Wp7V7R4u7f4SnX3OgLsU9t1NI9ioDnUpg==}
    engines: {node: '>=8'}
    dev: true

  /dashdash/2.0.0:
    resolution: {integrity: sha512-ElMoAPlrzmF4l0OscF5pPBZv8LhUJBnwh7rHKllUOrwabAr47R1aQIIwC53rc59ycCb7k5Sj1/es+A3Bep/x5w==}
    engines: {node: '>=10.x'}
    dependencies:
      assert-plus: 1.0.0
    dev: true

  /data-uri-to-buffer/3.0.1:
    resolution: {integrity: sha512-WboRycPNsVw3B3TL559F7kuBUM4d8CgMEvk6xEJlOp7OBPjt6G7z8WMWlD2rOFZLk6OYfFIUGsCOWzcQH9K2og==}
    engines: {node: '>= 6'}

  /data-uri-to-buffer/4.0.0:
    resolution: {integrity: sha512-Vr3mLBA8qWmcuschSLAOogKgQ/Jwxulv3RNE4FXnYWRGujzrRWQI4m12fQqRkwX06C0KanhLr4hK+GydchZsaA==}
    engines: {node: '>= 12'}
    dev: true

  /dataloader/1.4.0:
    resolution: {integrity: sha512-68s5jYdlvasItOJnCuI2Q9s4q98g0pCyL3HrcKJu8KNugUl8ahgmZYg38ysLTgQjjXX3H8CJLkAvWrclWfcalw==}
    dev: false

  /date-fns/2.28.0:
    resolution: {integrity: sha512-8d35hViGYx/QH0icHYCeLmsLmMUheMmTyV9Fcm6gvNwdw31yXXH+O85sOBJ+OLnLQMKZowvpKb6FgMIQjcpvQw==}
    engines: {node: '>=0.11'}
    dev: true

  /dateformat/3.0.3:
    resolution: {integrity: sha512-jyCETtSl3VMZMWeRo7iY1FL19ges1t55hMo5yaam4Jrsm5EPL89UQkoQRyiI+Yf4k8r2ZpdngkV8hr1lIdjb3Q==}
    dev: true

  /debug/2.6.9:
    resolution: {integrity: sha512-bC7ElrdJaJnPbAP+1EotYvqZsb3ecl5wi6Bfi6BJTUcNowp6cvspg0jXznRTKDjm/E7AdgFBVeAPVMNcKGsHMA==}
    peerDependencies:
      supports-color: '*'
    peerDependenciesMeta:
      supports-color:
        optional: true
    dependencies:
      ms: 2.0.0

  /debug/3.2.7:
    resolution: {integrity: sha512-CFjzYYAi4ThfiQvizrFQevTTXHtnCqWfe7x1AhgEscTz6ZbLbfoLRLPugTQyBth6f8ZERVUSyWHFD/7Wu4t1XQ==}
    peerDependencies:
      supports-color: '*'
    peerDependenciesMeta:
      supports-color:
        optional: true
    dependencies:
      ms: 2.1.3
    dev: true

  /debug/4.3.4:
    resolution: {integrity: sha512-PRWFHuSU3eDtQJPvnNY7Jcket1j0t5OuOsFzPPzsekD52Zl8qUfFIPEiswXqIvHWGVHOgX+7G/vCNNhehwxfkQ==}
    engines: {node: '>=6.0'}
    peerDependencies:
      supports-color: '*'
    peerDependenciesMeta:
      supports-color:
        optional: true
    dependencies:
      ms: 2.1.2

  /debug/4.3.4_supports-color@9.2.2:
    resolution: {integrity: sha512-PRWFHuSU3eDtQJPvnNY7Jcket1j0t5OuOsFzPPzsekD52Zl8qUfFIPEiswXqIvHWGVHOgX+7G/vCNNhehwxfkQ==}
    engines: {node: '>=6.0'}
    peerDependencies:
      supports-color: '*'
    peerDependenciesMeta:
      supports-color:
        optional: true
    dependencies:
      ms: 2.1.2
      supports-color: 9.2.2
    dev: true

  /decamelize-keys/1.1.0:
    resolution: {integrity: sha512-ocLWuYzRPoS9bfiSdDd3cxvrzovVMZnRDVEzAs+hWIVXGDbHxWMECij2OBuyB/An0FFW/nLuq6Kv1i/YC5Qfzg==}
    engines: {node: '>=0.10.0'}
    dependencies:
      decamelize: 1.2.0
      map-obj: 1.0.1

  /decamelize/1.2.0:
    resolution: {integrity: sha512-z2S+W9X73hAUUki+N+9Za2lBlun89zigOyGrsax+KUQ6wKW4ZoWpEYBkGhQjwAjjDCkWxhY0VKEhk8wzY7F5cA==}
    engines: {node: '>=0.10.0'}

  /decamelize/5.0.1:
    resolution: {integrity: sha512-VfxadyCECXgQlkoEAjeghAr5gY3Hf+IKjKb+X8tGVDtveCjN+USwprd2q3QXBR9T1+x2DG0XZF5/w+7HAtSaXA==}
    engines: {node: '>=10'}
    dev: true

  /decompress-response/6.0.0:
    resolution: {integrity: sha512-aW35yZM6Bb/4oJlZncMH2LCoZtJXTRxES17vE3hoRiowU2kWHaJKFkSBDnDR+cm9J+9QhXmREyIfv0pji9ejCQ==}
    engines: {node: '>=10'}
    dependencies:
      mimic-response: 3.1.0
    dev: true

  /dedent/0.7.0:
    resolution: {integrity: sha512-Q6fKUPqnAHAyhiUgFU7BUzLiv0kd8saH9al7tnu5Q/okj6dnupxyTgFIBjVzJATdfIAm9NAsvXNzjaKa+bxVyA==}
    dev: true

  /deep-eql/3.0.1:
    resolution: {integrity: sha512-+QeIQyN5ZuO+3Uk5DYh6/1eKO0m0YmJFGNmFHGACpf1ClL1nmlV/p4gNgbl2pJGxgXb4faqo6UE+M5ACEMyVcw==}
    engines: {node: '>=0.12'}
    dependencies:
      type-detect: 4.0.8
    dev: true

  /deep-equal/2.0.5:
    resolution: {integrity: sha512-nPiRgmbAtm1a3JsnLCf6/SLfXcjyN5v8L1TXzdCmHrXJ4hx+gW/w1YCcn7z8gJtSiDArZCgYtbao3QqLm/N1Sw==}
    dependencies:
      call-bind: 1.0.2
      es-get-iterator: 1.1.2
      get-intrinsic: 1.1.1
      is-arguments: 1.1.1
      is-date-object: 1.0.5
      is-regex: 1.1.4
      isarray: 2.0.5
      object-is: 1.1.5
      object-keys: 1.1.1
      object.assign: 4.1.2
      regexp.prototype.flags: 1.4.3
      side-channel: 1.0.4
      which-boxed-primitive: 1.0.2
      which-collection: 1.0.1
      which-typed-array: 1.1.7
    dev: false

  /deep-extend/0.6.0:
    resolution: {integrity: sha512-LOHxIOaPYdHlJRtCQfDIVZtfw/ufM8+rVj649RIHzcm/vGwQRXFt6OPqIFWsm2XEMrNIEtWR64sY1LEKD2vAOA==}
    engines: {node: '>=4.0.0'}
    dev: true

  /deep-is/0.1.4:
    resolution: {integrity: sha512-oIPzksmTg4/MriiaYGO+okXDT7ztn/w3Eptv/+gSIdMdKsJo0u4CfYNFJPy+4SKMuCqGw2wxnA+URMg3t8a/bQ==}
    dev: true

  /deepmerge/4.2.2:
    resolution: {integrity: sha512-FJ3UgI4gIl+PHZm53knsuSFpE+nESMr7M4v9QcgB7S63Kj/6WqMiFQJpBBYz1Pt+66bZpP3Q7Lye0Oo9MPKEdg==}
    engines: {node: '>=0.10.0'}
    dev: true

  /defaults/1.0.3:
    resolution: {integrity: sha512-s82itHOnYrN0Ib8r+z7laQz3sdE+4FP3d9Q7VLO7U+KRT+CR0GsWuyHxzdAY82I7cXv0G/twrqomTJLOssO5HA==}
    dependencies:
      clone: 1.0.4
    dev: true

  /defer-to-connect/2.0.1:
    resolution: {integrity: sha512-4tvttepXG1VaYGrRibk5EwJd1t4udunSOVMdLSAL6mId1ix438oPwPZMALY41FCijukO1L0twNcGsdzS7dHgDg==}
    engines: {node: '>=10'}
    dev: true

  /define-lazy-prop/2.0.0:
    resolution: {integrity: sha512-Ds09qNh8yw3khSjiJjiUInaGX9xlqZDY7JVryGxdxV7NPeuqQfplOpQ66yJFZut3jLa5zOwkXw1g9EI2uKh4Og==}
    engines: {node: '>=8'}
    dev: true

  /define-properties/1.1.4:
    resolution: {integrity: sha512-uckOqKcfaVvtBdsVkdPv3XjveQJsNQqmhXgRi8uhvWWuPYZCNlzT8qAyblUgNoXdHdjMTzAqeGjAoli8f+bzPA==}
    engines: {node: '>= 0.4'}
    dependencies:
      has-property-descriptors: 1.0.0
      object-keys: 1.1.1

  /defined/1.0.0:
    resolution: {integrity: sha512-Y2caI5+ZwS5c3RiNDJ6u53VhQHv+hHKwhkI1iHvceKUHw9Df6EK2zRLfjejRgMuCuxK7PfSWIMwWecceVvThjQ==}
    dev: false

  /degenerator/3.0.2:
    resolution: {integrity: sha512-c0mef3SNQo56t6urUU6tdQAs+ThoD0o9B9MJ8HEt7NQcGEILCRFqQb7ZbP9JAv+QF1Ky5plydhMR/IrqWDm+TQ==}
    engines: {node: '>= 6'}
    dependencies:
      ast-types: 0.13.4
      escodegen: 1.14.3
      esprima: 4.0.1
      vm2: 3.9.9
    dev: true

  /del-cli/5.0.0:
    resolution: {integrity: sha512-rENFhUaYcjoMODwFhhlON+ogN7DoG+4+GFN+bsA1XeDt4w2OKQnQadFP1thHSAlK9FAtl88qgP66wOV+eFZZiQ==}
    engines: {node: '>=14.16'}
    hasBin: true
    dependencies:
      del: 7.0.0
      meow: 10.1.3
    dev: true

  /del/6.0.0:
    resolution: {integrity: sha512-1shh9DQ23L16oXSZKB2JxpL7iMy2E0S9d517ptA1P8iw0alkPtQcrKH7ru31rYtKwF499HkTu+DRzq3TCKDFRQ==}
    engines: {node: '>=10'}
    dependencies:
      globby: 11.1.0
      graceful-fs: 4.2.10
      is-glob: 4.0.3
      is-path-cwd: 2.2.0
      is-path-inside: 3.0.3
      p-map: 4.0.0
      rimraf: 3.0.2
      slash: 3.0.0
    dev: true

  /del/7.0.0:
    resolution: {integrity: sha512-tQbV/4u5WVB8HMJr08pgw0b6nG4RGt/tj+7Numvq+zqcvUFeMaIWWOUFltiU+6go8BSO2/ogsB4EasDaj0y68Q==}
    engines: {node: '>=14.16'}
    dependencies:
      globby: 13.1.2
      graceful-fs: 4.2.10
      is-glob: 4.0.3
      is-path-cwd: 3.0.0
      is-path-inside: 4.0.0
      p-map: 5.5.0
      rimraf: 3.0.2
      slash: 4.0.0
    dev: true

  /delayed-stream/1.0.0:
    resolution: {integrity: sha512-ZySD7Nf91aLB0RxL4KGrKHBXl7Eds1DAmEdcoVawXnLD7SDhpNgtuII2aAkg7a7QS41jxPSZ17p4VdGnMHk3MQ==}
    engines: {node: '>=0.4.0'}

  /delegates/1.0.0:
    resolution: {integrity: sha512-bd2L678uiWATM6m5Z1VzNCErI3jiGzt6HGY8OVICs40JQq/HALfbyNJmp0UDakEY4pMMaN0Ly5om/B1VI/+xfQ==}
    dev: true

  /depd/1.1.2:
    resolution: {integrity: sha512-7emPTl6Dpo6JRXOXjLRxck+FlLRX5847cLKEn00PLAgc3g2hTZZgr+e4c2v6QpSmLeFP3n5yUo7ft6avBK/5jQ==}
    engines: {node: '>= 0.6'}

  /depd/2.0.0:
    resolution: {integrity: sha512-g7nH6P6dyDioJogAAGprGpCtVImJhpPk/roCzdb3fIh61/s/nPsfR6onyMwkCAR/OlC3yBC0lESvUoQEAssIrw==}
    engines: {node: '>= 0.8'}

  /deprecation/2.3.1:
    resolution: {integrity: sha512-xmHIy4F3scKVwMsQ4WnVaS8bHOx0DmVwRywosKhaILI0ywMDWPtBSku2HNxRvF7jtwDRsoEwYQSfbxj8b7RlJQ==}
    dev: true

  /destroy/1.2.0:
    resolution: {integrity: sha512-2sJGJTaXIIaR1w4iJSNoN0hnMY7Gpc/n8D4qSCJw8QqFWXf7cuAgnEHxBpweaVcPevC2l3KpjYCx3NypQQgaJg==}
    engines: {node: '>= 0.8', npm: 1.2.8000 || >= 1.4.16}
    dev: false

  /detect-indent/5.0.0:
    resolution: {integrity: sha512-rlpvsxUtM0PQvy9iZe640/IWwWYyBsTApREbA1pHOpmOUIl9MkP/U4z7vTtg4Oaojvqhxt7sdufnT0EzGaR31g==}
    engines: {node: '>=4'}
    dev: true

  /detect-indent/6.1.0:
    resolution: {integrity: sha512-reYkTUJAZb9gUuZ2RvVCNhVHdg62RHnJ7WJl8ftMi4diZ6NWlciOzQN88pUhSELEwflJht4oQDv0F0BMlwaYtA==}
    engines: {node: '>=8'}
    dev: true

  /detect-indent/7.0.0:
    resolution: {integrity: sha512-/6kJlmVv6RDFPqaHC/ZDcU8bblYcoph2dUQ3kB47QqhkUEqXe3VZPELK9BaEMrC73qu+wn0AQ7iSteceN+yuMw==}
    engines: {node: '>=12.20'}
    dev: true

  /detect-newline/3.1.0:
    resolution: {integrity: sha512-TLz+x/vEXm/Y7P7wn1EJFNLxYpUD4TgMosxY6fAVJUnJMbupHBOncxyWUG9OpTaH9EBD7uFI5LfEgmMOc54DsA==}
    engines: {node: '>=8'}
    dev: true

  /detective/5.2.1:
    resolution: {integrity: sha512-v9XE1zRnz1wRtgurGu0Bs8uHKFSTdteYZNbIPFVhUZ39L/S79ppMpdmVOZAnoz1jfEFodc48n6MX483Xo3t1yw==}
    engines: {node: '>=0.8.0'}
    hasBin: true
    dependencies:
      acorn-node: 1.8.2
      defined: 1.0.0
      minimist: 1.2.6
    dev: false

  /dicer/0.3.0:
    resolution: {integrity: sha512-MdceRRWqltEG2dZqO769g27N/3PXfcKl04VhYnBlo2YhH7zPi88VebsjTKclaOyiuMaGU72hTfw3VkUitGcVCA==}
    engines: {node: '>=4.5.0'}
    dependencies:
      streamsearch: 0.1.2
    dev: false

  /didyoumean/1.2.2:
    resolution: {integrity: sha512-gxtyfqMg7GKyhQmb056K7M3xszy/myH8w+B4RT+QXBQsvAOdc3XymqDDPHx1BgPgsdAA5SIifona89YtRATDzw==}
    dev: false

  /diff-sequences/27.5.1:
    resolution: {integrity: sha512-k1gCAXAsNgLwEL+Y8Wvl+M6oEFj5bgazfZULpS5CneoPPXRaCCW7dm+q21Ky2VEE5X+VeRDBVg1Pcvvsr4TtNQ==}
    engines: {node: ^10.13.0 || ^12.13.0 || ^14.15.0 || >=15.0.0}
    dev: true

  /diff-sequences/29.0.0:
    resolution: {integrity: sha512-7Qe/zd1wxSDL4D/X/FPjOMB+ZMDt71W94KYaq05I2l0oQqgXgs7s4ftYYmV38gBSrPz2vcygxfs1xn0FT+rKNA==}
    engines: {node: ^14.15.0 || ^16.10.0 || >=18.0.0}
    dev: true

  /diff/4.0.2:
    resolution: {integrity: sha512-58lmxKSA4BNyLz+HHMUzlOEpg09FV+ev6ZMe3vJihgdxzgcwZ8VoEEPmALCZG9LmqfVoNMMKpttIYTVG6uDY7A==}
    engines: {node: '>=0.3.1'}
    dev: true

  /dir-glob/3.0.1:
    resolution: {integrity: sha512-WkrWp9GR4KXfKGYzOLmTuGVi1UWFfws377n9cc55/tb6DuqyF6pcQ5AbiHEshaDpY9v6oaSr2XCDidGmMwdzIA==}
    engines: {node: '>=8'}
    dependencies:
      path-type: 4.0.0

  /dlv/1.1.3:
    resolution: {integrity: sha512-+HlytyjlPKnIG8XuRG8WvmBP8xs8P71y+SKKS6ZXWoEgLuePxtDoUEiH7WkdePWrQ5JBpE6aoVqfZfJUQkjXwA==}
    dev: false

  /doctrine/2.1.0:
    resolution: {integrity: sha512-35mSku4ZXK0vfCuHEDAwt55dg2jNajHZ1odvF+8SSr82EsZY4QmXfuWso8oEd8zRhVObSN18aM0CjSdoBX7zIw==}
    engines: {node: '>=0.10.0'}
    dependencies:
      esutils: 2.0.3
    dev: true

  /doctrine/3.0.0:
    resolution: {integrity: sha512-yS+Q5i3hBf7GBkd4KG8a7eBNNWNGLTaEwwYWUijIYM7zrlYDM0BFXHjjPWlWZ1Rg7UaddZeIDmi9jF3HmqiQ2w==}
    engines: {node: '>=6.0.0'}
    dependencies:
      esutils: 2.0.3
    dev: true

  /dot-prop/5.3.0:
    resolution: {integrity: sha512-QM8q3zDe58hqUqjraQOmzZ1LIH9SWQJTlEKCH4kJ2oQvLZk7RbQXvtDM2XEq3fwkV9CCvvH4LA0AV+ogFsBM2Q==}
    engines: {node: '>=8'}
    dependencies:
      is-obj: 2.0.0
    dev: true

  /dot-prop/6.0.1:
    resolution: {integrity: sha512-tE7ztYzXHIeyvc7N+hR3oi7FIbf/NIjVP9hmAt3yMXzrQ072/fpjGLx2GxNxGxUl5V73MEqYzioOMoVhGMJ5cA==}
    engines: {node: '>=10'}
    dependencies:
      is-obj: 2.0.0
    dev: true

  /dotenv/16.0.1:
    resolution: {integrity: sha512-1K6hR6wtk2FviQ4kEiSjFiH5rpzEVi8WW0x96aztHVMhEspNpc4DVOUTEHtEva5VThQ8IaBX1Pe4gSzpVVUsKQ==}
    engines: {node: '>=12'}
    dev: true

  /duplexer/0.1.2:
    resolution: {integrity: sha512-jtD6YG370ZCIi/9GTaJKQxWTZD045+4R4hTk/x1UyoqadyJ9x9CgSi1RlVDQF8U2sxLLSnFkCaMihqljHIWgMg==}
    dev: true

  /eastasianwidth/0.2.0:
    resolution: {integrity: sha512-I88TYZWc9XiYHRQ4/3c5rjjfgkjhLyW2luGIheGERbNQ6OY7yTybanSpDXZa8y7VUP9YmDcYa+eyq4ca7iLqWA==}
    dev: true

  /ecdsa-sig-formatter/1.0.11:
    resolution: {integrity: sha512-nagl3RYrbNv6kQkeJIpt6NJZy8twLB/2vtz6yN9Z4vRKHN4/QZJIEbqohALSgwKdnksuY3k5Addp5lg8sVoVcQ==}
    dependencies:
      safe-buffer: 5.2.1
    dev: false

  /ee-first/1.1.1:
    resolution: {integrity: sha1-WQxhFWsK4vTwJVcyoViyZrxWsh0=}
    dev: false

  /electron-to-chromium/1.4.129:
    resolution: {integrity: sha512-GgtN6bsDtHdtXJtlMYZWGB/uOyjZWjmRDumXTas7dGBaB9zUyCjzHet1DY2KhyHN8R0GLbzZWqm4efeddqqyRQ==}

  /emittery/0.10.2:
    resolution: {integrity: sha512-aITqOwnLanpHLNXZJENbOgjUBeHocD+xsSJmNrjovKBW5HbSpW3d1pEls7GFQPUWXiwG9+0P4GtHfEqC/4M0Iw==}
    engines: {node: '>=12'}
    dev: true

  /emoji-regex/8.0.0:
    resolution: {integrity: sha512-MSjYzcWNOA0ewAHpz0MxpYFvwg6yjy1NG3xteoqz644VCo/RPgnr1/GGt+ic3iJTzQ8Eu3TdM14SawnVUmGE6A==}

  /emoji-regex/9.2.2:
    resolution: {integrity: sha512-L18DaJsXSUk2+42pv8mLs5jJT2hqFkFE4j21wOmgbUqsZ2hL72NsUU785g9RXgo3s0ZNgVl42TiHp3ZtOv/Vyg==}
    dev: true

  /encodeurl/1.0.2:
    resolution: {integrity: sha1-rT/0yG7C0CkyL1oCw6mmBslbP1k=}
    engines: {node: '>= 0.8'}
    dev: false

  /encoding/0.1.13:
    resolution: {integrity: sha512-ETBauow1T35Y/WZMkio9jiM0Z5xjHHmJ4XmjZOq1l/dXz3lr2sRn87nJy20RupqSh1F2m3HHPSp8ShIPQJrJ3A==}
    requiresBuild: true
    dependencies:
      iconv-lite: 0.6.3
    dev: true
    optional: true

  /end-of-stream/1.4.4:
    resolution: {integrity: sha512-+uw1inIHVPQoaVuHzRyXd21icM+cnt4CzD5rW+NC1wjOUSTOs+Te7FOv7AhN7vS9x/oIyhLP5PR1H+phQAHu5Q==}
    dependencies:
      once: 1.4.0
    dev: true

  /env-paths/2.2.1:
    resolution: {integrity: sha512-+h1lkLKhZMTYjog1VEpJNG7NZJWcuc2DDk/qsqSTRRCOXiLjeQ1d1/udrUGhqMxUgAlwKNZ0cf2uqan5GLuS2A==}
    engines: {node: '>=6'}
    dev: true

  /envinfo/7.8.1:
    resolution: {integrity: sha512-/o+BXHmB7ocbHEAs6F2EnG0ogybVVUdkRunTT2glZU9XAaGmhqskrvKwqXuDfNjEO0LZKWdejEEpnq8aM0tOaw==}
    engines: {node: '>=4'}
    hasBin: true
    dev: true

  /err-code/2.0.3:
    resolution: {integrity: sha512-2bmlRpNKBxT/CRmPOlyISQpNj+qSeYvcym/uT0Jx2bMOlKLtSy1ZmLuVxSEKKyor/N5yhvp/ZiG1oE3DEYMSFA==}
    dev: true

  /error-ex/1.3.2:
    resolution: {integrity: sha512-7dFHNmqeFSEt2ZBsCriorKnn3Z2pj+fd9kmI6QoWw4//DL+icEBfc0U7qJCisqrTsKTjw4fNFy2pW9OqStD84g==}
    dependencies:
      is-arrayish: 0.2.1

  /es-abstract/1.19.5:
    resolution: {integrity: sha512-Aa2G2+Rd3b6kxEUKTF4TaW67czBLyAv3z7VOhYRU50YBx+bbsYZ9xQP4lMNazePuFlybXI0V4MruPos7qUo5fA==}
    engines: {node: '>= 0.4'}
    dependencies:
      call-bind: 1.0.2
      es-to-primitive: 1.2.1
      function-bind: 1.1.1
      get-intrinsic: 1.1.1
      get-symbol-description: 1.0.0
      has: 1.0.3
      has-symbols: 1.0.3
      internal-slot: 1.0.3
      is-callable: 1.2.4
      is-negative-zero: 2.0.2
      is-regex: 1.1.4
      is-shared-array-buffer: 1.0.2
      is-string: 1.0.7
      is-weakref: 1.0.2
      object-inspect: 1.12.0
      object-keys: 1.1.1
      object.assign: 4.1.2
      string.prototype.trimend: 1.0.4
      string.prototype.trimstart: 1.0.4
      unbox-primitive: 1.0.2

  /es-array-method-boxes-properly/1.0.0:
    resolution: {integrity: sha512-wd6JXUmyHmt8T5a2xreUwKcGPq6f1f+WwIJkijUqiGcJz1qqnZgP6XIK+QyIWU5lT7imeNxUll48bziG+TSYcA==}
    dev: true

  /es-get-iterator/1.1.2:
    resolution: {integrity: sha512-+DTO8GYwbMCwbywjimwZMHp8AuYXOS2JZFWoi2AlPOS3ebnII9w/NLpNZtA7A0YLaVDw+O7KFCeoIV7OPvM7hQ==}
    dependencies:
      call-bind: 1.0.2
      get-intrinsic: 1.1.1
      has-symbols: 1.0.3
      is-arguments: 1.1.1
      is-map: 2.0.2
      is-set: 2.0.2
      is-string: 1.0.7
      isarray: 2.0.5

  /es-shim-unscopables/1.0.0:
    resolution: {integrity: sha512-Jm6GPcCdC30eMLbZ2x8z2WuRwAws3zTBBKuusffYVUrNj/GVSUAZ+xKMaUpfNDR5IbyNA5LJbaecoUVbmUcB1w==}
    dependencies:
      has: 1.0.3
    dev: true

  /es-to-primitive/1.2.1:
    resolution: {integrity: sha512-QCOllgZJtaUo9miYBcLChTUaHNjJF3PYs1VidD7AwiEj1kYxKeQTctLAezAOH5ZKRH0g2IgPn6KwB4IT8iRpvA==}
    engines: {node: '>= 0.4'}
    dependencies:
      is-callable: 1.2.4
      is-date-object: 1.0.5
      is-symbol: 1.0.4

  /es6-promise/3.3.1:
    resolution: {integrity: sha512-SOp9Phqvqn7jtEUxPWdWfWoLmyt2VaJ6MpvP9Comy1MceMXqE6bxvaTu4iaxpYYPzhny28Lc+M87/c2cPK6lDg==}
    dev: false

  /escalade/3.1.1:
    resolution: {integrity: sha512-k0er2gUkLf8O0zKJiAhmkTnJlTvINGv7ygDNPbeIsX/TJjGJZHuh9B2UxbsaEkmlEo9MfhrSzmhIlhRlI2GXnw==}
    engines: {node: '>=6'}

  /escape-goat/4.0.0:
    resolution: {integrity: sha512-2Sd4ShcWxbx6OY1IHyla/CVNwvg7XwZVoXZHcSu9w9SReNP1EzzD5T8NWKIR38fIqEns9kDWKUQTXXAmlDrdPg==}
    engines: {node: '>=12'}
    dev: true

  /escape-html/1.0.3:
    resolution: {integrity: sha1-Aljq5NPQwJdN4cFpGI7wBR0dGYg=}
    dev: false

  /escape-string-regexp/1.0.5:
    resolution: {integrity: sha512-vbRorB5FUQWvla16U8R/qgaFIya2qGzwDrNmCZuYKrbdSUMG6I1ZCGQRefkRVhuOkIGVne7BQ35DSfo1qvJqFg==}
    engines: {node: '>=0.8.0'}

  /escape-string-regexp/2.0.0:
    resolution: {integrity: sha512-UpzcLCXolUWcNu5HtVMHYdXJjArjsF9C0aNnquZYY4uW/Vu0miy5YoWvbV345HauVvcAUnpRuhMMcqTcGOY2+w==}
    engines: {node: '>=8'}
    dev: true

  /escape-string-regexp/4.0.0:
    resolution: {integrity: sha512-TtpcNJ3XAzx3Gq8sWRzJaVajRs0uVxA2YAkdb1jm2YkPz4G6egUFAyA3n5vtEIZefPk5Wa4UXbKuS5fKkJWdgA==}
    engines: {node: '>=10'}
    dev: true

  /escape-string-regexp/5.0.0:
    resolution: {integrity: sha512-/veY75JbMK4j1yjvuUxuVsiS/hr/4iHs9FTT6cgTexxdE0Ly/glccBAkloH/DofkjRbZU3bnoj38mOmhkZ0lHw==}
    engines: {node: '>=12'}

  /escodegen/1.14.3:
    resolution: {integrity: sha512-qFcX0XJkdg+PB3xjZZG/wKSuT1PnQWx57+TVSjIMmILd2yC/6ByYElPwJnslDsuWuSAp4AwJGumarAAmJch5Kw==}
    engines: {node: '>=4.0'}
    hasBin: true
    dependencies:
      esprima: 4.0.1
      estraverse: 4.3.0
      esutils: 2.0.3
      optionator: 0.8.3
    optionalDependencies:
      source-map: 0.6.1
    dev: true

  /eslint-config-next/12.2.0_eslint@8.19.0:
    resolution: {integrity: sha512-QWzNegadFXjQ0h3hixnLacRM9Kot85vQefyNsA8IeOnERZMz0Gvays1W6DMCjSxJbnCwuWaMXj9DCpar5IahRA==}
    peerDependencies:
      eslint: ^7.23.0 || ^8.0.0
      typescript: '>=3.3.1'
    peerDependenciesMeta:
      typescript:
        optional: true
    dependencies:
      '@next/eslint-plugin-next': 12.2.0
      '@rushstack/eslint-patch': 1.1.4
      '@typescript-eslint/parser': 5.30.5_eslint@8.19.0
      eslint: 8.19.0
      eslint-import-resolver-node: 0.3.6
      eslint-import-resolver-typescript: 2.7.1_q2xwze32dd33a2fc2qubwr4ie4
      eslint-plugin-import: 2.26.0_6o2fuefo7gfpbr7nbqwgu7w4mq
      eslint-plugin-jsx-a11y: 6.6.0_eslint@8.19.0
      eslint-plugin-react: 7.30.1_eslint@8.19.0
      eslint-plugin-react-hooks: 4.6.0_eslint@8.19.0
    transitivePeerDependencies:
      - eslint-import-resolver-webpack
      - supports-color
    dev: true

  /eslint-formatter-pretty/4.1.0:
    resolution: {integrity: sha512-IsUTtGxF1hrH6lMWiSl1WbGaiP01eT6kzywdY1U+zLc0MP+nwEnUiS9UI8IaOTUhTeQJLlCEWIbXINBH4YJbBQ==}
    engines: {node: '>=10'}
    dependencies:
      '@types/eslint': 7.29.0
      ansi-escapes: 4.3.2
      chalk: 4.1.2
      eslint-rule-docs: 1.1.235
      log-symbols: 4.1.0
      plur: 4.0.0
      string-width: 4.2.3
      supports-hyperlinks: 2.2.0
    dev: false

  /eslint-import-resolver-node/0.3.6:
    resolution: {integrity: sha512-0En0w03NRVMn9Uiyn8YRPDKvWjxCWkslUEhGNTdGx15RvPJYQ+lbOlqrlNI2vEAs4pDYK4f/HN2TbDmk5TP0iw==}
    dependencies:
      debug: 3.2.7
      resolve: 1.22.1
    transitivePeerDependencies:
      - supports-color
    dev: true

  /eslint-import-resolver-typescript/2.7.1_q2xwze32dd33a2fc2qubwr4ie4:
    resolution: {integrity: sha512-00UbgGwV8bSgUv34igBDbTOtKhqoRMy9bFjNehT40bXg6585PNIct8HhXZ0SybqB9rWtXj9crcku8ndDn/gIqQ==}
    engines: {node: '>=4'}
    peerDependencies:
      eslint: '*'
      eslint-plugin-import: '*'
    dependencies:
      debug: 4.3.4
      eslint: 8.19.0
      eslint-plugin-import: 2.26.0_6o2fuefo7gfpbr7nbqwgu7w4mq
      glob: 7.2.0
      is-glob: 4.0.3
      resolve: 1.22.1
      tsconfig-paths: 3.14.1
    transitivePeerDependencies:
      - supports-color
    dev: true

  /eslint-module-utils/2.7.3_ngc5pgxzrdnldt43xbcfncn6si:
    resolution: {integrity: sha512-088JEC7O3lDZM9xGe0RerkOMd0EjFl+Yvd1jPWIkMT5u3H9+HC34mWWPnqPrN13gieT9pBOO+Qt07Nb/6TresQ==}
    engines: {node: '>=4'}
    peerDependencies:
      '@typescript-eslint/parser': '*'
      eslint-import-resolver-node: '*'
      eslint-import-resolver-typescript: '*'
      eslint-import-resolver-webpack: '*'
    peerDependenciesMeta:
      '@typescript-eslint/parser':
        optional: true
      eslint-import-resolver-node:
        optional: true
      eslint-import-resolver-typescript:
        optional: true
      eslint-import-resolver-webpack:
        optional: true
    dependencies:
      '@typescript-eslint/parser': 5.30.5_eslint@8.19.0
      debug: 3.2.7
      eslint-import-resolver-node: 0.3.6
      eslint-import-resolver-typescript: 2.7.1_q2xwze32dd33a2fc2qubwr4ie4
      find-up: 2.1.0
    transitivePeerDependencies:
      - supports-color
    dev: true

  /eslint-plugin-import/2.26.0_6o2fuefo7gfpbr7nbqwgu7w4mq:
    resolution: {integrity: sha512-hYfi3FXaM8WPLf4S1cikh/r4IxnO6zrhZbEGz2b660EJRbuxgpDS5gkCuYgGWg2xxh2rBuIr4Pvhve/7c31koA==}
    engines: {node: '>=4'}
    peerDependencies:
      '@typescript-eslint/parser': '*'
      eslint: ^2 || ^3 || ^4 || ^5 || ^6 || ^7.2.0 || ^8
    peerDependenciesMeta:
      '@typescript-eslint/parser':
        optional: true
    dependencies:
      '@typescript-eslint/parser': 5.30.5_eslint@8.19.0
      array-includes: 3.1.5
      array.prototype.flat: 1.3.0
      debug: 2.6.9
      doctrine: 2.1.0
      eslint: 8.19.0
      eslint-import-resolver-node: 0.3.6
      eslint-module-utils: 2.7.3_ngc5pgxzrdnldt43xbcfncn6si
      has: 1.0.3
      is-core-module: 2.9.0
      is-glob: 4.0.3
      minimatch: 3.1.2
      object.values: 1.1.5
      resolve: 1.22.1
      tsconfig-paths: 3.14.1
    transitivePeerDependencies:
      - eslint-import-resolver-typescript
      - eslint-import-resolver-webpack
      - supports-color
    dev: true

  /eslint-plugin-jsx-a11y/6.6.0_eslint@8.19.0:
    resolution: {integrity: sha512-kTeLuIzpNhXL2CwLlc8AHI0aFRwWHcg483yepO9VQiHzM9bZwJdzTkzBszbuPrbgGmq2rlX/FaT2fJQsjUSHsw==}
    engines: {node: '>=4.0'}
    peerDependencies:
      eslint: ^3 || ^4 || ^5 || ^6 || ^7 || ^8
    dependencies:
      '@babel/runtime': 7.18.6
      aria-query: 4.2.2
      array-includes: 3.1.5
      ast-types-flow: 0.0.7
      axe-core: 4.4.2
      axobject-query: 2.2.0
      damerau-levenshtein: 1.0.8
      emoji-regex: 9.2.2
      eslint: 8.19.0
      has: 1.0.3
      jsx-ast-utils: 3.3.2
      language-tags: 1.0.5
      minimatch: 3.1.2
      semver: 6.3.0
    dev: true

  /eslint-plugin-react-hooks/4.6.0_eslint@8.19.0:
    resolution: {integrity: sha512-oFc7Itz9Qxh2x4gNHStv3BqJq54ExXmfC+a1NjAta66IAN87Wu0R/QArgIS9qKzX3dXKPI9H5crl9QchNMY9+g==}
    engines: {node: '>=10'}
    peerDependencies:
      eslint: ^3.0.0 || ^4.0.0 || ^5.0.0 || ^6.0.0 || ^7.0.0 || ^8.0.0-0
    dependencies:
      eslint: 8.19.0
    dev: true

  /eslint-plugin-react/7.30.1_eslint@8.19.0:
    resolution: {integrity: sha512-NbEvI9jtqO46yJA3wcRF9Mo0lF9T/jhdHqhCHXiXtD+Zcb98812wvokjWpU7Q4QH5edo6dmqrukxVvWWXHlsUg==}
    engines: {node: '>=4'}
    peerDependencies:
      eslint: ^3 || ^4 || ^5 || ^6 || ^7 || ^8
    dependencies:
      array-includes: 3.1.5
      array.prototype.flatmap: 1.3.0
      doctrine: 2.1.0
      eslint: 8.19.0
      estraverse: 5.3.0
      jsx-ast-utils: 3.3.2
      minimatch: 3.1.2
      object.entries: 1.1.5
      object.fromentries: 2.0.5
      object.hasown: 1.1.1
      object.values: 1.1.5
      prop-types: 15.8.1
      resolve: 2.0.0-next.4
      semver: 6.3.0
      string.prototype.matchall: 4.0.7
    dev: true

  /eslint-rule-docs/1.1.235:
    resolution: {integrity: sha512-+TQ+x4JdTnDoFEXXb3fDvfGOwnyNV7duH8fXWTPD1ieaBmB8omj7Gw/pMBBu4uI2uJCCU8APDaQJzWuXnTsH4A==}
    dev: false

  /eslint-scope/7.1.1:
    resolution: {integrity: sha512-QKQM/UXpIiHcLqJ5AOyIW7XZmzjkzQXYE54n1++wb0u9V/abW3l9uQnxX8Z5Xd18xyKIMTUAyQ0k1e8pz6LUrw==}
    engines: {node: ^12.22.0 || ^14.17.0 || >=16.0.0}
    dependencies:
      esrecurse: 4.3.0
      estraverse: 5.3.0
    dev: true

  /eslint-utils/3.0.0_eslint@8.19.0:
    resolution: {integrity: sha512-uuQC43IGctw68pJA1RgbQS8/NP7rch6Cwd4j3ZBtgo4/8Flj4eGE7ZYSZRN3iq5pVUv6GPdW5Z1RFleo84uLDA==}
    engines: {node: ^10.0.0 || ^12.0.0 || >= 14.0.0}
    peerDependencies:
      eslint: '>=5'
    dependencies:
      eslint: 8.19.0
      eslint-visitor-keys: 2.1.0
    dev: true

  /eslint-visitor-keys/2.1.0:
    resolution: {integrity: sha512-0rSmRBzXgDzIsD6mGdJgevzgezI534Cer5L/vyMX0kHzT/jiB43jRhd9YUlMGYLQy2zprNmoT8qasCGtY+QaKw==}
    engines: {node: '>=10'}
    dev: true

  /eslint-visitor-keys/3.3.0:
    resolution: {integrity: sha512-mQ+suqKJVyeuwGYHAdjMFqjCyfl8+Ldnxuyp3ldiMBFKkvytrXUZWaiPCEav8qDHKty44bD+qV1IP4T+w+xXRA==}
    engines: {node: ^12.22.0 || ^14.17.0 || >=16.0.0}
    dev: true

  /eslint/8.19.0:
    resolution: {integrity: sha512-SXOPj3x9VKvPe81TjjUJCYlV4oJjQw68Uek+AM0X4p+33dj2HY5bpTZOgnQHcG2eAm1mtCU9uNMnJi7exU/kYw==}
    engines: {node: ^12.22.0 || ^14.17.0 || >=16.0.0}
    hasBin: true
    dependencies:
      '@eslint/eslintrc': 1.3.0
      '@humanwhocodes/config-array': 0.9.5
      ajv: 6.12.6
      chalk: 4.1.2
      cross-spawn: 7.0.3
      debug: 4.3.4
      doctrine: 3.0.0
      escape-string-regexp: 4.0.0
      eslint-scope: 7.1.1
      eslint-utils: 3.0.0_eslint@8.19.0
      eslint-visitor-keys: 3.3.0
      espree: 9.3.2
      esquery: 1.4.0
      esutils: 2.0.3
      fast-deep-equal: 3.1.3
      file-entry-cache: 6.0.1
      functional-red-black-tree: 1.0.1
      glob-parent: 6.0.2
      globals: 13.16.0
      ignore: 5.2.0
      import-fresh: 3.3.0
      imurmurhash: 0.1.4
      is-glob: 4.0.3
      js-yaml: 4.1.0
      json-stable-stringify-without-jsonify: 1.0.1
      levn: 0.4.1
      lodash.merge: 4.6.2
      minimatch: 3.1.2
      natural-compare: 1.4.0
      optionator: 0.9.1
      regexpp: 3.2.0
      strip-ansi: 6.0.1
      strip-json-comments: 3.1.1
      text-table: 0.2.0
      v8-compile-cache: 2.3.0
    transitivePeerDependencies:
      - supports-color
    dev: true

  /espree/9.3.2:
    resolution: {integrity: sha512-D211tC7ZwouTIuY5x9XnS0E9sWNChB7IYKX/Xp5eQj3nFXhqmiUDB9q27y76oFl8jTg3pXcQx/bpxMfs3CIZbA==}
    engines: {node: ^12.22.0 || ^14.17.0 || >=16.0.0}
    dependencies:
      acorn: 8.7.1
      acorn-jsx: 5.3.2_acorn@8.7.1
      eslint-visitor-keys: 3.3.0
    dev: true

  /esprima/4.0.1:
    resolution: {integrity: sha512-eGuFFw7Upda+g4p+QHvnW0RyTX/SVeJBDM/gCtMARO0cLuT2HcEKnTPvhjV6aGeqrCB/sbNop0Kszm0jsaWU4A==}
    engines: {node: '>=4'}
    hasBin: true
    dev: true

  /esquery/1.4.0:
    resolution: {integrity: sha512-cCDispWt5vHHtwMY2YrAQ4ibFkAL8RbH5YGBnZBc90MolvvfkkQcJro/aZiAQUlQ3qgrYS6D6v8Gc5G5CQsc9w==}
    engines: {node: '>=0.10'}
    dependencies:
      estraverse: 5.3.0
    dev: true

  /esrecurse/4.3.0:
    resolution: {integrity: sha512-KmfKL3b6G+RXvP8N1vr3Tq1kL/oCFgn2NYXEtqP8/L3pKapUA4G8cFVaoF3SU323CD4XypR/ffioHmkti6/Tag==}
    engines: {node: '>=4.0'}
    dependencies:
      estraverse: 5.3.0
    dev: true

  /estraverse/4.3.0:
    resolution: {integrity: sha512-39nnKffWz8xN1BU/2c79n9nB9HDzo0niYUqx6xyqUnyoAnQyyWpOTdZEeiCch8BBu515t4wp9ZmgVfVhn9EBpw==}
    engines: {node: '>=4.0'}
    dev: true

  /estraverse/5.3.0:
    resolution: {integrity: sha512-MMdARuVEQziNTeJD8DgMqmhwR11BRQ/cBP+pLtYdSTnf3MIO8fFeiINEbX36ZdNlfU/7A9f3gUw49B3oQsvwBA==}
    engines: {node: '>=4.0'}
    dev: true

  /esutils/2.0.3:
    resolution: {integrity: sha512-kVscqXk4OCp68SZ0dkgEKVi6/8ij300KBWTJq32P/dYeWTSwK41WyTxalN1eRmA5Z9UU/LX9D7FWSmV9SAYx6g==}
    engines: {node: '>=0.10.0'}
    dev: true

  /event-target-shim/5.0.1:
    resolution: {integrity: sha512-i/2XbnSz/uxRCU6+NdVJgKWDTM427+MqYbkQzD321DuCQJUqOuJKIA0IM2+W2xtYHdKOmZ4dR6fExsd4SXL+WQ==}
    engines: {node: '>=6'}
    dev: false

  /eventemitter3/3.1.2:
    resolution: {integrity: sha512-tvtQIeLVHjDkJYnzf2dgVMxfuSGJeM/7UCG17TT4EumTfNtF+0nebF/4zWOIkCreAbtNqhGEboB6BWrwqNaw4Q==}
    dev: false

  /eventemitter3/4.0.7:
    resolution: {integrity: sha512-8guHBZCwKnFhYdHr2ysuRWErTwhoN2X8XELRlrRwpmfeY2jjuUN4taQMsULKUVo1K4DvZl+0pgfyoysHxvmvEw==}
    dev: true

  /execa/5.1.1:
    resolution: {integrity: sha512-8uSpZZocAZRBAPIEINJj3Lo9HyGitllczc27Eh5YYojjMFMn8yHMDMaUHE2Jqfq05D/wucwI4JGURyXt1vchyg==}
    engines: {node: '>=10'}
    dependencies:
      cross-spawn: 7.0.3
      get-stream: 6.0.1
      human-signals: 2.1.0
      is-stream: 2.0.1
      merge-stream: 2.0.0
      npm-run-path: 4.0.1
      onetime: 5.1.2
      signal-exit: 3.0.7
      strip-final-newline: 2.0.0

  /execa/6.1.0:
    resolution: {integrity: sha512-QVWlX2e50heYJcCPG0iWtf8r0xjEYfz/OYLGDYH+IyjWezzPNxz63qNFOu0l4YftGWuizFVZHHs8PrLU5p2IDA==}
    engines: {node: ^12.20.0 || ^14.13.1 || >=16.0.0}
    dependencies:
      cross-spawn: 7.0.3
      get-stream: 6.0.1
      human-signals: 3.0.1
      is-stream: 3.0.0
      merge-stream: 2.0.0
      npm-run-path: 5.1.0
      onetime: 6.0.0
      signal-exit: 3.0.7
      strip-final-newline: 3.0.0
    dev: true

  /exit/0.1.2:
    resolution: {integrity: sha512-Zk/eNKV2zbjpKzrsQ+n1G6poVbErQxJ0LBOJXaKZ1EViLzH+hrLu9cdXI4zw9dBQJslwBEpbQ2P1oS7nDxs6jQ==}
    engines: {node: '>= 0.8.0'}
    dev: true

  /expect/29.0.3:
    resolution: {integrity: sha512-t8l5DTws3212VbmPL+tBFXhjRHLmctHB0oQbL8eUc6S7NzZtYUhycrFO9mkxA0ZUC6FAWdNi7JchJSkODtcu1Q==}
    engines: {node: ^14.15.0 || ^16.10.0 || >=18.0.0}
    dependencies:
      '@jest/expect-utils': 29.0.3
      jest-get-type: 29.0.0
      jest-matcher-utils: 29.0.3
      jest-message-util: 29.0.3
      jest-util: 29.0.3
    dev: true

  /external-editor/3.1.0:
    resolution: {integrity: sha512-hMQ4CX1p1izmuLYyZqLMO/qGNw10wSv9QDCPfzXfyFrOaCSSoRfqE1Kf1s5an66J5JZC62NewG+mK49jOCtQew==}
    engines: {node: '>=4'}
    dependencies:
      chardet: 0.7.0
      iconv-lite: 0.4.24
      tmp: 0.0.33
    dev: true

  /fast-deep-equal/3.1.3:
    resolution: {integrity: sha512-f3qQ9oQy9j2AhBe/H9VC91wLmKBCCU/gDOnKNAYG5hswO7BLKj09Hc5HYNz9cGI++xlpDCIgDaitVs03ATR84Q==}

  /fast-glob/3.2.11:
    resolution: {integrity: sha512-xrO3+1bxSo3ZVHAnqzyuewYT6aMFHRAd4Kcs92MAonjwQZLsK9d0SF1IyQ3k5PoirxTW0Oe/RqFgMQ6TcNE5Ew==}
    engines: {node: '>=8.6.0'}
    dependencies:
      '@nodelib/fs.stat': 2.0.5
      '@nodelib/fs.walk': 1.2.8
      glob-parent: 5.1.2
      merge2: 1.4.1
      micromatch: 4.0.5

  /fast-json-stable-stringify/2.1.0:
    resolution: {integrity: sha512-lhd/wF+Lk98HZoTCtlVraHtfh5XYijIjalXck7saUtuanSDyLMxnHhSXEDJqHxD7msR8D0uCmqlkwjCV8xvwHw==}
    dev: true

  /fast-json-stringify/5.1.0:
    resolution: {integrity: sha512-IybGfbUc1DQgyrp9Myhwlr1Z5vjV37mBkdgcbuvsvUxv5fayG+cHlTQQpXH9nMwUPgp+5Y3RT7QDgx5zJ9NS3A==}
    dependencies:
      '@fastify/deepmerge': 1.1.0
      ajv: 8.11.0
      ajv-formats: 2.1.1
      fast-uri: 2.1.0
      rfdc: 1.3.0
    dev: false

  /fast-levenshtein/2.0.6:
    resolution: {integrity: sha512-DCXu6Ifhqcks7TZKY3Hxp3y6qphY5SJZmrWMDrKcERSOXWQdMhU9Ig/PYrzyw/ul9jOIyh0N4M0tbC5hodg8dw==}
    dev: true

  /fast-redact/3.1.1:
    resolution: {integrity: sha512-odVmjC8x8jNeMZ3C+rPMESzXVSEU8tSWSHv9HFxP2mm89G/1WwqhrerJDQm9Zus8X6aoRgQDThKqptdNA6bt+A==}
    engines: {node: '>=6'}
    dev: false

  /fast-safe-stringify/2.1.1:
    resolution: {integrity: sha512-W+KJc2dmILlPplD/H4K9l9LcAHAfPtP6BY84uVLXQ6Evcz9Lcg33Y2z1IVblT6xdY54PXYVHEv+0Wpq8Io6zkA==}
    dev: false

  /fast-uri/2.1.0:
    resolution: {integrity: sha512-qKRta6N7BWEFVlyonVY/V+BMLgFqktCUV0QjT259ekAIlbVrMaFnFLxJ4s/JPl4tou56S1BzPufI60bLe29fHA==}
    dev: false

  /fastify-graceful-shutdown/3.2.0:
    resolution: {integrity: sha512-IVqr4mDXwN7rBIEBlAU5CuGYZKEnL8sWLWcbF3Gcm7CPy4UsuX7TDdcuLAat4nyZzKAzurCQu8RtxCf1L3p9YA==}
    dependencies:
      fastify-plugin: 3.0.1
      fastparallel: 2.4.1
    dev: false

  /fastify-plugin/3.0.1:
    resolution: {integrity: sha512-qKcDXmuZadJqdTm6vlCqioEbyewF60b/0LOFCcYN1B6BIZGlYJumWWOYs70SFYLDAH4YqdE1cxH/RKMG7rFxgA==}
    dev: false

  /fastify-plugin/4.2.0:
    resolution: {integrity: sha512-hovKzEXZc2YgeuXn41/2EA/IaIOdRu1pB9WKgnzDBj3lhKSdDCEsckHa7I6LiT/LhflvAQX7ZY8IQ6eBX0htTg==}
    dev: false

  /fastify/4.4.0:
    resolution: {integrity: sha512-ePI4g9vPJXIBF4YlVcDSLxjvtdTrlM8QzdgYAPFGdCH+rot+4MXoFFAUb10fGrIcRRjaq6CvcbIzxiWQzMMHkw==}
    dependencies:
      '@fastify/ajv-compiler': 3.1.2
      '@fastify/error': 3.0.0
      '@fastify/fast-json-stringify-compiler': 4.0.0
      abstract-logging: 2.0.1
      avvio: 8.2.0
      find-my-way: 7.0.1
      light-my-request: 5.4.0
      pino: 8.4.2
      process-warning: 2.0.0
      proxy-addr: 2.0.7
      rfdc: 1.3.0
      secure-json-parse: 2.4.0
      semver: 7.3.7
      tiny-lru: 8.0.2
    transitivePeerDependencies:
      - supports-color
    dev: false

  /fastparallel/2.4.1:
    resolution: {integrity: sha512-qUmhxPgNHmvRjZKBFUNI0oZuuH9OlSIOXmJ98lhKPxMZZ7zS/Fi0wRHOihDSz0R1YiIOjxzOY4bq65YTcdBi2Q==}
    dependencies:
      reusify: 1.0.4
      xtend: 4.0.2
    dev: false

  /fastq/1.13.0:
    resolution: {integrity: sha512-YpkpUnK8od0o1hmeSc7UUs/eB/vIPWJYjKck2QKIzAf71Vm1AAQ3EbuZB3g2JIy+pg+ERD0vqI79KyZiB2e2Nw==}
    dependencies:
      reusify: 1.0.4

  /fb-watchman/2.0.1:
    resolution: {integrity: sha512-DkPJKQeY6kKwmuMretBhr7G6Vodr7bFwDYTXIkfG1gjvNpaxBTQV3PbXg6bR1c1UP4jPOX0jHUbbHANL9vRjVg==}
    dependencies:
      bser: 2.1.1
    dev: true

  /fetch-blob/3.2.0:
    resolution: {integrity: sha512-7yAQpD2UMJzLi1Dqv7qFYnPbaPx7ZfFK6PiIxQ4PfkGPyNyl2Ugx+a/umUonmKqjhM4DnfbMvdX6otXq83soQQ==}
    engines: {node: ^12.20 || >= 14.13}
    dependencies:
      node-domexception: 1.0.0
      web-streams-polyfill: 3.2.1
    dev: true

  /figures/3.2.0:
    resolution: {integrity: sha512-yaduQFRKLXYOGgEn6AZau90j3ggSOyiqXU0F9JZfeXYhNa+Jk4X+s45A2zg5jns87GAFa34BBm2kXw4XpNcbdg==}
    engines: {node: '>=8'}
    dependencies:
      escape-string-regexp: 1.0.5
    dev: true

  /figures/4.0.1:
    resolution: {integrity: sha512-rElJwkA/xS04Vfg+CaZodpso7VqBknOYbzi6I76hI4X80RUjkSxO2oAyPmGbuXUppywjqndOrQDl817hDnI++w==}
    engines: {node: '>=12'}
    dependencies:
      escape-string-regexp: 5.0.0
      is-unicode-supported: 1.2.0
    dev: true

  /file-entry-cache/6.0.1:
    resolution: {integrity: sha512-7Gps/XWymbLk2QLYK4NzpMOrYjMhdIxXuIvy2QBsLE6ljuodKvdkWs/cpyJJ3CVIVpH0Oi1Hvg1ovbMzLdFBBg==}
    engines: {node: ^10.12.0 || >=12.0.0}
    dependencies:
      flat-cache: 3.0.4
    dev: true

  /file-type/16.5.3:
    resolution: {integrity: sha512-uVsl7iFhHSOY4bEONLlTK47iAHtNsFHWP5YE4xJfZ4rnX7S1Q3wce09XgqSC7E/xh8Ncv/be1lNoyprlUH/x6A==}
    engines: {node: '>=10'}
    dependencies:
      readable-web-to-node-stream: 3.0.2
      strtok3: 6.3.0
      token-types: 4.2.0
    dev: true

  /file-type/3.9.0:
    resolution: {integrity: sha1-JXoHg4TR24CHvESdEH1SpSZyuek=}
    engines: {node: '>=0.10.0'}
    dev: false

  /file-uri-to-path/2.0.0:
    resolution: {integrity: sha512-hjPFI8oE/2iQPVe4gbrJ73Pp+Xfub2+WI2LlXDbsaJBwT5wuMh35WNWVYYTpnz895shtwfyutMFLFywpQAFdLg==}
    engines: {node: '>= 6'}
    dev: true

  /fill-range/7.0.1:
    resolution: {integrity: sha512-qOo9F+dMUmC2Lcb4BbVvnKJxTPjCm+RRpe4gDuGrzkL7mEVl/djYSu2OdQ2Pa302N4oqkSg9ir6jaLWJ2USVpQ==}
    engines: {node: '>=8'}
    dependencies:
      to-regex-range: 5.0.1

  /finalhandler/1.2.0:
    resolution: {integrity: sha512-5uXcUVftlQMFnWC9qu/svkWv3GTd2PfUhK/3PLkYNAe7FbqJMt3515HaxE6eRL74GdsriiwujiawdaB1BpEISg==}
    engines: {node: '>= 0.8'}
    dependencies:
      debug: 2.6.9
      encodeurl: 1.0.2
      escape-html: 1.0.3
      on-finished: 2.4.1
      parseurl: 1.3.3
      statuses: 2.0.1
      unpipe: 1.0.0
    transitivePeerDependencies:
      - supports-color
    dev: false

  /find-my-way/7.0.1:
    resolution: {integrity: sha512-w05SaOPg54KqBof/RDA+75n1R48V7ZZNPL3nR17jJJs5dgZpR3ivfrMWOyx7BVFQgCLhYRG05hfgFCohYvSUXA==}
    engines: {node: '>=14'}
    dependencies:
      fast-deep-equal: 3.1.3
      safe-regex2: 2.0.0
    dev: false

  /find-up/2.1.0:
    resolution: {integrity: sha512-NWzkk0jSJtTt08+FBFMvXoeZnOJD+jTtsRmBYbAIzJdX6l7dLgR7CTubCM5/eDdPUBvLCeVasP1brfVR/9/EZQ==}
    engines: {node: '>=4'}
    dependencies:
      locate-path: 2.0.0
    dev: true

  /find-up/4.1.0:
    resolution: {integrity: sha512-PpOwAdQ/YlXQ2vj8a3h8IipDuYRi3wceVQQGYWxNINccq40Anw7BlsEXCMbt1Zt+OLA6Fq9suIpIWD0OsnISlw==}
    engines: {node: '>=8'}
    dependencies:
      locate-path: 5.0.0
      path-exists: 4.0.0

  /find-up/5.0.0:
    resolution: {integrity: sha512-78/PXT1wlLLDgTzDs7sjq9hzz0vXD+zn+7wypEe4fXQxCmdmqfGsEPQxmiCSQI3ajFV91bVSsvNtrJRiW6nGng==}
    engines: {node: '>=10'}
    dependencies:
      locate-path: 6.0.0
      path-exists: 4.0.0
    dev: true

  /find-yarn-workspace-root/2.0.0:
    resolution: {integrity: sha512-1IMnbjt4KzsQfnhnzNd8wUEgXZ44IzZaZmnLYx7D5FZlaHt2gW20Cri8Q+E/t5tIj4+epTBub+2Zxu/vNILzqQ==}
    dependencies:
      micromatch: 4.0.5
    dev: true

  /flat-cache/3.0.4:
    resolution: {integrity: sha512-dm9s5Pw7Jc0GvMYbshN6zchCA9RgQlzzEZX3vylR9IqFfS8XciblUXOKfW6SiuJ0e13eDYZoZV5wdrev7P3Nwg==}
    engines: {node: ^10.12.0 || >=12.0.0}
    dependencies:
      flatted: 3.2.6
      rimraf: 3.0.2
    dev: true

  /flatted/3.2.6:
    resolution: {integrity: sha512-0sQoMh9s0BYsm+12Huy/rkKxVu4R1+r96YX5cG44rHV0pQ6iC3Q+mkoMFaGWObMFYQxCVT+ssG1ksneA2MI9KQ==}
    dev: true

  /focus-visible/5.2.0:
    resolution: {integrity: sha512-Rwix9pBtC1Nuy5wysTmKy+UjbDJpIfg8eHjw0rjZ1mX4GNLz1Bmd16uDpI3Gk1i70Fgcs8Csg2lPm8HULFg9DQ==}
    dev: false

  /follow-redirects/1.14.9:
    resolution: {integrity: sha512-MQDfihBQYMcyy5dhRDJUHcw7lb2Pv/TuE6xP1vyraLukNDHKbDxDNaOE3NbCAdKQApno+GPRyo1YAp89yCjK4w==}
    engines: {node: '>=4.0'}
    peerDependencies:
      debug: '*'
    peerDependenciesMeta:
      debug:
        optional: true

  /foreach/2.0.5:
    resolution: {integrity: sha1-C+4AUBiusmDQo6865ljdATbsG5k=}
    dev: false

  /form-data-encoder/2.1.0:
    resolution: {integrity: sha512-njK60LnfhfDWy+AEUIf9ZQNRAcmXCdDfiNOm2emuPtzwh7U9k/mo9F3S54aPiaZ3vhqUjikVLfcPg2KuBddskQ==}
    engines: {node: '>= 14.17'}
    dev: true

  /form-data/3.0.1:
    resolution: {integrity: sha512-RHkBKtLWUVwd7SqRIvCZMEvAMoGUp0XU+seQiZejj0COz3RI3hWP4sCv3gZWWLjJTd7rGwcsF5eKZGii0r/hbg==}
    engines: {node: '>= 6'}
    dependencies:
      asynckit: 0.4.0
      combined-stream: 1.0.8
      mime-types: 2.1.35
    dev: true

  /form-data/4.0.0:
    resolution: {integrity: sha512-ETEklSGi5t0QMZuiXoA/Q6vcnxcLQP5vdugSpuAyi6SVGi2clPPp+xgEhuMaHC+zGgn31Kd235W35f7Hykkaww==}
    engines: {node: '>= 6'}
    dependencies:
      asynckit: 0.4.0
      combined-stream: 1.0.8
      mime-types: 2.1.35

  /form-urlencoded/6.0.6:
    resolution: {integrity: sha512-5n3L86l3uVJLFk8w+HTcuaV8WrEeH9pPqJcICxAbs3oW/gsKg9kJ8XVPZ3I1PJR50ld2fQjstT94p4G90JDMAg==}
    dev: false

  /formdata-polyfill/4.0.10:
    resolution: {integrity: sha512-buewHzMvYL29jdeQTVILecSaZKnt/RJWjoZCF5OW60Z67/GmSLBkOFM7qh1PI3zFNtJbaZL5eQu1vLfazOwj4g==}
    engines: {node: '>=12.20.0'}
    dependencies:
      fetch-blob: 3.2.0
    dev: true

  /forwarded/0.2.0:
    resolution: {integrity: sha512-buRG0fpBtRHSTCOASe6hD258tEubFoRLb4ZNA6NxMVHNw2gOcwHo9wyablzMzOA5z9xA9L1KNjk/Nt6MT9aYow==}
    engines: {node: '>= 0.6'}
    dev: false

  /fraction.js/4.2.0:
    resolution: {integrity: sha512-MhLuK+2gUcnZe8ZHlaaINnQLl0xRIGRfcGk2yl8xoQAfHrSsL3rYu6FCmBdkdbhc9EPlwyGHewaRsvwRMJtAlA==}
    dev: false

  /fs-capacitor/6.2.0:
    resolution: {integrity: sha512-nKcE1UduoSKX27NSZlg879LdQc94OtbOsEmKMN2MBNudXREvijRKx2GEBsTMTfws+BrbkJoEuynbGSVRSpauvw==}
    engines: {node: '>=10'}
    dev: false

  /fs-extra/10.1.0:
    resolution: {integrity: sha512-oRXApq54ETRj4eMiFzGnHWGy+zo5raudjuxN0b8H7s/RU2oW0Wvsx9O0ACRN/kRq9E8Vu/ReskGB5o3ji+FzHQ==}
    engines: {node: '>=12'}
    dependencies:
      graceful-fs: 4.2.10
      jsonfile: 6.1.0
      universalify: 2.0.0
    dev: true

  /fs-extra/8.1.0:
    resolution: {integrity: sha512-yhlQgA6mnOJUKOsRUFsgJdQCvkKhcz8tlZG5HBQfReYZy46OwLcY+Zia0mtdHsOo9y/hP+CxMN0TU9QxoOtG4g==}
    engines: {node: '>=6 <7 || >=8'}
    dependencies:
      graceful-fs: 4.2.10
      jsonfile: 4.0.0
      universalify: 0.1.2
    dev: true

  /fs-minipass/2.1.0:
    resolution: {integrity: sha512-V/JgOLFCS+R6Vcq0slCuaeWEdNC3ouDlJMNIsacH2VtALiu9mV4LPrHc5cDl8k5aw6J8jwgWWpiTo5RYhmIzvg==}
    engines: {node: '>= 8'}
    dependencies:
      minipass: 3.1.6

  /fs.realpath/1.0.0:
    resolution: {integrity: sha512-OO0pH2lK6a0hZnAdau5ItzHPI6pUlvI7jMVnxUQRtw4owF2wk8lOSabtGDCTP4Ggrg2MbGnWO9X8K1t4+fGMDw==}

  /fsevents/2.3.2:
    resolution: {integrity: sha512-xiqMQR4xAeHTuB9uWm+fFRcIOgKBMiOBP+eXiyT7jsgVCq1bkVygt00oASowB7EdtpOHaaPgKt812P9ab+DDKA==}
    engines: {node: ^8.16.0 || ^10.6.0 || >=11.0.0}
    os: [darwin]
    requiresBuild: true
    optional: true

  /ftp/0.3.10:
    resolution: {integrity: sha512-faFVML1aBx2UoDStmLwv2Wptt4vw5x03xxX172nhA5Y5HBshW5JweqQ2W4xL4dezQTG8inJsuYcpPHHU3X5OTQ==}
    engines: {node: '>=0.8.0'}
    dependencies:
      readable-stream: 1.1.14
      xregexp: 2.0.0
    dev: true

  /function-bind/1.1.1:
    resolution: {integrity: sha512-yIovAzMX49sF8Yl58fSCWJ5svSLuaibPxXQJFLmBObTuCr0Mf1KiPopGM9NiFjiYBCbfaa2Fh6breQ6ANVTI0A==}

  /functional-red-black-tree/1.0.1:
    resolution: {integrity: sha512-dsKNQNdj6xA3T+QlADDA7mOSlX0qiMINjn0cgr+eGHGsbSHzTabcIogz2+p/iqP1Xs6EP/sS2SbqH+brGTbq0g==}
    dev: true

  /functions-have-names/1.2.3:
    resolution: {integrity: sha512-xckBUXyTIqT97tq2x2AMb+g163b5JFysYk0x4qxNFwbfQkmNZoiRHb6sPzI9/QV33WeuvVYBUIiD4NzNIyqaRQ==}

  /gauge/4.0.4:
    resolution: {integrity: sha512-f9m+BEN5jkg6a0fZjleidjN51VE1X+mPFQ2DJ0uv1V39oCLCbsGe6yjbBnp7eK7z/+GAon99a3nHuqbuuthyPg==}
    engines: {node: ^12.13.0 || ^14.15.0 || >=16.0.0}
    dependencies:
      aproba: 2.0.0
      color-support: 1.1.3
      console-control-strings: 1.1.0
      has-unicode: 2.0.1
      signal-exit: 3.0.7
      string-width: 4.2.3
      strip-ansi: 6.0.1
      wide-align: 1.1.5
    dev: true

  /gensync/1.0.0-beta.2:
    resolution: {integrity: sha512-3hN7NaskYvMDLQY55gnW3NQ+mesEAepTqlg+VEbj7zzqEMBVNhzcGYYeqFo/TlYz6eQiFcp1HcsCZO+nGgS8zg==}
    engines: {node: '>=6.9.0'}
    dev: true

  /get-caller-file/2.0.5:
    resolution: {integrity: sha512-DyFP3BM/3YHTQOCUL/w0OZHR0lpKeGrxotcHWcqNEdnltqFwXVfhEBQ94eIo34AfQpo0rGki4cyIiftY06h2Fg==}
    engines: {node: 6.* || 8.* || >= 10.*}

  /get-func-name/2.0.0:
    resolution: {integrity: sha1-6td0q+5y4gQJQzoGY2YCPdaIekE=}
    dev: true

  /get-intrinsic/1.1.1:
    resolution: {integrity: sha512-kWZrnVM42QCiEA2Ig1bG8zjoIMOgxWwYCEeNdwY6Tv/cOSeGpcoX4pXHfKUxNKVoArnrEr2e9srnAxxGIraS9Q==}
    dependencies:
      function-bind: 1.1.1
      has: 1.0.3
      has-symbols: 1.0.3

  /get-package-type/0.1.0:
    resolution: {integrity: sha512-pjzuKtY64GYfWizNAJ0fr9VqttZkNiK2iS430LtIHzjBEr6bX8Am2zm4sW4Ro5wjWW5cAlRL1qAMTcXbjNAO2Q==}
    engines: {node: '>=8.0.0'}
    dev: true

  /get-pkg-repo/4.2.1:
    resolution: {integrity: sha512-2+QbHjFRfGB74v/pYWjd5OhU3TDIC2Gv/YKUTk/tCvAz0pkn/Mz6P3uByuBimLOcPvN2jYdScl3xGFSrx0jEcA==}
    engines: {node: '>=6.9.0'}
    hasBin: true
    dependencies:
      '@hutson/parse-repository-url': 3.0.2
      hosted-git-info: 4.1.0
      through2: 2.0.5
      yargs: 16.2.0
    dev: true

  /get-stdin/9.0.0:
    resolution: {integrity: sha512-dVKBjfWisLAicarI2Sf+JuBE/DghV4UzNAVe9yhEJuzeREd3JhOTE9cUaJTeSa77fsbQUK3pcOpJfM59+VKZaA==}
    engines: {node: '>=12'}
    dev: true

  /get-stream/5.2.0:
    resolution: {integrity: sha512-nBF+F1rAZVCu/p7rjzgA+Yb4lfYXrpl7a6VmJrU8wF9I1CKvP/QwPNZHnOlwbTkY6dvtFIzFMSyQXbLoTQPRpA==}
    engines: {node: '>=8'}
    dependencies:
      pump: 3.0.0
    dev: true

  /get-stream/6.0.1:
    resolution: {integrity: sha512-ts6Wi+2j3jQjqi70w5AlN8DFnkSwC+MqmxEzdEALB2qXZYV3X/b1CTfgPLGJNMeAWxdPfU8FO1ms3NUfaHCPYg==}
    engines: {node: '>=10'}

  /get-symbol-description/1.0.0:
    resolution: {integrity: sha512-2EmdH1YvIQiZpltCNgkuiUnyukzxM/R6NDJX31Ke3BG1Nq5b0S2PhX59UKi9vZpPDQVdqn+1IcaAwnzTT5vCjw==}
    engines: {node: '>= 0.4'}
    dependencies:
      call-bind: 1.0.2
      get-intrinsic: 1.1.1

  /get-uri/3.0.2:
    resolution: {integrity: sha512-+5s0SJbGoyiJTZZ2JTpFPLMPSch72KEqGOTvQsBqg0RBWvwhWUSYZFAtz3TPW0GXJuLBJPts1E241iHg+VRfhg==}
    engines: {node: '>= 6'}
    dependencies:
      '@tootallnate/once': 1.1.2
      data-uri-to-buffer: 3.0.1
      debug: 4.3.4
      file-uri-to-path: 2.0.0
      fs-extra: 8.1.0
      ftp: 0.3.10
    transitivePeerDependencies:
      - supports-color
    dev: true

  /git-raw-commits/2.0.11:
    resolution: {integrity: sha512-VnctFhw+xfj8Va1xtfEqCUD2XDrbAPSJx+hSrE5K7fGdjZruW7XV+QOrN7LF/RJyvspRiD2I0asWsxFp0ya26A==}
    engines: {node: '>=10'}
    hasBin: true
    dependencies:
      dargs: 7.0.0
      lodash: 4.17.21
      meow: 8.1.2
      split2: 3.2.2
      through2: 4.0.2
    dev: true

  /git-remote-origin-url/2.0.0:
    resolution: {integrity: sha512-eU+GGrZgccNJcsDH5LkXR3PB9M958hxc7sbA8DFJjrv9j4L2P/eZfKhM+QD6wyzpiv+b1BpK0XrYCxkovtjSLw==}
    engines: {node: '>=4'}
    dependencies:
      gitconfiglocal: 1.0.0
      pify: 2.3.0
    dev: true

  /git-semver-tags/4.1.1:
    resolution: {integrity: sha512-OWyMt5zBe7xFs8vglMmhM9lRQzCWL3WjHtxNNfJTMngGym7pC1kh8sP6jevfydJ6LP3ZvGxfb6ABYgPUM0mtsA==}
    engines: {node: '>=10'}
    hasBin: true
    dependencies:
      meow: 8.1.2
      semver: 6.3.0
    dev: true

  /git-up/6.0.0:
    resolution: {integrity: sha512-6RUFSNd1c/D0xtGnyWN2sxza2bZtZ/EmI9448n6rCZruFwV/ezeEn2fJP7XnUQGwf0RAtd/mmUCbtH6JPYA2SA==}
    dependencies:
      is-ssh: 1.4.0
      parse-url: 7.0.2
    dev: true

  /git-up/7.0.0:
    resolution: {integrity: sha512-ONdIrbBCFusq1Oy0sC71F5azx8bVkvtZtMJAsv+a6lz5YAmbNnLD6HAB4gptHZVLPR8S2/kVN6Gab7lryq5+lQ==}
    dependencies:
      is-ssh: 1.4.0
      parse-url: 8.1.0
    dev: true

  /git-url-parse/12.0.0:
    resolution: {integrity: sha512-I6LMWsxV87vysX1WfsoglXsXg6GjQRKq7+Dgiseo+h0skmp5Hp2rzmcEIRQot9CPA+uzU7x1x7jZdqvTFGnB+Q==}
    dependencies:
      git-up: 6.0.0
    dev: true

  /git-url-parse/13.0.0:
    resolution: {integrity: sha512-X1kozCqKL82dMrCLi4vie9SHDC+QugKskAMs4VUbIkhURKg5yDwxDmf6Ixg73J+/xVgK5TXKhzn8a94nHJHpnA==}
    dependencies:
      git-up: 7.0.0
    dev: true

  /gitconfiglocal/1.0.0:
    resolution: {integrity: sha512-spLUXeTAVHxDtKsJc8FkFVgFtMdEN9qPGpL23VfSHx4fP4+Ds097IXLvymbnDH8FnmxX5Nr9bPw3A+AQ6mWEaQ==}
    dependencies:
      ini: 1.3.8
    dev: true

  /glob-parent/5.1.2:
    resolution: {integrity: sha512-AOIgSQCepiJYwP3ARnGx+5VnTu2HBYdzbGP45eLw1vr3zB3vZLeyed1sC9hnbcOc9/SrMyM5RPQrkGz4aS9Zow==}
    engines: {node: '>= 6'}
    dependencies:
      is-glob: 4.0.3

  /glob-parent/6.0.2:
    resolution: {integrity: sha512-XxwI8EOhVQgWp6iDL+3b0r86f4d6AX6zSU55HfB4ydCEuXLXc5FcYeOu+nnGftS4TEju/11rt4KJPTMgbfmv4A==}
    engines: {node: '>=10.13.0'}
    dependencies:
      is-glob: 4.0.3

  /glob/7.1.7:
    resolution: {integrity: sha512-OvD9ENzPLbegENnYP5UUfJIirTg4+XwMWGaQfQTY0JenxNvvIKP3U3/tAQSPIu/lHxXYSZmpXlUHeqAIdKzBLQ==}
    dependencies:
      fs.realpath: 1.0.0
      inflight: 1.0.6
      inherits: 2.0.4
      minimatch: 3.1.2
      once: 1.4.0
      path-is-absolute: 1.0.1
    dev: true

  /glob/7.2.0:
    resolution: {integrity: sha512-lmLf6gtyrPq8tTjSmrO94wBeQbFR3HbLHbuyD69wuyQkImp2hWqMGB47OX65FBkPffO641IP9jWa1z4ivqG26Q==}
    dependencies:
      fs.realpath: 1.0.0
      inflight: 1.0.6
      inherits: 2.0.4
      minimatch: 3.1.2
      once: 1.4.0
      path-is-absolute: 1.0.1

  /glob/8.0.3:
    resolution: {integrity: sha512-ull455NHSHI/Y1FqGaaYFaLGkNMMJbavMrEGFXG/PGrg6y7sutWHUHrz6gy6WEBH6akM1M414dWKCNs+IhKdiQ==}
    engines: {node: '>=12'}
    dependencies:
      fs.realpath: 1.0.0
      inflight: 1.0.6
      inherits: 2.0.4
      minimatch: 5.1.0
      once: 1.4.0
    dev: true

  /global-dirs/0.1.1:
    resolution: {integrity: sha512-NknMLn7F2J7aflwFOlGdNIuCDpN3VGoSoB+aap3KABFWbHVn1TCgFC+np23J8W2BiZbjfEw3BFBycSMv1AFblg==}
    engines: {node: '>=4'}
    dependencies:
      ini: 1.3.8
    dev: true

  /global-dirs/3.0.0:
    resolution: {integrity: sha512-v8ho2DS5RiCjftj1nD9NmnfaOzTdud7RRnVd9kFNOjqZbISlx5DQ+OrTkywgd0dIt7oFCvKetZSHoHcP3sDdiA==}
    engines: {node: '>=10'}
    dependencies:
      ini: 2.0.0
    dev: true

  /globals/11.12.0:
    resolution: {integrity: sha512-WOBp/EEGUiIsJSp7wcv/y6MO+lV9UoncWqxuFfm8eBwzWNgyfBd6Gz+IeKQ9jCmyhoH99g15M3T+QaVHFjizVA==}
    engines: {node: '>=4'}
    dev: true

  /globals/13.16.0:
    resolution: {integrity: sha512-A1lrQfpNF+McdPOnnFqY3kSN0AFTy485bTi1bkLk4mVPODIUEcSfhHgRqA+QdXPksrSTTztYXx37NFV+GpGk3Q==}
    engines: {node: '>=8'}
    dependencies:
      type-fest: 0.20.2
    dev: true

  /globby/11.1.0:
    resolution: {integrity: sha512-jhIXaOzy1sb8IyocaruWSn1TjmnBVs8Ayhcy83rmxNJ8q2uWKCAj3CnJY+KpGSXCueAPc0i05kVvVKtP1t9S3g==}
    engines: {node: '>=10'}
    dependencies:
      array-union: 2.1.0
      dir-glob: 3.0.1
      fast-glob: 3.2.11
      ignore: 5.2.0
      merge2: 1.4.1
      slash: 3.0.0

  /globby/13.1.1:
    resolution: {integrity: sha512-XMzoDZbGZ37tufiv7g0N4F/zp3zkwdFtVbV3EHsVl1KQr4RPLfNoT068/97RPshz2J5xYNEjLKKBKaGHifBd3Q==}
    engines: {node: ^12.20.0 || ^14.13.1 || >=16.0.0}
    dependencies:
      dir-glob: 3.0.1
      fast-glob: 3.2.11
      ignore: 5.2.0
      merge2: 1.4.1
      slash: 4.0.0
    dev: true

  /globby/13.1.2:
    resolution: {integrity: sha512-LKSDZXToac40u8Q1PQtZihbNdTYSNMuWe+K5l+oa6KgDzSvVrHXlJy40hUP522RjAIoNLJYBJi7ow+rbFpIhHQ==}
    engines: {node: ^12.20.0 || ^14.13.1 || >=16.0.0}
    dependencies:
      dir-glob: 3.0.1
      fast-glob: 3.2.11
      ignore: 5.2.0
      merge2: 1.4.1
      slash: 4.0.0
    dev: true

  /got/12.3.1:
    resolution: {integrity: sha512-tS6+JMhBh4iXMSXF6KkIsRxmloPln31QHDlcb6Ec3bzxjjFJFr/8aXdpyuLmVc9I4i2HyBHYw1QU5K1ruUdpkw==}
    engines: {node: '>=14.16'}
    dependencies:
      '@sindresorhus/is': 5.3.0
      '@szmarczak/http-timer': 5.0.1
      '@types/cacheable-request': 6.0.2
      '@types/responselike': 1.0.0
      cacheable-lookup: 6.0.4
      cacheable-request: 7.0.2
      decompress-response: 6.0.0
      form-data-encoder: 2.1.0
      get-stream: 6.0.1
      http2-wrapper: 2.1.11
      lowercase-keys: 3.0.0
      p-cancelable: 3.0.0
      responselike: 2.0.0
    dev: true

  /graceful-fs/4.2.10:
    resolution: {integrity: sha512-9ByhssR2fPVsNZj478qUUbKfmL0+t5BDVyjShtyZZLiK7ZDAArFFfopyOTj0M05wE2tJPisA4iTnnXl2YoPvOA==}
    dev: true

  /graphile-build-pg/4.12.2_graphql@15.8.0+pg@8.7.3:
    resolution: {integrity: sha512-4zWS7yb2L3afNpzADX9iBc2do4UOd3abiHd/WG0ao8lharU4YxEDS5qKlE2/2s+gSNqW2okKXEuI1/ci9DXVbw==}
    engines: {node: '>=8.6'}
    peerDependencies:
      pg: '>=6.1.0 <9'
    dependencies:
      '@graphile/lru': 4.11.0
      chalk: 2.4.2
      debug: 4.3.4
      graphile-build: 4.12.2_graphql@15.8.0
      jsonwebtoken: 8.5.1
      lodash: 4.17.21
      lru-cache: 4.1.5
      pg: 8.7.3
      pg-sql2: 4.12.1_pg@8.7.3
    transitivePeerDependencies:
      - graphql
      - supports-color
    dev: false

  /graphile-build/4.12.2_graphql@15.8.0:
    resolution: {integrity: sha512-UqomiSnWPj4pjO6Q6PzT1YeH96k7e0JzCBI3X8kkELG+PP2BOQCNE5e+xLJvohJmUr0YBTgflPQo7P1ZESPwww==}
    engines: {node: '>=8.6'}
    peerDependencies:
      graphql: '>=0.9 <0.14 || ^14.0.2 || ^15.4.0'
    dependencies:
      '@graphile/lru': 4.11.0
      chalk: 2.4.2
      debug: 4.3.4
      graphql: 15.8.0
      graphql-parse-resolve-info: 4.12.0_graphql@15.8.0
      iterall: 1.3.0
      lodash: 4.17.21
      lru-cache: 5.1.1
      pluralize: 7.0.0
      semver: 6.3.0
    transitivePeerDependencies:
      - supports-color
    dev: false

  /graphile-utils/4.12.2_o4dj3brrdh3eygqsae7ipwkhqq:
    resolution: {integrity: sha512-2UcTWWMFLFkKwbDLqlN0mF5sxLqz9y0p7I3zNOJpXtHVjrHyp7oQZsWComPsit/PWIrIgtDUagP+HPkypBRrqA==}
    engines: {node: '>=8.6'}
    peerDependencies:
      graphile-build: ^4.5.0
      graphile-build-pg: ^4.5.0
    dependencies:
      debug: 4.3.4
      graphile-build: 4.12.2_graphql@15.8.0
      graphile-build-pg: 4.12.2_graphql@15.8.0+pg@8.7.3
      graphql: 15.8.0
      tslib: 2.4.0
    transitivePeerDependencies:
      - supports-color
    dev: false

  /graphql-helix/1.12.0_graphql@16.4.0:
    resolution: {integrity: sha512-wTu1m/ZFBCgzLPCg/dHO4cNy9JR5Sq/3RqDVblqrU3b/Yem7EXZtQMzG045tHqkCdbgcgQl+kIkXDur1yLfdtw==}
    peerDependencies:
      graphql: ^15.3.0 || ^16.0.0
    dependencies:
      graphql: 16.4.0
    dev: false

  /graphql-parse-resolve-info/4.12.0_graphql@15.8.0:
    resolution: {integrity: sha512-sQyJeWCzFQwLj8SdgrWeAQG46Nc+VLxof91/AtvEVdbvFCvb+S6OoA4OtIp5OpWBrFo+JzW6LIKifNHXtRKPpA==}
    engines: {node: '>=8.6'}
    peerDependencies:
      graphql: '>=0.9 <0.14 || ^14.0.2 || ^15.4.0'
    dependencies:
      debug: 4.3.4
      graphql: 15.8.0
      tslib: 2.4.0
    transitivePeerDependencies:
      - supports-color
    dev: false

  /graphql-scalars/1.17.0_graphql@16.4.0:
    resolution: {integrity: sha512-y1WtSu6jiW5QdDjK3RWMRTdK+xAAtSIq3IxmtnhxzH7bCkHV/z8VZa8fsSG4BcWbjQQtCQYQvMnvbQ+TBCyJRQ==}
    engines: {node: '>=10'}
    peerDependencies:
      graphql: ^0.8.0 || ^0.9.0 || ^0.10.0 || ^0.11.0 || ^0.12.0 || ^0.13.0 || ^14.0.0 || ^15.0.0 || ^16.0.0
    dependencies:
      graphql: 16.4.0
      tslib: 2.3.1
    dev: false

  /graphql-subscriptions/1.2.1_graphql@16.4.0:
    resolution: {integrity: sha512-95yD/tKi24q8xYa7Q9rhQN16AYj5wPbrb8tmHGM3WRc9EBmWrG/0kkMl+tQG8wcEuE9ibR4zyOM31p5Sdr2v4g==}
    peerDependencies:
      graphql: ^0.10.5 || ^0.11.3 || ^0.12.0 || ^0.13.0 || ^14.0.0 || ^15.0.0
    dependencies:
      graphql: 16.4.0
      iterall: 1.3.0
    dev: false

  /graphql-upload/13.0.0_graphql@16.4.0:
    resolution: {integrity: sha512-YKhx8m/uOtKu4Y1UzBFJhbBGJTlk7k4CydlUUiNrtxnwZv0WigbRHP+DVhRNKt7u7DXOtcKZeYJlGtnMXvreXA==}
    engines: {node: ^12.22.0 || ^14.17.0 || >= 16.0.0}
    peerDependencies:
      graphql: 0.13.1 - 16
    dependencies:
      busboy: 0.3.1
      fs-capacitor: 6.2.0
      graphql: 16.4.0
      http-errors: 1.8.1
      object-path: 0.11.8
    dev: false

  /graphql-ws/5.8.1_graphql@15.8.0:
    resolution: {integrity: sha512-UVf/fxlHultC1+12tX9ShTIipqQFNZ96g7N51RFQlk7MFPsDUUMCR3QXVEzHEd5xlTp16rs5vCyfBljvcPN3fA==}
    engines: {node: '>=10'}
    peerDependencies:
      graphql: '>=0.11 <=16'
    dependencies:
      graphql: 15.8.0
    dev: false

  /graphql/15.8.0:
    resolution: {integrity: sha512-5gghUc24tP9HRznNpV2+FIoq3xKkj5dTQqf4v0CpdPbFVwFkWoxOM+o+2OC9ZSvjEMTjfmG9QT+gcvggTwW1zw==}
    engines: {node: '>= 10.x'}
    dev: false

  /graphql/16.4.0:
    resolution: {integrity: sha512-tYDNcRvKCcfHREZYje3v33NSrSD/ZpbWWdPtBtUUuXx9NCo/2QDxYzNqCnMvfsrnbwRpEHMovVrPu/ERoLrIRg==}
    engines: {node: ^12.22.0 || ^14.16.0 || ^16.0.0 || >=17.0.0}
    requiresBuild: true

  /handlebars/4.7.7:
    resolution: {integrity: sha512-aAcXm5OAfE/8IXkcZvCepKU3VzW1/39Fb5ZuqMtgI/hT8X2YgoMvBY5dLhq/cpOvw7Lk1nK/UF71aLG/ZnVYRA==}
    engines: {node: '>=0.4.7'}
    hasBin: true
    dependencies:
      minimist: 1.2.6
      neo-async: 2.6.2
      source-map: 0.6.1
      wordwrap: 1.0.0
    optionalDependencies:
      uglify-js: 3.15.5

  /hard-rejection/2.1.0:
    resolution: {integrity: sha512-VIZB+ibDhx7ObhAe7OVtoEbuP4h/MuOTHJ+J8h/eBXotJYl0fBgR72xDFCKgIh22OJZIOVNxBMWuhAr10r8HdA==}
    engines: {node: '>=6'}

  /has-bigints/1.0.2:
    resolution: {integrity: sha512-tSvCKtBr9lkF0Ex0aQiP9N+OpV4zi2r/Nee5VkRDbaqv35RLYMzbwQfFSZZH0kR+Rd6302UJZ2p/bJCEoR3VoQ==}

  /has-flag/3.0.0:
    resolution: {integrity: sha512-sKJf1+ceQBr4SMkvQnBDNDtf4TXpVhVGateu0t918bl30FnbE2m4vNLX+VWe/dpjlb+HugGYzW7uQXH98HPEYw==}
    engines: {node: '>=4'}

  /has-flag/4.0.0:
    resolution: {integrity: sha512-EykJT/Q1KjTWctppgIAgfSO0tKVuZUjhgMr17kqTumMl6Afv3EISleU7qZUzoXDFTAHTDC4NOoG/ZxU3EvlMPQ==}
    engines: {node: '>=8'}

  /has-property-descriptors/1.0.0:
    resolution: {integrity: sha512-62DVLZGoiEBDHQyqG4w9xCuZ7eJEwNmJRWw2VY84Oedb7WFcA27fiEVe8oUQx9hAUJ4ekurquucTGwsyO1XGdQ==}
    dependencies:
      get-intrinsic: 1.1.1

  /has-symbols/1.0.3:
    resolution: {integrity: sha512-l3LCuF6MgDNwTDKkdYGEihYjt5pRPbEg46rtlmnSPlUbgmB8LOIrKJbYYFBSbnPaJexMKtiPO8hmeRjRz2Td+A==}
    engines: {node: '>= 0.4'}

  /has-tostringtag/1.0.0:
    resolution: {integrity: sha512-kFjcSNhnlGV1kyoGk7OXKSawH5JOb/LzUc5w9B02hOTO0dfFRjbHQKvg1d6cf3HbeUmtU9VbbV3qzZ2Teh97WQ==}
    engines: {node: '>= 0.4'}
    dependencies:
      has-symbols: 1.0.3

  /has-unicode/2.0.1:
    resolution: {integrity: sha512-8Rf9Y83NBReMnx0gFzA8JImQACstCYWUplepDa9xprwwtmgEZUF0h/i5xSA625zB/I37EtrswSST6OXxwaaIJQ==}
    dev: true

  /has-yarn/3.0.0:
    resolution: {integrity: sha512-IrsVwUHhEULx3R8f/aA8AHuEzAorplsab/v8HBzEiIukwq5i/EC+xmOW+HfP1OaDP+2JkgT1yILHN2O3UFIbcA==}
    engines: {node: ^12.20.0 || ^14.13.1 || >=16.0.0}
    dev: true

  /has/1.0.3:
    resolution: {integrity: sha512-f2dvO0VU6Oej7RkWJGrehjbzMAjFp5/VKPp5tTpWIV4JHHZK1/BxbFRtf/siA2SWTe09caDmVtYYzWEIbBS4zw==}
    engines: {node: '>= 0.4.0'}
    dependencies:
      function-bind: 1.1.1

  /headers-polyfill/3.0.7:
    resolution: {integrity: sha512-JoLCAdCEab58+2/yEmSnOlficyHFpIl0XJqwu3l+Unkm1gXpFUYsThz6Yha3D6tNhocWkCPfyW0YVIGWFqTi7w==}
    dev: false

  /hosted-git-info/2.8.9:
    resolution: {integrity: sha512-mxIDAb9Lsm6DoOJ7xH+5+X4y1LU/4Hi50L9C5sIswK3JzULS4bwk1FvjdBgvYR4bzT4tuUQiC15FE2f5HbLvYw==}

  /hosted-git-info/4.1.0:
    resolution: {integrity: sha512-kyCuEOWjJqZuDbRHzL8V93NzQhwIB71oFWSyzVo+KPZI+pnQPPxucdkrOZvkLRnrf5URsQM+IJ09Dw29cRALIA==}
    engines: {node: '>=10'}
    dependencies:
      lru-cache: 6.0.0

  /hosted-git-info/5.0.0:
    resolution: {integrity: sha512-rRnjWu0Bxj+nIfUOkz0695C0H6tRrN5iYIzYejb0tDEefe2AekHu/U5Kn9pEie5vsJqpNQU02az7TGSH3qpz4Q==}
    engines: {node: ^12.13.0 || ^14.15.0 || >=16}
    dependencies:
      lru-cache: 7.10.1
    dev: true

  /html-escaper/2.0.2:
    resolution: {integrity: sha512-H2iMtd0I4Mt5eYiapRdIDjp+XzelXQ0tFE4JS7YFwFevXXMmOp9myNrUvCg0D6ws8iqkRPBfKHgbwig1SmlLfg==}
    dev: true

  /http-cache-semantics/4.1.0:
    resolution: {integrity: sha512-carPklcUh7ROWRK7Cv27RPtdhYhUsela/ue5/jKzjegVvXDqM2ILE9Q2BGn9JZJh1g87cp56su/FgQSzcWS8cQ==}
    dev: true

  /http-errors/1.8.1:
    resolution: {integrity: sha512-Kpk9Sm7NmI+RHhnj6OIWDI1d6fIoFAtFt9RLaTMRlg/8w49juAStsrBgp0Dp4OdxdVbRIeKhtCUvoi/RuAhO4g==}
    engines: {node: '>= 0.6'}
    dependencies:
      depd: 1.1.2
      inherits: 2.0.4
      setprototypeof: 1.2.0
      statuses: 1.5.0
      toidentifier: 1.0.1
    dev: false

  /http-errors/2.0.0:
    resolution: {integrity: sha512-FtwrG/euBzaEjYeRqOgly7G0qviiXoJWnvEH2Z1plBdXgbyjv34pHTSb9zoeHMyDy33+DWy5Wt9Wo+TURtOYSQ==}
    engines: {node: '>= 0.8'}
    dependencies:
      depd: 2.0.0
      inherits: 2.0.4
      setprototypeof: 1.2.0
      statuses: 2.0.1
      toidentifier: 1.0.1

  /http-proxy-agent/4.0.1:
    resolution: {integrity: sha512-k0zdNgqWTGA6aeIRVpvfVob4fL52dTfaehylg0Y4UvSySvOq/Y+BOyPrgpUrA7HylqvU8vIZGsRuXmspskV0Tg==}
    engines: {node: '>= 6'}
    dependencies:
      '@tootallnate/once': 1.1.2
      agent-base: 6.0.2
      debug: 4.3.4
    transitivePeerDependencies:
      - supports-color
    dev: true

  /http-proxy-agent/5.0.0:
    resolution: {integrity: sha512-n2hY8YdoRE1i7r6M0w9DIw5GgZN0G25P8zLCRQ8rjXtTU3vsNFBI/vWK/UIeE6g5MUUz6avwAPXmL6Fy9D/90w==}
    engines: {node: '>= 6'}
    dependencies:
      '@tootallnate/once': 2.0.0
      agent-base: 6.0.2
      debug: 4.3.4
    transitivePeerDependencies:
      - supports-color
    dev: true

  /http-reasons/0.1.0:
    resolution: {integrity: sha1-qVPKZwB4Zp3eFCzomUAbnW6F07Q=}
    dev: false

  /http2-client/1.3.5:
    resolution: {integrity: sha512-EC2utToWl4RKfs5zd36Mxq7nzHHBuomZboI0yYL6Y0RmBgT7Sgkq4rQ0ezFTYoIsSs7Tm9SJe+o2FcAg6GBhGA==}
    dev: false

  /http2-wrapper/2.1.11:
    resolution: {integrity: sha512-aNAk5JzLturWEUiuhAN73Jcbq96R7rTitAoXV54FYMatvihnpD2+6PUgU4ce3D/m5VDbw+F5CsyKSF176ptitQ==}
    engines: {node: '>=10.19.0'}
    dependencies:
      quick-lru: 5.1.1
      resolve-alpn: 1.2.1
    dev: true

  /https-proxy-agent/5.0.1:
    resolution: {integrity: sha512-dFcAjpTQFgoLMzC2VwU+C/CbS7uRL0lWmxDITmqm7C+7F0Odmj6s9l6alZc6AELXhrnggM2CeWSXHGOdX2YtwA==}
    engines: {node: '>= 6'}
    dependencies:
      agent-base: 6.0.2
      debug: 4.3.4
    transitivePeerDependencies:
      - supports-color
    dev: true

  /human-signals/2.1.0:
    resolution: {integrity: sha512-B4FFZ6q/T2jhhksgkbEW3HBvWIfDW85snkQgawt07S7J5QXTk6BkNV+0yAeZrM5QpMAdYlocGoljn0sJ/WQkFw==}
    engines: {node: '>=10.17.0'}

  /human-signals/3.0.1:
    resolution: {integrity: sha512-rQLskxnM/5OCldHo+wNXbpVgDn5A17CUoKX+7Sokwaknlq7CdSnphy0W39GU8dw59XiCXmFXDg4fRuckQRKewQ==}
    engines: {node: '>=12.20.0'}
    dev: true

  /humanize-ms/1.2.1:
    resolution: {integrity: sha512-Fl70vYtsAFb/C06PTS9dZBo7ihau+Tu/DNCk/OyHhea07S+aeMWpFFkUaXRa8fI+ScZbEI8dfSxwY7gxZ9SAVQ==}
    dependencies:
      ms: 2.1.3
    dev: true

  /husky/8.0.1:
    resolution: {integrity: sha512-xs7/chUH/CKdOCs7Zy0Aev9e/dKOMZf3K1Az1nar3tzlv0jfqnYtu235bstsWTmXOR0EfINrPa97yy4Lz6RiKw==}
    engines: {node: '>=14'}
    hasBin: true
    dev: true

  /iconv-lite/0.4.24:
    resolution: {integrity: sha512-v3MXnZAcvnywkTUEZomIActle7RXXeedOR31wwl7VlyoXO4Qi9arvSenNQWne1TcRwhCL1HwLI21bEqdpj8/rA==}
    engines: {node: '>=0.10.0'}
    dependencies:
      safer-buffer: 2.1.2

  /iconv-lite/0.6.3:
    resolution: {integrity: sha512-4fCk79wshMdzMp2rH06qWrJE4iolqLhCUH+OiuIgU++RB0+94NlDL81atO7GX55uUKueo0txHNtvEyI6D7WdMw==}
    engines: {node: '>=0.10.0'}
    dependencies:
      safer-buffer: 2.1.2

  /ieee754/1.2.1:
    resolution: {integrity: sha512-dcyqhDvX1C46lXZcVqCpK+FtMRQVdIMN6/Df5js2zouUsqG7I6sFxitIC+7KYK29KdXOLHdu9zL4sFnoVQnqaA==}
    dev: true

  /ignore-walk/5.0.1:
    resolution: {integrity: sha512-yemi4pMf51WKT7khInJqAvsIGzoqYXblnsz0ql8tM+yi1EKYTY1evX4NAbJrLL/Aanr2HyZeluqU+Oi7MGHokw==}
    engines: {node: ^12.13.0 || ^14.15.0 || >=16.0.0}
    dependencies:
      minimatch: 5.1.0
    dev: true

  /ignore/5.2.0:
    resolution: {integrity: sha512-CmxgYGiEPCLhfLnpPp1MoRmifwEIOgjcHXxOBjv7mY96c+eWScsOP9c112ZyLdWHi0FxHjI+4uVhKYp/gcdRmQ==}
    engines: {node: '>= 4'}

  /import-fresh/3.3.0:
    resolution: {integrity: sha512-veYYhQa+D1QBKznvhUHxb8faxlrwUnxseDAbAp457E0wLNio2bOSKnjYDhMj+YiAq61xrMGhQk9iXVk5FzgQMw==}
    engines: {node: '>=6'}
    dependencies:
      parent-module: 1.0.1
      resolve-from: 4.0.0
    dev: true

  /import-lazy/4.0.0:
    resolution: {integrity: sha512-rKtvo6a868b5Hu3heneU+L4yEQ4jYKLtjpnPeUdK7h0yzXGmyBTypknlkCvHFBqfX9YlorEiMM6Dnq/5atfHkw==}
    engines: {node: '>=8'}
    dev: true

  /import-local/3.1.0:
    resolution: {integrity: sha512-ASB07uLtnDs1o6EHjKpX34BKYDSqnFerfTOJL2HvMqF70LnxpjkzDB8J44oT9pu4AMPkQwf8jl6szgvNd2tRIg==}
    engines: {node: '>=8'}
    hasBin: true
    dependencies:
      pkg-dir: 4.2.0
      resolve-cwd: 3.0.0
    dev: true

  /imurmurhash/0.1.4:
    resolution: {integrity: sha512-JmXMZ6wuvDmLiHEml9ykzqO6lwFbof0GG4IkcGaENdCRDDmMVnny7s5HsIgHCbaq0w2MyPhDqkhTUgS2LU2PHA==}
    engines: {node: '>=0.8.19'}
    dev: true

  /indent-string/4.0.0:
    resolution: {integrity: sha512-EdDDZu4A2OyIK7Lr/2zG+w5jmbuk1DVBnEwREQvBzspBJkCEbRa8GxU1lghYcaGJCnRWibjDXlq779X1/y5xwg==}
    engines: {node: '>=8'}

  /indent-string/5.0.0:
    resolution: {integrity: sha512-m6FAo/spmsW2Ab2fU35JTYwtOKa2yAwXSwgjSv1TJzh4Mh7mC3lzAOVLBprb72XsTrgkEIsl7YrFNAiDiRhIGg==}
    engines: {node: '>=12'}
    dev: true

  /infer-owner/1.0.4:
    resolution: {integrity: sha512-IClj+Xz94+d7irH5qRyfJonOdfTzuDaifE6ZPWfx0N0+/ATZCbuTPq2prFl526urkQd90WyUKIh1DfBQ2hMz9A==}
    dev: true

  /inflight/1.0.6:
    resolution: {integrity: sha512-k92I/b08q4wvFscXCLvqfsHCrjrF7yiXsQuIVvVE7N82W3+aqpzuUdBbfhWcy/FZR3/4IgflMgKLOsvPDrGCJA==}
    dependencies:
      once: 1.4.0
      wrappy: 1.0.2

  /inherits/2.0.3:
    resolution: {integrity: sha512-x00IRNXNy63jwGkJmzPigoySHbaqpNuzKbBOmzK+g2OdZpQ9w+sxCN+VSB3ja7IAge2OP2qpfxTjeNcyjmW1uw==}
    dev: true

  /inherits/2.0.4:
    resolution: {integrity: sha512-k/vGaX4/Yla3WzyMCvTQOXYeIHvqOKtnqBduzTHpzpQZzAskKMhZ2K+EnBiSM9zGSoIFeMpXKxa4dYeZIQqewQ==}

  /ini/1.3.8:
    resolution: {integrity: sha512-JV/yugV2uzW5iMRSiZAyDtQd+nxtUnjeLt0acNdw98kKLrvuRVyB80tsREOE7yvGVgalhZ6RNXCmEHkUKBKxew==}
    dev: true

  /ini/2.0.0:
    resolution: {integrity: sha512-7PnF4oN3CvZF23ADhA5wRaYEQpJ8qygSkbtTXWBeXWXmEVRXK+1ITciHWwHhsjv1TmW0MgacIv6hEi5pX5NQdA==}
    engines: {node: '>=10'}
    dev: true

  /ini/3.0.0:
    resolution: {integrity: sha512-TxYQaeNW/N8ymDvwAxPyRbhMBtnEwuvaTYpOQkFx1nSeusgezHniEc/l35Vo4iCq/mMiTJbpD7oYxN98hFlfmw==}
    engines: {node: ^12.13.0 || ^14.15.0 || >=16.0.0}
    dev: true

  /inquirer/8.2.4:
    resolution: {integrity: sha512-nn4F01dxU8VeKfq192IjLsxu0/OmMZ4Lg3xKAns148rCaXP6ntAoEkVYZThWjwON8AlzdZZi6oqnhNbxUG9hVg==}
    engines: {node: '>=12.0.0'}
    dependencies:
      ansi-escapes: 4.3.2
      chalk: 4.1.2
      cli-cursor: 3.1.0
      cli-width: 3.0.0
      external-editor: 3.1.0
      figures: 3.2.0
      lodash: 4.17.21
      mute-stream: 0.0.8
      ora: 5.4.1
      run-async: 2.4.1
      rxjs: 7.5.6
      string-width: 4.2.3
      strip-ansi: 6.0.1
      through: 2.3.8
      wrap-ansi: 7.0.0
    dev: true

  /inquirer/9.1.0:
    resolution: {integrity: sha512-eukdjrBljg9t55ZnvJjvGi1OyYEzVBFsO/8o5d2MV3mc28u3x4X2kS4eJ/+9U10KiREfPkEBSeCrU/S2G/uRtw==}
    engines: {node: '>=12.0.0'}
    dependencies:
      ansi-escapes: 5.0.0
      chalk: 5.0.1
      cli-cursor: 4.0.0
      cli-width: 4.0.0
      external-editor: 3.1.0
      figures: 4.0.1
      lodash: 4.17.21
      mute-stream: 0.0.8
      ora: 6.1.2
      run-async: 2.4.1
      rxjs: 7.5.6
      string-width: 5.1.2
      strip-ansi: 7.0.1
      through: 2.3.8
      wrap-ansi: 8.0.1
    dev: true

  /internal-slot/1.0.3:
    resolution: {integrity: sha512-O0DB1JC/sPyZl7cIo78n5dR7eUSwwpYPiXRhTzNxZVAMUuB8vlnRFyLxdrVToks6XPLVnFfbzaVd5WLjhgg+vA==}
    engines: {node: '>= 0.4'}
    dependencies:
      get-intrinsic: 1.1.1
      has: 1.0.3
      side-channel: 1.0.4

  /interpret/1.4.0:
    resolution: {integrity: sha512-agE4QfB2Lkp9uICn7BAqoscw4SZP9kTE2hxiFI3jBPmXJfdqiahTbUuKGsMoN2GtqL9AxhYioAcVvgsb1HvRbA==}
    engines: {node: '>= 0.10'}
    dev: true

  /ip/1.1.7:
    resolution: {integrity: sha512-SLm2ERgmBGag79RfrIknk+40ZOJCgUBpCQTl3WE2YER21VR0W3Vt/OAXXaYLSU0AIcBqWnytoTwk2ZcTbxH0xg==}
    dev: true

  /ipaddr.js/1.9.1:
    resolution: {integrity: sha512-0KI/607xoxSToH7GjN1FfSbLoU0+btTicjsQSWQlh/hZykN8KpmMf7uYwPW3R+akZ6R/w18ZlXSHBYXiYUPO3g==}
    engines: {node: '>= 0.10'}
    dev: false

  /irregular-plurals/3.3.0:
    resolution: {integrity: sha512-MVBLKUTangM3EfRPFROhmWQQKRDsrgI83J8GS3jXy+OwYqiR2/aoWndYQ5416jLE3uaGgLH7ncme3X9y09gZ3g==}
    engines: {node: '>=8'}
    dev: false

  /is-arguments/1.1.1:
    resolution: {integrity: sha512-8Q7EARjzEnKpt/PCD7e1cgUS0a6X8u5tdSiMqXhojOdoV9TsMsiO+9VLC5vAmO8N7/GmXn7yjR8qnA6bVAEzfA==}
    engines: {node: '>= 0.4'}
    dependencies:
      call-bind: 1.0.2
      has-tostringtag: 1.0.0

  /is-arrayish/0.2.1:
    resolution: {integrity: sha512-zz06S8t0ozoDXMG+ube26zeCTNXcKIPJZJi8hBrF4idCLms4CG9QtK7qBl1boi5ODzFpjswb5JPmHCbMpjaYzg==}

  /is-bigint/1.0.4:
    resolution: {integrity: sha512-zB9CruMamjym81i2JZ3UMn54PKGsQzsJeo6xvN3HJJ4CAsQNB6iRutp2To77OfCNuoxspsIhzaPoO1zyCEhFOg==}
    dependencies:
      has-bigints: 1.0.2

  /is-binary-path/2.1.0:
    resolution: {integrity: sha512-ZMERYes6pDydyuGidse7OsHxtbI7WVeUEozgR/g7rd0xUimYNlvZRE/K2MgZTjWy725IfelLeVcEM97mmtRGXw==}
    engines: {node: '>=8'}
    dependencies:
      binary-extensions: 2.2.0
    dev: false

  /is-boolean-object/1.1.2:
    resolution: {integrity: sha512-gDYaKHJmnj4aWxyj6YHyXVpdQawtVLHU5cb+eztPGczf6cjuTdwve5ZIEfgXqH4e57An1D1AKf8CZ3kYrQRqYA==}
    engines: {node: '>= 0.4'}
    dependencies:
      call-bind: 1.0.2
      has-tostringtag: 1.0.0

  /is-callable/1.2.4:
    resolution: {integrity: sha512-nsuwtxZfMX67Oryl9LCQ+upnC0Z0BgpwntpS89m1H/TLF0zNfzfLMV/9Wa/6MZsj0acpEjAO0KF1xT6ZdLl95w==}
    engines: {node: '>= 0.4'}

  /is-ci/3.0.1:
    resolution: {integrity: sha512-ZYvCgrefwqoQ6yTyYUbQu64HsITZ3NfKX1lzaEYdkTDcfKzzCI/wthRRYKkdjHKFVgNiXKAKm65Zo1pk2as/QQ==}
    hasBin: true
    dependencies:
      ci-info: 3.3.0
    dev: true

  /is-core-module/2.9.0:
    resolution: {integrity: sha512-+5FPy5PnwmO3lvfMb0AsoPaBG+5KHUI0wYFXOtYPnVVVspTFUuMZNfNaNVRt3FZadstu2c8x23vykRW/NBoU6A==}
    dependencies:
      has: 1.0.3

  /is-date-object/1.0.5:
    resolution: {integrity: sha512-9YQaSxsAiSwcvS33MBk3wTCVnWK+HhF8VZR2jRxehM16QcVOdHqPn4VPHmRK4lSr38n9JriurInLcP90xsYNfQ==}
    engines: {node: '>= 0.4'}
    dependencies:
      has-tostringtag: 1.0.0

  /is-docker/2.2.1:
    resolution: {integrity: sha512-F+i2BKsFrH66iaUFc0woD8sLy8getkwTwtOBjvs56Cx4CgJDeKQeqfz8wAYiSb8JOprWhHH5p77PbmYCvvUuXQ==}
    engines: {node: '>=8'}
    hasBin: true
    dev: true

  /is-extglob/2.1.1:
    resolution: {integrity: sha512-SbKbANkN603Vi4jEZv49LeVJMn4yGwsbzZworEoyEiutsN3nJYdbO36zfhGJ6QEDpOZIFkDtnq5JRxmvl3jsoQ==}
    engines: {node: '>=0.10.0'}

  /is-fullwidth-code-point/3.0.0:
    resolution: {integrity: sha512-zymm5+u+sCsSWyD9qNaejV3DFvhCKclKdizYaJUuHA83RLjb7nSuGnddCHGv0hk+KY7BMAlsWeK4Ueg6EV6XQg==}
    engines: {node: '>=8'}

  /is-fullwidth-code-point/4.0.0:
    resolution: {integrity: sha512-O4L094N2/dZ7xqVdrXhh9r1KODPJpFms8B5sGdJLPy664AgvXsreZUyCQQNItZRDlYug4xStLjNp/sz3HvBowQ==}
    engines: {node: '>=12'}
    dev: true

  /is-generator-fn/2.1.0:
    resolution: {integrity: sha512-cTIB4yPYL/Grw0EaSzASzg6bBy9gqCofvWN8okThAYIxKJZC+udlRAmGbM0XLeniEJSs8uEgHPGuHSe1XsOLSQ==}
    engines: {node: '>=6'}
    dev: true

  /is-generator-function/1.0.10:
    resolution: {integrity: sha512-jsEjy9l3yiXEQ+PsXdmBwEPcOxaXWLspKdplFUVI9vq1iZgIekeC0L167qeu86czQaxed3q/Uzuw0swL0irL8A==}
    engines: {node: '>= 0.4'}
    dependencies:
      has-tostringtag: 1.0.0
    dev: false

  /is-glob/4.0.3:
    resolution: {integrity: sha512-xelSayHH36ZgE7ZWhli7pW34hNbNl8Ojv5KVmkJD4hBdD3th8Tfk9vYasLM+mXWOZhFkgZfxhLSnrwRr4elSSg==}
    engines: {node: '>=0.10.0'}
    dependencies:
      is-extglob: 2.1.1

  /is-installed-globally/0.4.0:
    resolution: {integrity: sha512-iwGqO3J21aaSkC7jWnHP/difazwS7SFeIqxv6wEtLU8Y5KlzFTjyqcSIT0d8s4+dDhKytsk9PJZ2BkS5eZwQRQ==}
    engines: {node: '>=10'}
    dependencies:
      global-dirs: 3.0.0
      is-path-inside: 3.0.3
    dev: true

  /is-interactive/1.0.0:
    resolution: {integrity: sha512-2HvIEKRoqS62guEC+qBjpvRubdX910WCMuJTZ+I9yvqKU2/12eSL549HMwtabb4oupdj2sMP50k+XJfB/8JE6w==}
    engines: {node: '>=8'}
    dev: true

  /is-interactive/2.0.0:
    resolution: {integrity: sha512-qP1vozQRI+BMOPcjFzrjXuQvdak2pHNUMZoeG2eRbiSqyvbEf/wQtEOTOX1guk6E3t36RkaqiSt8A/6YElNxLQ==}
    engines: {node: '>=12'}
    dev: true

  /is-lambda/1.0.1:
    resolution: {integrity: sha512-z7CMFGNrENq5iFB9Bqo64Xk6Y9sg+epq1myIcdHaGnbMTYOxvzsEtdYqQUylB7LxfkvgrrjP32T6Ywciio9UIQ==}
    dev: true

  /is-map/2.0.2:
    resolution: {integrity: sha512-cOZFQQozTha1f4MxLFzlgKYPTyj26picdZTx82hbc/Xf4K/tZOOXSCkMvU4pKioRXGDLJRn0GM7Upe7kR721yg==}

  /is-negative-zero/2.0.2:
    resolution: {integrity: sha512-dqJvarLawXsFbNDeJW7zAz8ItJ9cd28YufuuFzh0G8pNHjJMnY08Dv7sYX2uF5UpQOwieAeOExEYAWWfu7ZZUA==}
    engines: {node: '>= 0.4'}

  /is-npm/6.0.0:
    resolution: {integrity: sha512-JEjxbSmtPSt1c8XTkVrlujcXdKV1/tvuQ7GwKcAlyiVLeYFQ2VHat8xfrDJsIkhCdF/tZ7CiIR3sy141c6+gPQ==}
    engines: {node: ^12.20.0 || ^14.13.1 || >=16.0.0}
    dev: true

  /is-number-object/1.0.7:
    resolution: {integrity: sha512-k1U0IRzLMo7ZlYIfzRu23Oh6MiIFasgpb9X76eqfFZAqwH44UI4KTBvBYIZ1dSL9ZzChTB9ShHfLkR4pdW5krQ==}
    engines: {node: '>= 0.4'}
    dependencies:
      has-tostringtag: 1.0.0

  /is-number/7.0.0:
    resolution: {integrity: sha512-41Cifkg6e8TylSpdtTpeLVMqvSBEVzTttHvERD741+pnZ8ANv0004MRL43QKPDlK9cGvNp6NZWZUBlbGXYxxng==}
    engines: {node: '>=0.12.0'}

  /is-obj/2.0.0:
    resolution: {integrity: sha512-drqDG3cbczxxEJRoOXcOjtdp1J/lyp1mNn0xaznRs8+muBhgQcrnbspox5X5fOw0HnMnbfDzvnEMEtqDEJEo8w==}
    engines: {node: '>=8'}
    dev: true

  /is-path-cwd/2.2.0:
    resolution: {integrity: sha512-w942bTcih8fdJPJmQHFzkS76NEP8Kzzvmw92cXsazb8intwLqPibPPdXf4ANdKV3rYMuuQYGIWtvz9JilB3NFQ==}
    engines: {node: '>=6'}
    dev: true

  /is-path-cwd/3.0.0:
    resolution: {integrity: sha512-kyiNFFLU0Ampr6SDZitD/DwUo4Zs1nSdnygUBqsu3LooL00Qvb5j+UnvApUn/TTj1J3OuE6BTdQ5rudKmU2ZaA==}
    engines: {node: ^12.20.0 || ^14.13.1 || >=16.0.0}
    dev: true

  /is-path-inside/3.0.3:
    resolution: {integrity: sha512-Fd4gABb+ycGAmKou8eMftCupSir5lRxqf4aD/vd0cD2qc4HL07OjCeuHMr8Ro4CoMaeCKDB0/ECBOVWjTwUvPQ==}
    engines: {node: '>=8'}
    dev: true

  /is-path-inside/4.0.0:
    resolution: {integrity: sha512-lJJV/5dYS+RcL8uQdBDW9c9uWFLLBNRyFhnAKXw5tVqLlKZ4RMGZKv+YQ/IA3OhD+RpbJa1LLFM1FQPGyIXvOA==}
    engines: {node: '>=12'}
    dev: true

  /is-plain-obj/1.1.0:
    resolution: {integrity: sha512-yvkRyxmFKEOQ4pNXCmJG5AEQNlXJS5LaONXo5/cLdTZdWvsZ1ioJEonLGAosKlMWE8lwUy/bJzMjcw8az73+Fg==}
    engines: {node: '>=0.10.0'}

  /is-plain-obj/2.1.0:
    resolution: {integrity: sha512-YWnfyRwxL/+SsrWYfOpUtz5b3YD+nyfkHvjbcanzk8zgyO4ASD67uVMRt8k5bM4lLMDnXfriRhOpemw+NfT1eA==}
    engines: {node: '>=8'}
    dev: true

  /is-plain-object/2.0.4:
    resolution: {integrity: sha512-h5PpgXkWitc38BBMYawTYMWJHFZJVnBquFE57xFpjB8pJFiF6gZ+bU+WyI/yqXiFR5mdLsgYNaPe8uao6Uv9Og==}
    engines: {node: '>=0.10.0'}
    dependencies:
      isobject: 3.0.1
    dev: true

  /is-plain-object/5.0.0:
    resolution: {integrity: sha512-VRSzKkbMm5jMDoKLbltAkFQ5Qr7VDiTFGXxYFXXowVj387GeGNOCsOH6Msy00SGZ3Fp84b1Naa1psqgcCIEP5Q==}
    engines: {node: '>=0.10.0'}
    dev: true

  /is-regex/1.1.4:
    resolution: {integrity: sha512-kvRdxDsxZjhzUX07ZnLydzS1TU/TJlTUHHY4YLL87e37oUA49DfkLqgy+VjFocowy29cKvcSiu+kIv728jTTVg==}
    engines: {node: '>= 0.4'}
    dependencies:
      call-bind: 1.0.2
      has-tostringtag: 1.0.0

  /is-set/2.0.2:
    resolution: {integrity: sha512-+2cnTEZeY5z/iXGbLhPrOAaK/Mau5k5eXq9j14CpRTftq0pAJu2MwVRSZhyZWBzx3o6X795Lz6Bpb6R0GKf37g==}

  /is-shared-array-buffer/1.0.2:
    resolution: {integrity: sha512-sqN2UDu1/0y6uvXyStCOzyhAjCSlHceFoMKJW8W9EU9cvic/QdsZ0kEU93HEy3IUEFZIiH/3w+AH/UQbPHNdhA==}
    dependencies:
      call-bind: 1.0.2

  /is-ssh/1.4.0:
    resolution: {integrity: sha512-x7+VxdxOdlV3CYpjvRLBv5Lo9OJerlYanjwFrPR9fuGPjCiNiCzFgAWpiLAohSbsnH4ZAys3SBh+hq5rJosxUQ==}
    dependencies:
      protocols: 2.0.1
    dev: true

  /is-stream/2.0.1:
    resolution: {integrity: sha512-hFoiJiTl63nn+kstHGBtewWSKnQLpyb155KHheA1l39uvtO9nWIop1p3udqPcUd/xbF1VLMO4n7OI6p7RbngDg==}
    engines: {node: '>=8'}

  /is-stream/3.0.0:
    resolution: {integrity: sha512-LnQR4bZ9IADDRSkvpqMGvt/tEJWclzklNgSw48V5EAaAeDd6qGvN8ei6k5p0tvxSR171VmGyHuTiAOfxAbr8kA==}
    engines: {node: ^12.20.0 || ^14.13.1 || >=16.0.0}
    dev: true

  /is-string/1.0.7:
    resolution: {integrity: sha512-tE2UXzivje6ofPW7l23cjDOMa09gb7xlAqG6jG5ej6uPV32TlWP3NKPigtaGeHNu9fohccRYvIiZMfOOnOYUtg==}
    engines: {node: '>= 0.4'}
    dependencies:
      has-tostringtag: 1.0.0

  /is-symbol/1.0.4:
    resolution: {integrity: sha512-C/CPBqKWnvdcxqIARxyOh4v1UUEOCHpgDa0WYgpKDFMszcrPcffg5uhwSgPCLD2WWxmq6isisz87tzT01tuGhg==}
    engines: {node: '>= 0.4'}
    dependencies:
      has-symbols: 1.0.3

  /is-text-path/1.0.1:
    resolution: {integrity: sha512-xFuJpne9oFz5qDaodwmmG08e3CawH/2ZV8Qqza1Ko7Sk8POWbkRdwIoAWVhqvq0XeUzANEhKo2n0IXUGBm7A/w==}
    engines: {node: '>=0.10.0'}
    dependencies:
      text-extensions: 1.9.0
    dev: true

  /is-typed-array/1.1.8:
    resolution: {integrity: sha512-HqH41TNZq2fgtGT8WHVFVJhBVGuY3AnP3Q36K8JKXUxSxRgk/d+7NjmwG2vo2mYmXK8UYZKu0qH8bVP5gEisjA==}
    engines: {node: '>= 0.4'}
    dependencies:
      available-typed-arrays: 1.0.5
      call-bind: 1.0.2
      es-abstract: 1.19.5
      foreach: 2.0.5
      has-tostringtag: 1.0.0
    dev: false

  /is-typedarray/1.0.0:
    resolution: {integrity: sha512-cyA56iCMHAh5CdzjJIa4aohJyeO1YbwLi3Jc35MmRU6poroFjIGZzUzupGiRPOjgHg9TLu43xbpwXk523fMxKA==}
    dev: true

  /is-unicode-supported/0.1.0:
    resolution: {integrity: sha512-knxG2q4UC3u8stRGyAVJCOdxFmv5DZiRcdlIaAQXAbSfJya+OhopNotLQrstBhququ4ZpuKbDc/8S6mgXgPFPw==}
    engines: {node: '>=10'}

  /is-unicode-supported/1.2.0:
    resolution: {integrity: sha512-wH+U77omcRzevfIG8dDhTS0V9zZyweakfD01FULl97+0EHiJTTZtJqxPSkIIo/SDPv/i07k/C9jAPY+jwLLeUQ==}
    engines: {node: '>=12'}
    dev: true

  /is-weakmap/2.0.1:
    resolution: {integrity: sha512-NSBR4kH5oVj1Uwvv970ruUkCV7O1mzgVFO4/rev2cLRda9Tm9HrL70ZPut4rOHgY0FNrUu9BCbXA2sdQ+x0chA==}
    dev: false

  /is-weakref/1.0.2:
    resolution: {integrity: sha512-qctsuLZmIQ0+vSSMfoVvyFe2+GSEvnmZ2ezTup1SBse9+twCCeial6EEi3Nc2KFcf6+qz2FBPnjXsk8xhKSaPQ==}
    dependencies:
      call-bind: 1.0.2

  /is-weakset/2.0.2:
    resolution: {integrity: sha512-t2yVvttHkQktwnNNmBQ98AhENLdPUTDTE21uPqAQ0ARwQfGeQKRVS0NNurH7bTf7RrvcVn1OOge45CnBeHCSmg==}
    dependencies:
      call-bind: 1.0.2
      get-intrinsic: 1.1.1
    dev: false

  /is-wsl/2.2.0:
    resolution: {integrity: sha512-fKzAra0rGJUUBwGBgNkHZuToZcn+TtXHpeCgmkMJMMYx1sQDYaCSyjJBSCa2nH1DGm7s3n1oBnohoVTBaN7Lww==}
    engines: {node: '>=8'}
    dependencies:
      is-docker: 2.2.1
    dev: true

  /is-yarn-global/0.4.0:
    resolution: {integrity: sha512-HneQBCrXGBy15QnaDfcn6OLoU8AQPAa0Qn0IeJR/QCo4E8dNZaGGwxpCwWyEBQC5QvFonP8d6t60iGpAHVAfNA==}
    engines: {node: '>=12'}
    dev: true

  /isarray/0.0.1:
    resolution: {integrity: sha512-D2S+3GLxWH+uhrNEcoh/fnmYeP8E8/zHl644d/jdA0g2uyXvy3sb0qxotE+ne0LtccHknQzWwZEzhak7oJ0COQ==}
    dev: true

  /isarray/1.0.0:
    resolution: {integrity: sha512-VLghIWNM6ELQzo7zwmcg0NmTVyWKYjvIeM83yjp0wRDTmUnrM678fQbcKBo6n2CJEF0szoG//ytg+TKla89ALQ==}
    dev: true

  /isarray/2.0.5:
    resolution: {integrity: sha512-xHjhDr3cNBK0BzdUJSPXZntQUx/mwMS5Rw4A7lPJ90XGAO6ISP/ePDNuo0vhqOZU+UD5JoodwCAAoZQd3FeAKw==}

  /isexe/2.0.0:
    resolution: {integrity: sha512-RHxMLp9lnKHGHRng9QFhRCMbYAcVpn69smSGcq3f36xjgVVWThj4qqLbTLlq7Ssj8B+fIQ1EuCEGI2lKsyQeIw==}

  /isobject/3.0.1:
    resolution: {integrity: sha512-WhB9zCku7EGTj/HQQRz5aUQEUeoQZH2bWcltRErOpymJ4boYE6wL9Tbr23krRPSZ+C5zqNSrSw+Cc7sZZ4b7vg==}
    engines: {node: '>=0.10.0'}
    dev: true

  /istanbul-lib-coverage/3.2.0:
    resolution: {integrity: sha512-eOeJ5BHCmHYvQK7xt9GkdHuzuCGS1Y6g9Gvnx3Ym33fz/HpLRYxiS0wHNr+m/MBC8B647Xt608vCDEvhl9c6Mw==}
    engines: {node: '>=8'}
    dev: true

  /istanbul-lib-instrument/5.2.0:
    resolution: {integrity: sha512-6Lthe1hqXHBNsqvgDzGO6l03XNeu3CrG4RqQ1KM9+l5+jNGpEJfIELx1NS3SEHmJQA8np/u+E4EPRKRiu6m19A==}
    engines: {node: '>=8'}
    dependencies:
      '@babel/core': 7.19.0
      '@babel/parser': 7.19.0
      '@istanbuljs/schema': 0.1.3
      istanbul-lib-coverage: 3.2.0
      semver: 6.3.0
    transitivePeerDependencies:
      - supports-color
    dev: true

  /istanbul-lib-report/3.0.0:
    resolution: {integrity: sha512-wcdi+uAKzfiGT2abPpKZ0hSU1rGQjUQnLvtY5MpQ7QCTahD3VODhcu4wcfY1YtkGaDD5yuydOLINXsfbus9ROw==}
    engines: {node: '>=8'}
    dependencies:
      istanbul-lib-coverage: 3.2.0
      make-dir: 3.1.0
      supports-color: 7.2.0
    dev: true

  /istanbul-lib-source-maps/4.0.1:
    resolution: {integrity: sha512-n3s8EwkdFIJCG3BPKBYvskgXGoy88ARzvegkitk60NxRdwltLOTaH7CUiMRXvwYorl0Q712iEjcWB+fK/MrWVw==}
    engines: {node: '>=10'}
    dependencies:
      debug: 4.3.4
      istanbul-lib-coverage: 3.2.0
      source-map: 0.6.1
    transitivePeerDependencies:
      - supports-color
    dev: true

  /istanbul-reports/3.1.4:
    resolution: {integrity: sha512-r1/DshN4KSE7xWEknZLLLLDn5CJybV3nw01VTkp6D5jzLuELlcbudfj/eSQFvrKsJuTVCGnePO7ho82Nw9zzfw==}
    engines: {node: '>=8'}
    dependencies:
      html-escaper: 2.0.2
      istanbul-lib-report: 3.0.0
    dev: true

  /iterall/1.3.0:
    resolution: {integrity: sha512-QZ9qOMdF+QLHxy1QIpUHUU1D5pS2CG2P69LF6L6CPjPYA/XMOmKV3PZpawHoAjHNyB0swdVTRxdYT4tbBbxqwg==}
    dev: false

  /iterate-iterator/1.0.2:
    resolution: {integrity: sha512-t91HubM4ZDQ70M9wqp+pcNpu8OyJ9UAtXntT/Bcsvp5tZMnz9vRa+IunKXeI8AnfZMTv0jNuVEmGeLSMjVvfPw==}
    dev: true

  /iterate-value/1.0.2:
    resolution: {integrity: sha512-A6fMAio4D2ot2r/TYzr4yUWrmwNdsN5xL7+HUiyACE4DXm+q8HtPcnFTp+NnW3k4N05tZ7FVYFFb2CR13NxyHQ==}
    dependencies:
      es-get-iterator: 1.1.2
      iterate-iterator: 1.0.2
    dev: true

  /jest-changed-files/29.0.0:
    resolution: {integrity: sha512-28/iDMDrUpGoCitTURuDqUzWQoWmOmOKOFST1mi2lwh62X4BFf6khgH3uSuo1e49X/UDjuApAj3w0wLOex4VPQ==}
    engines: {node: ^14.15.0 || ^16.10.0 || >=18.0.0}
    dependencies:
      execa: 5.1.1
      p-limit: 3.1.0
    dev: true

  /jest-circus/29.0.3:
    resolution: {integrity: sha512-QeGzagC6Hw5pP+df1+aoF8+FBSgkPmraC1UdkeunWh0jmrp7wC0Hr6umdUAOELBQmxtKAOMNC3KAdjmCds92Zg==}
    engines: {node: ^14.15.0 || ^16.10.0 || >=18.0.0}
    dependencies:
      '@jest/environment': 29.0.3
      '@jest/expect': 29.0.3
      '@jest/test-result': 29.0.3
      '@jest/types': 29.0.3
      '@types/node': 18.0.3
      chalk: 4.1.2
      co: 4.6.0
      dedent: 0.7.0
      is-generator-fn: 2.1.0
      jest-each: 29.0.3
      jest-matcher-utils: 29.0.3
      jest-message-util: 29.0.3
      jest-runtime: 29.0.3
      jest-snapshot: 29.0.3
      jest-util: 29.0.3
      p-limit: 3.1.0
      pretty-format: 29.0.3
      slash: 3.0.0
      stack-utils: 2.0.5
    transitivePeerDependencies:
      - supports-color
    dev: true

  /jest-cli/29.0.3_@types+node@14.18.16:
    resolution: {integrity: sha512-aUy9Gd/Kut1z80eBzG10jAn6BgS3BoBbXyv+uXEqBJ8wnnuZ5RpNfARoskSrTIy1GY4a8f32YGuCMwibtkl9CQ==}
    engines: {node: ^14.15.0 || ^16.10.0 || >=18.0.0}
    hasBin: true
    peerDependencies:
      node-notifier: ^8.0.1 || ^9.0.0 || ^10.0.0
    peerDependenciesMeta:
      node-notifier:
        optional: true
    dependencies:
      '@jest/core': 29.0.3
      '@jest/test-result': 29.0.3
      '@jest/types': 29.0.3
      chalk: 4.1.2
      exit: 0.1.2
      graceful-fs: 4.2.10
      import-local: 3.1.0
      jest-config: 29.0.3_@types+node@14.18.16
      jest-util: 29.0.3
      jest-validate: 29.0.3
      prompts: 2.4.2
      yargs: 17.5.1
    transitivePeerDependencies:
      - '@types/node'
      - supports-color
      - ts-node
    dev: true

  /jest-config/29.0.3_@types+node@14.18.16:
    resolution: {integrity: sha512-U5qkc82HHVYe3fNu2CRXLN4g761Na26rWKf7CjM8LlZB3In1jadEkZdMwsE37rd9RSPV0NfYaCjHdk/gu3v+Ew==}
    engines: {node: ^14.15.0 || ^16.10.0 || >=18.0.0}
    peerDependencies:
      '@types/node': '*'
      ts-node: '>=9.0.0'
    peerDependenciesMeta:
      '@types/node':
        optional: true
      ts-node:
        optional: true
    dependencies:
      '@babel/core': 7.19.0
      '@jest/test-sequencer': 29.0.3
      '@jest/types': 29.0.3
      '@types/node': 14.18.16
      babel-jest: 29.0.3_@babel+core@7.19.0
      chalk: 4.1.2
      ci-info: 3.3.0
      deepmerge: 4.2.2
      glob: 7.2.0
      graceful-fs: 4.2.10
      jest-circus: 29.0.3
      jest-environment-node: 29.0.3
      jest-get-type: 29.0.0
      jest-regex-util: 29.0.0
      jest-resolve: 29.0.3
      jest-runner: 29.0.3
      jest-util: 29.0.3
      jest-validate: 29.0.3
      micromatch: 4.0.5
      parse-json: 5.2.0
      pretty-format: 29.0.3
      slash: 3.0.0
      strip-json-comments: 3.1.1
    transitivePeerDependencies:
      - supports-color
    dev: true

  /jest-config/29.0.3_@types+node@18.0.3:
    resolution: {integrity: sha512-U5qkc82HHVYe3fNu2CRXLN4g761Na26rWKf7CjM8LlZB3In1jadEkZdMwsE37rd9RSPV0NfYaCjHdk/gu3v+Ew==}
    engines: {node: ^14.15.0 || ^16.10.0 || >=18.0.0}
    peerDependencies:
      '@types/node': '*'
      ts-node: '>=9.0.0'
    peerDependenciesMeta:
      '@types/node':
        optional: true
      ts-node:
        optional: true
    dependencies:
      '@babel/core': 7.19.0
      '@jest/test-sequencer': 29.0.3
      '@jest/types': 29.0.3
      '@types/node': 18.0.3
      babel-jest: 29.0.3_@babel+core@7.19.0
      chalk: 4.1.2
      ci-info: 3.3.0
      deepmerge: 4.2.2
      glob: 7.2.0
      graceful-fs: 4.2.10
      jest-circus: 29.0.3
      jest-environment-node: 29.0.3
      jest-get-type: 29.0.0
      jest-regex-util: 29.0.0
      jest-resolve: 29.0.3
      jest-runner: 29.0.3
      jest-util: 29.0.3
      jest-validate: 29.0.3
      micromatch: 4.0.5
      parse-json: 5.2.0
      pretty-format: 29.0.3
      slash: 3.0.0
      strip-json-comments: 3.1.1
    transitivePeerDependencies:
      - supports-color
    dev: true

  /jest-diff/27.5.1:
    resolution: {integrity: sha512-m0NvkX55LDt9T4mctTEgnZk3fmEg3NRYutvMPWM/0iPnkFj2wIeF45O1718cMSOFO1vINkqmxqD8vE37uTEbqw==}
    engines: {node: ^10.13.0 || ^12.13.0 || ^14.15.0 || >=15.0.0}
    dependencies:
      chalk: 4.1.2
      diff-sequences: 27.5.1
      jest-get-type: 27.5.1
      pretty-format: 27.5.1
    dev: true

  /jest-diff/29.0.3:
    resolution: {integrity: sha512-+X/AIF5G/vX9fWK+Db9bi9BQas7M9oBME7egU7psbn4jlszLFCu0dW63UgeE6cs/GANq4fLaT+8sGHQQ0eCUfg==}
    engines: {node: ^14.15.0 || ^16.10.0 || >=18.0.0}
    dependencies:
      chalk: 4.1.2
      diff-sequences: 29.0.0
      jest-get-type: 29.0.0
      pretty-format: 29.0.3
    dev: true

  /jest-docblock/29.0.0:
    resolution: {integrity: sha512-s5Kpra/kLzbqu9dEjov30kj1n4tfu3e7Pl8v+f8jOkeWNqM6Ds8jRaJfZow3ducoQUrf2Z4rs2N5S3zXnb83gw==}
    engines: {node: ^14.15.0 || ^16.10.0 || >=18.0.0}
    dependencies:
      detect-newline: 3.1.0
    dev: true

  /jest-each/29.0.3:
    resolution: {integrity: sha512-wILhZfESURHHBNvPMJ0lZlYZrvOQJxAo3wNHi+ycr90V7M+uGR9Gh4+4a/BmaZF0XTyZsk4OiYEf3GJN7Ltqzg==}
    engines: {node: ^14.15.0 || ^16.10.0 || >=18.0.0}
    dependencies:
      '@jest/types': 29.0.3
      chalk: 4.1.2
      jest-get-type: 29.0.0
      jest-util: 29.0.3
      pretty-format: 29.0.3
    dev: true

  /jest-environment-node/29.0.3:
    resolution: {integrity: sha512-cdZqRCnmIlTXC+9vtvmfiY/40Cj6s2T0czXuq1whvQdmpzAnj4sbqVYuZ4zFHk766xTTJ+Ij3uUqkk8KCfXoyg==}
    engines: {node: ^14.15.0 || ^16.10.0 || >=18.0.0}
    dependencies:
      '@jest/environment': 29.0.3
      '@jest/fake-timers': 29.0.3
      '@jest/types': 29.0.3
      '@types/node': 18.0.3
      jest-mock: 29.0.3
      jest-util: 29.0.3
    dev: true

  /jest-get-type/27.5.1:
    resolution: {integrity: sha512-2KY95ksYSaK7DMBWQn6dQz3kqAf3BB64y2udeG+hv4KfSOb9qwcYQstTJc1KCbsix+wLZWZYN8t7nwX3GOBLRw==}
    engines: {node: ^10.13.0 || ^12.13.0 || ^14.15.0 || >=15.0.0}
    dev: true

  /jest-get-type/29.0.0:
    resolution: {integrity: sha512-83X19z/HuLKYXYHskZlBAShO7UfLFXu/vWajw9ZNJASN32li8yHMaVGAQqxFW1RCFOkB7cubaL6FaJVQqqJLSw==}
    engines: {node: ^14.15.0 || ^16.10.0 || >=18.0.0}
    dev: true

  /jest-haste-map/29.0.3:
    resolution: {integrity: sha512-uMqR99+GuBHo0RjRhOE4iA6LmsxEwRdgiIAQgMU/wdT2XebsLDz5obIwLZm/Psj+GwSEQhw9AfAVKGYbh2G55A==}
    engines: {node: ^14.15.0 || ^16.10.0 || >=18.0.0}
    dependencies:
      '@jest/types': 29.0.3
      '@types/graceful-fs': 4.1.5
      '@types/node': 18.0.3
      anymatch: 3.1.2
      fb-watchman: 2.0.1
      graceful-fs: 4.2.10
      jest-regex-util: 29.0.0
      jest-util: 29.0.3
      jest-worker: 29.0.3
      micromatch: 4.0.5
      walker: 1.0.8
    optionalDependencies:
      fsevents: 2.3.2
    dev: true

  /jest-leak-detector/29.0.3:
    resolution: {integrity: sha512-YfW/G63dAuiuQ3QmQlh8hnqLDe25WFY3eQhuc/Ev1AGmkw5zREblTh7TCSKLoheyggu6G9gxO2hY8p9o6xbaRQ==}
    engines: {node: ^14.15.0 || ^16.10.0 || >=18.0.0}
    dependencies:
      jest-get-type: 29.0.0
      pretty-format: 29.0.3
    dev: true

  /jest-matcher-utils/27.5.1:
    resolution: {integrity: sha512-z2uTx/T6LBaCoNWNFWwChLBKYxTMcGBRjAt+2SbP929/Fflb9aa5LGma654Rz8z9HLxsrUaYzxE9T/EFIL/PAw==}
    engines: {node: ^10.13.0 || ^12.13.0 || ^14.15.0 || >=15.0.0}
    dependencies:
      chalk: 4.1.2
      jest-diff: 27.5.1
      jest-get-type: 27.5.1
      pretty-format: 27.5.1
    dev: true

  /jest-matcher-utils/29.0.3:
    resolution: {integrity: sha512-RsR1+cZ6p1hDV4GSCQTg+9qjeotQCgkaleIKLK7dm+U4V/H2bWedU3RAtLm8+mANzZ7eDV33dMar4pejd7047w==}
    engines: {node: ^14.15.0 || ^16.10.0 || >=18.0.0}
    dependencies:
      chalk: 4.1.2
      jest-diff: 29.0.3
      jest-get-type: 29.0.0
      pretty-format: 29.0.3
    dev: true

  /jest-message-util/29.0.3:
    resolution: {integrity: sha512-7T8JiUTtDfppojosORAflABfLsLKMLkBHSWkjNQrjIltGoDzNGn7wEPOSfjqYAGTYME65esQzMJxGDjuLBKdOg==}
    engines: {node: ^14.15.0 || ^16.10.0 || >=18.0.0}
    dependencies:
      '@babel/code-frame': 7.18.6
      '@jest/types': 29.0.3
      '@types/stack-utils': 2.0.1
      chalk: 4.1.2
      graceful-fs: 4.2.10
      micromatch: 4.0.5
      pretty-format: 29.0.3
      slash: 3.0.0
      stack-utils: 2.0.5
    dev: true

  /jest-mock/29.0.3:
    resolution: {integrity: sha512-ort9pYowltbcrCVR43wdlqfAiFJXBx8l4uJDsD8U72LgBcetvEp+Qxj1W9ZYgMRoeAo+ov5cnAGF2B6+Oth+ww==}
    engines: {node: ^14.15.0 || ^16.10.0 || >=18.0.0}
    dependencies:
      '@jest/types': 29.0.3
      '@types/node': 18.0.3
    dev: true

  /jest-pnp-resolver/1.2.2_jest-resolve@29.0.3:
    resolution: {integrity: sha512-olV41bKSMm8BdnuMsewT4jqlZ8+3TCARAXjZGT9jcoSnrfUnRCqnMoF9XEeoWjbzObpqF9dRhHQj0Xb9QdF6/w==}
    engines: {node: '>=6'}
    peerDependencies:
      jest-resolve: '*'
    peerDependenciesMeta:
      jest-resolve:
        optional: true
    dependencies:
      jest-resolve: 29.0.3
    dev: true

  /jest-regex-util/29.0.0:
    resolution: {integrity: sha512-BV7VW7Sy0fInHWN93MMPtlClweYv2qrSCwfeFWmpribGZtQPWNvRSq9XOVgOEjU1iBGRKXUZil0o2AH7Iy9Lug==}
    engines: {node: ^14.15.0 || ^16.10.0 || >=18.0.0}
    dev: true

  /jest-resolve-dependencies/29.0.3:
    resolution: {integrity: sha512-KzuBnXqNvbuCdoJpv8EanbIGObk7vUBNt/PwQPPx2aMhlv/jaXpUJsqWYRpP/0a50faMBY7WFFP8S3/CCzwfDw==}
    engines: {node: ^14.15.0 || ^16.10.0 || >=18.0.0}
    dependencies:
      jest-regex-util: 29.0.0
      jest-snapshot: 29.0.3
    transitivePeerDependencies:
      - supports-color
    dev: true

  /jest-resolve/29.0.3:
    resolution: {integrity: sha512-toVkia85Y/BPAjJasTC9zIPY6MmVXQPtrCk8SmiheC4MwVFE/CMFlOtMN6jrwPMC6TtNh8+sTMllasFeu1wMPg==}
    engines: {node: ^14.15.0 || ^16.10.0 || >=18.0.0}
    dependencies:
      chalk: 4.1.2
      graceful-fs: 4.2.10
      jest-haste-map: 29.0.3
      jest-pnp-resolver: 1.2.2_jest-resolve@29.0.3
      jest-util: 29.0.3
      jest-validate: 29.0.3
      resolve: 1.22.1
      resolve.exports: 1.1.0
      slash: 3.0.0
    dev: true

  /jest-runner/29.0.3:
    resolution: {integrity: sha512-Usu6VlTOZlCZoNuh3b2Tv/yzDpKqtiNAetG9t3kJuHfUyVMNW7ipCCJOUojzKkjPoaN7Bl1f7Buu6PE0sGpQxw==}
    engines: {node: ^14.15.0 || ^16.10.0 || >=18.0.0}
    dependencies:
      '@jest/console': 29.0.3
      '@jest/environment': 29.0.3
      '@jest/test-result': 29.0.3
      '@jest/transform': 29.0.3
      '@jest/types': 29.0.3
      '@types/node': 18.0.3
      chalk: 4.1.2
      emittery: 0.10.2
      graceful-fs: 4.2.10
      jest-docblock: 29.0.0
      jest-environment-node: 29.0.3
      jest-haste-map: 29.0.3
      jest-leak-detector: 29.0.3
      jest-message-util: 29.0.3
      jest-resolve: 29.0.3
      jest-runtime: 29.0.3
      jest-util: 29.0.3
      jest-watcher: 29.0.3
      jest-worker: 29.0.3
      p-limit: 3.1.0
      source-map-support: 0.5.13
    transitivePeerDependencies:
      - supports-color
    dev: true

  /jest-runtime/29.0.3:
    resolution: {integrity: sha512-12gZXRQ7ozEeEHKTY45a+YLqzNDR/x4c//X6AqwKwKJPpWM8FY4vwn4VQJOcLRS3Nd1fWwgP7LU4SoynhuUMHQ==}
    engines: {node: ^14.15.0 || ^16.10.0 || >=18.0.0}
    dependencies:
      '@jest/environment': 29.0.3
      '@jest/fake-timers': 29.0.3
      '@jest/globals': 29.0.3
      '@jest/source-map': 29.0.0
      '@jest/test-result': 29.0.3
      '@jest/transform': 29.0.3
      '@jest/types': 29.0.3
      '@types/node': 18.0.3
      chalk: 4.1.2
      cjs-module-lexer: 1.2.2
      collect-v8-coverage: 1.0.1
      glob: 7.2.0
      graceful-fs: 4.2.10
      jest-haste-map: 29.0.3
      jest-message-util: 29.0.3
      jest-mock: 29.0.3
      jest-regex-util: 29.0.0
      jest-resolve: 29.0.3
      jest-snapshot: 29.0.3
      jest-util: 29.0.3
      slash: 3.0.0
      strip-bom: 4.0.0
    transitivePeerDependencies:
      - supports-color
    dev: true

  /jest-snapshot/29.0.3:
    resolution: {integrity: sha512-52q6JChm04U3deq+mkQ7R/7uy7YyfVIrebMi6ZkBoDJ85yEjm/sJwdr1P0LOIEHmpyLlXrxy3QP0Zf5J2kj0ew==}
    engines: {node: ^14.15.0 || ^16.10.0 || >=18.0.0}
    dependencies:
      '@babel/core': 7.19.0
      '@babel/generator': 7.19.0
      '@babel/plugin-syntax-jsx': 7.18.6_@babel+core@7.19.0
      '@babel/plugin-syntax-typescript': 7.17.12_@babel+core@7.19.0
      '@babel/traverse': 7.19.0
      '@babel/types': 7.19.0
      '@jest/expect-utils': 29.0.3
      '@jest/transform': 29.0.3
      '@jest/types': 29.0.3
      '@types/babel__traverse': 7.17.1
      '@types/prettier': 2.6.0
      babel-preset-current-node-syntax: 1.0.1_@babel+core@7.19.0
      chalk: 4.1.2
      expect: 29.0.3
      graceful-fs: 4.2.10
      jest-diff: 29.0.3
      jest-get-type: 29.0.0
      jest-haste-map: 29.0.3
      jest-matcher-utils: 29.0.3
      jest-message-util: 29.0.3
      jest-util: 29.0.3
      natural-compare: 1.4.0
      pretty-format: 29.0.3
      semver: 7.3.7
    transitivePeerDependencies:
      - supports-color
    dev: true

  /jest-util/29.0.3:
    resolution: {integrity: sha512-Q0xaG3YRG8QiTC4R6fHjHQPaPpz9pJBEi0AeOE4mQh/FuWOijFjGXMMOfQEaU9i3z76cNR7FobZZUQnL6IyfdQ==}
    engines: {node: ^14.15.0 || ^16.10.0 || >=18.0.0}
    dependencies:
      '@jest/types': 29.0.3
      '@types/node': 18.0.3
      chalk: 4.1.2
      ci-info: 3.3.0
      graceful-fs: 4.2.10
      picomatch: 2.3.1
    dev: true

  /jest-validate/29.0.3:
    resolution: {integrity: sha512-OebiqqT6lK8cbMPtrSoS3aZP4juID762lZvpf1u+smZnwTEBCBInan0GAIIhv36MxGaJvmq5uJm7dl5gVt+Zrw==}
    engines: {node: ^14.15.0 || ^16.10.0 || >=18.0.0}
    dependencies:
      '@jest/types': 29.0.3
      camelcase: 6.3.0
      chalk: 4.1.2
      jest-get-type: 29.0.0
      leven: 3.1.0
      pretty-format: 29.0.3
    dev: true

  /jest-watcher/29.0.3:
    resolution: {integrity: sha512-tQX9lU91A+9tyUQKUMp0Ns8xAcdhC9fo73eqA3LFxP2bSgiF49TNcc+vf3qgGYYK9qRjFpXW9+4RgF/mbxyOOw==}
    engines: {node: ^14.15.0 || ^16.10.0 || >=18.0.0}
    dependencies:
      '@jest/test-result': 29.0.3
      '@jest/types': 29.0.3
      '@types/node': 18.0.3
      ansi-escapes: 4.3.2
      chalk: 4.1.2
      emittery: 0.10.2
      jest-util: 29.0.3
      string-length: 4.0.2
    dev: true

  /jest-worker/29.0.3:
    resolution: {integrity: sha512-Tl/YWUugQOjoTYwjKdfJWkSOfhufJHO5LhXTSZC3TRoQKO+fuXnZAdoXXBlpLXKGODBL3OvdUasfDD4PcMe6ng==}
    engines: {node: ^14.15.0 || ^16.10.0 || >=18.0.0}
    dependencies:
      '@types/node': 18.0.3
      merge-stream: 2.0.0
      supports-color: 8.1.1
    dev: true

  /jest/29.0.3_@types+node@14.18.16:
    resolution: {integrity: sha512-ElgUtJBLgXM1E8L6K1RW1T96R897YY/3lRYqq9uVcPWtP2AAl/nQ16IYDh/FzQOOQ12VEuLdcPU83mbhG2C3PQ==}
    engines: {node: ^14.15.0 || ^16.10.0 || >=18.0.0}
    hasBin: true
    peerDependencies:
      node-notifier: ^8.0.1 || ^9.0.0 || ^10.0.0
    peerDependenciesMeta:
      node-notifier:
        optional: true
    dependencies:
      '@jest/core': 29.0.3
      '@jest/types': 29.0.3
      import-local: 3.1.0
      jest-cli: 29.0.3_@types+node@14.18.16
    transitivePeerDependencies:
      - '@types/node'
      - supports-color
      - ts-node
    dev: true

  /joi/17.6.0:
    resolution: {integrity: sha512-OX5dG6DTbcr/kbMFj0KGYxuew69HPcAE3K/sZpEV2nP6e/j/C0HV+HNiBPCASxdx5T7DMoa0s8UeHWMnb6n2zw==}
    dependencies:
      '@hapi/hoek': 9.2.1
      '@hapi/topo': 5.1.0
      '@sideway/address': 4.1.4
      '@sideway/formula': 3.0.0
      '@sideway/pinpoint': 2.0.0
    dev: true

  /js-levenshtein/1.1.6:
    resolution: {integrity: sha512-X2BB11YZtrRqY4EnQcLX5Rh373zbK4alC1FW7D7MBhL2gtcC17cTnr6DmfHZeS0s2rTHjUTMMHfG7gO8SSdw+g==}
    engines: {node: '>=0.10.0'}
    dev: false

  /js-tokens/4.0.0:
    resolution: {integrity: sha512-RdJUflcE3cUzKiMqQgsCu06FPu9UdIJO0beYbPhHN4k6apgJtifcoCtT9bcxOpYBtpD2kCM6Sbzg4CausW/PKQ==}

  /js-yaml/3.14.1:
    resolution: {integrity: sha512-okMH7OXXJ7YrN9Ok3/SXrnu4iX9yOk+25nqX4imS2npuvTYDmo/QEZoqwZkYaIDk3jVvBOTOIEgEhaLOynBS9g==}
    hasBin: true
    dependencies:
      argparse: 1.0.10
      esprima: 4.0.1
    dev: true

  /js-yaml/4.1.0:
    resolution: {integrity: sha512-wpxZs9NoxZaJESJGIZTyDEaYpl0FKSA+FB9aJiyemKhMwkxQg63h4T1KJgUGHpTqPDNRcmmYLugrRjJlBtWvRA==}
    hasBin: true
    dependencies:
      argparse: 2.0.1

  /jsesc/2.5.2:
    resolution: {integrity: sha512-OYu7XEzjkCQ3C5Ps3QIZsQfNpqoJyZZA99wd9aWd05NCtC5pWOkShK2mkL6HXQR6/Cy2lbNdPlZBpuQHXE63gA==}
    engines: {node: '>=4'}
    hasBin: true
    dev: true

  /json-buffer/3.0.1:
    resolution: {integrity: sha512-4bV5BfR2mqfQTJm+V5tPPdf+ZpuhiIvTuAB5g8kcrXOZpTT/QwwVRWBywX1ozr6lEuPdbHxwaJlm9G6mI2sfSQ==}
    dev: true

  /json-parse-better-errors/1.0.2:
    resolution: {integrity: sha512-mrqyZKfX5EhL7hvqcV6WG1yYjnjeuYDzDhhcAAUrq8Po85NBQBJP+ZDUT75qZQ98IkUoBqdkExkukOU7Ts2wrw==}
    dev: true

  /json-parse-even-better-errors/2.3.1:
    resolution: {integrity: sha512-xyFwyhro/JEof6Ghe2iz2NcXoj2sloNsWr/XsERDK/oiPCfaNhl5ONfp+jQdAZRQQ0IJWNzH9zIZF7li91kh2w==}

  /json-ptr/2.2.0:
    resolution: {integrity: sha512-w9f6/zhz4kykltXMG7MLJWMajxiPj0q+uzQPR1cggNAE/sXoq/C5vjUb/7QNcC3rJsVIIKy37ALTXy1O+3c8QQ==}
    dependencies:
      tslib: 2.4.0
    dev: false

  /json-schema-traverse/0.4.1:
    resolution: {integrity: sha512-xbbCH5dCYU5T8LcEhhuh7HJ88HXuW3qsI3Y0zOZFKfZEHcpWiHU/Jxzk629Brsab/mMiHQti9wMP+845RPe3Vg==}
    dev: true

  /json-schema-traverse/1.0.0:
    resolution: {integrity: sha512-NM8/P9n3XjXhIZn1lLhkFaACTOURQXjWhV4BA/RnOv8xvgqtqpAX9IO4mRQxSx1Rlo4tqzeqb0sOlruaOy3dug==}
    dev: false

  /json-schema/0.4.0:
    resolution: {integrity: sha512-es94M3nTIfsEPisRafak+HDLfHXnKBhV3vU5eqPcS3flIWqcxJWgXHXiey3YrpaNsanY5ei1VoYEbOzijuq9BA==}
    dev: false

  /json-stable-stringify-without-jsonify/1.0.1:
    resolution: {integrity: sha512-Bdboy+l7tA3OGW6FjyFHWkP5LuByj1Tk33Ljyq0axyzdk9//JSi2u3fP1QSmd1KNwq6VOKYGlAu87CisVir6Pw==}
    dev: true

  /json-stringify-safe/5.0.1:
    resolution: {integrity: sha512-ZClg6AaYvamvYEE82d3Iyd3vSSIjQ+odgjaTzRuO3s7toCdFKczob2i0zCh7JE8kWn17yvAWhUVxvqGwUalsRA==}
    dev: true

  /json5/1.0.1:
    resolution: {integrity: sha512-aKS4WQjPenRxiQsC93MNfjx+nbF4PAdYzmd/1JIj8HYzqfbu86beTuNgXDzPknWk0n0uARlyewZo4s++ES36Ow==}
    hasBin: true
    dependencies:
      minimist: 1.2.6
    dev: true

  /json5/2.2.1:
    resolution: {integrity: sha512-1hqLFMSrGHRHxav9q9gNjJ5EXznIxGVO09xQRrwplcS8qs28pZ8s8hupZAmqDwZUmVZ2Qb2jnyPOWcDH8m8dlA==}
    engines: {node: '>=6'}
    hasBin: true

  /jsonfile/4.0.0:
    resolution: {integrity: sha512-m6F1R3z8jjlf2imQHS2Qez5sjKWQzbuuhuJ/FKYFRZvPE3PuHcSMVZzfsLhGVOkfd20obL5SWEBew5ShlquNxg==}
    optionalDependencies:
      graceful-fs: 4.2.10
    dev: true

  /jsonfile/6.1.0:
    resolution: {integrity: sha512-5dgndWOriYSm5cnYaJNhalLNDKOqFwyDB/rr1E9ZsGciGvKPs8R2xYGCacuf3z6K1YKDz182fd+fY3cn3pMqXQ==}
    dependencies:
      universalify: 2.0.0
    optionalDependencies:
      graceful-fs: 4.2.10
    dev: true

  /jsonparse/1.3.1:
    resolution: {integrity: sha512-POQXvpdL69+CluYsillJ7SUhKvytYjW9vG/GKpnf+xP8UWgYEM/RaMzHHofbALDiKbbP1W8UEYmgGl39WkPZsg==}
    engines: {'0': node >= 0.2.0}
    dev: true

  /jsonpath-plus/6.0.1:
    resolution: {integrity: sha512-EvGovdvau6FyLexFH2OeXfIITlgIbgZoAZe3usiySeaIDm5QS+A10DKNpaPBBqqRSZr2HN6HVNXxtwUAr2apEw==}
    engines: {node: '>=10.0.0'}
    dev: false

  /jsonpointer/5.0.0:
    resolution: {integrity: sha512-PNYZIdMjVIvVgDSYKTT63Y+KZ6IZvGRNNWcxwD+GNnUz1MKPfv30J8ueCjdwcN0nDx2SlshgyB7Oy0epAzVRRg==}
    engines: {node: '>=0.10.0'}
    dev: false

  /jsonwebtoken/8.5.1:
    resolution: {integrity: sha512-XjwVfRS6jTMsqYs0EsuJ4LGxXV14zQybNd4L2r0UvbVnSF9Af8x7p5MzbJ90Ioz/9TI41/hTCvznF/loiSzn8w==}
    engines: {node: '>=4', npm: '>=1.4.28'}
    dependencies:
      jws: 3.2.2
      lodash.includes: 4.3.0
      lodash.isboolean: 3.0.3
      lodash.isinteger: 4.0.4
      lodash.isnumber: 3.0.3
      lodash.isplainobject: 4.0.6
      lodash.isstring: 4.0.1
      lodash.once: 4.1.1
      ms: 2.1.3
      semver: 5.7.1
    dev: false

  /jsx-ast-utils/3.3.2:
    resolution: {integrity: sha512-4ZCADZHRkno244xlNnn4AOG6sRQ7iBZ5BbgZ4vW4y5IZw7cVUD1PPeblm1xx/nfmMxPdt/LHsXZW8z/j58+l9Q==}
    engines: {node: '>=4.0'}
    dependencies:
      array-includes: 3.1.5
      object.assign: 4.1.2
    dev: true

  /junk/4.0.0:
    resolution: {integrity: sha512-ojtSU++zLJ3jQG9bAYjg94w+/DOJtRyD7nPaerMFrBhmdVmiV5/exYH5t4uHga4G/95nT6hr1OJoKIFbYbrW5w==}
    engines: {node: '>=12.20'}
    dev: true

  /jwa/1.4.1:
    resolution: {integrity: sha512-qiLX/xhEEFKUAJ6FiBMbes3w9ATzyk5W7Hvzpa/SLYdxNtng+gcurvrI7TbACjIXlsJyr05/S1oUhZrc63evQA==}
    dependencies:
      buffer-equal-constant-time: 1.0.1
      ecdsa-sig-formatter: 1.0.11
      safe-buffer: 5.2.1
    dev: false

  /jws/3.2.2:
    resolution: {integrity: sha512-YHlZCB6lMTllWDtSPHz/ZXTsi8S00usEV6v1tjq8tOUZzw7DpSDWVXjXDre6ed1w/pd495ODpHZYSdkRTsa0HA==}
    dependencies:
      jwa: 1.4.1
      safe-buffer: 5.2.1
    dev: false

  /keyv/4.2.7:
    resolution: {integrity: sha512-HeOstD8SXvtWoQhMMBCelcUuZsiV7T7MwsADtOXT0KuwYP9nCxrSoMDeLXNDTLN3VFSuRp38JzoGbbTboq3QQw==}
    dependencies:
      compress-brotli: 1.3.8
      json-buffer: 3.0.1
    dev: true

  /kind-of/6.0.3:
    resolution: {integrity: sha512-dcS1ul+9tmeD95T+x28/ehLgd9mENa3LsvDTtzm3vyBEO7RPptvAD+t44WVXaUjTBRcrpFeFlC8WCruUR456hw==}
    engines: {node: '>=0.10.0'}

  /klaw-sync/6.0.0:
    resolution: {integrity: sha512-nIeuVSzdCCs6TDPTqI8w1Yre34sSq7AkZ4B3sfOBbI2CgVSB4Du4aLQijFU2+lhAFCwt9+42Hel6lQNIv6AntQ==}
    dependencies:
      graceful-fs: 4.2.10
    dev: true

  /kleur/3.0.3:
    resolution: {integrity: sha512-eTIzlVOSUR+JxdDFepEYcBMtZ9Qqdef+rnzWdRZuMbOywu5tO2w2N7rqjoANZ5k9vywhL6Br1VRjUIgTQx4E8w==}
    engines: {node: '>=6'}
    dev: true

  /language-subtag-registry/0.3.22:
    resolution: {integrity: sha512-tN0MCzyWnoz/4nHS6uxdlFWoUZT7ABptwKPQ52Ea7URk6vll88bWBVhodtnlfEuCcKWNGoc+uGbw1cwa9IKh/w==}
    dev: true

  /language-tags/1.0.5:
    resolution: {integrity: sha512-qJhlO9cGXi6hBGKoxEG/sKZDAHD5Hnu9Hs4WbOY3pCWXDhw0N8x1NenNzm2EnNLkLkk7J2SdxAkDSbb6ftT+UQ==}
    dependencies:
      language-subtag-registry: 0.3.22
    dev: true

  /latest-version/7.0.0:
    resolution: {integrity: sha512-KvNT4XqAMzdcL6ka6Tl3i2lYeFDgXNCuIX+xNx6ZMVR1dFq+idXd9FLKNMOIx0t9mJ9/HudyX4oZWXZQ0UJHeg==}
    engines: {node: '>=14.16'}
    dependencies:
      package-json: 8.1.0
    dev: true

  /leven/3.1.0:
    resolution: {integrity: sha512-qsda+H8jTaUaN/x5vzW2rzc+8Rw4TAQ/4KjB46IwK5VH+IlVeeeje/EoZRpiXvIqjFgK84QffqPztGI3VBLG1A==}
    engines: {node: '>=6'}
    dev: true

  /levn/0.3.0:
    resolution: {integrity: sha512-0OO4y2iOHix2W6ujICbKIaEQXvFQHue65vUG3pb5EUomzPI90z9hsA1VsO/dbIIpC53J8gxM9Q4Oho0jrCM/yA==}
    engines: {node: '>= 0.8.0'}
    dependencies:
      prelude-ls: 1.1.2
      type-check: 0.3.2
    dev: true

  /levn/0.4.1:
    resolution: {integrity: sha512-+bT2uH4E5LGE7h/n3evcS/sQlJXCpIp6ym8OWJ5eV6+67Dsql/LaaT7qJBAt2rzfoa/5QBGBhxDix1dMt2kQKQ==}
    engines: {node: '>= 0.8.0'}
    dependencies:
      prelude-ls: 1.2.1
      type-check: 0.4.0
    dev: true

  /libnpmaccess/6.0.3:
    resolution: {integrity: sha512-4tkfUZprwvih2VUZYMozL7EMKgQ5q9VW2NtRyxWtQWlkLTAWHRklcAvBN49CVqEkhUw7vTX2fNgB5LzgUucgYg==}
    engines: {node: ^12.13.0 || ^14.15.0 || >=16.0.0}
    dependencies:
      aproba: 2.0.0
      minipass: 3.1.6
      npm-package-arg: 9.1.0
      npm-registry-fetch: 13.3.1
    transitivePeerDependencies:
      - bluebird
      - supports-color
    dev: true

  /libnpmpublish/6.0.4:
    resolution: {integrity: sha512-lvAEYW8mB8QblL6Q/PI/wMzKNvIrF7Kpujf/4fGS/32a2i3jzUXi04TNyIBcK6dQJ34IgywfaKGh+Jq4HYPFmg==}
    engines: {node: ^12.13.0 || ^14.15.0 || >=16.0.0}
    dependencies:
      normalize-package-data: 4.0.0
      npm-package-arg: 9.1.0
      npm-registry-fetch: 13.3.1
      semver: 7.3.7
      ssri: 9.0.1
    transitivePeerDependencies:
      - bluebird
      - supports-color
    dev: true

  /light-my-request/5.4.0:
    resolution: {integrity: sha512-lWwUibGSDifLsCGKVy5mCktifWGYiZUCzuKqXgrb3Na7wHPl8aPShxjDhUGQE3MI8k2wJSuvSJh5lyHkMnOTMg==}
    dependencies:
      cookie: 0.5.0
      process-warning: 2.0.0
      set-cookie-parser: 2.4.8
    dev: false

  /lilconfig/2.0.4:
    resolution: {integrity: sha512-bfTIN7lEsiooCocSISTWXkiWJkRqtL9wYtYy+8EK3Y41qh3mpwPU0ycTOgjdY9ErwXCc8QyrQp82bdL0Xkm9yA==}
    engines: {node: '>=10'}
    dev: true

  /lilconfig/2.0.5:
    resolution: {integrity: sha512-xaYmXZtTHPAw5m+xLN8ab9C+3a8YmV3asNSPOATITbtwrfbwaLJj8h66H1WMIpALCkqsIzK3h7oQ+PdX+LQ9Eg==}
    engines: {node: '>=10'}
    dev: false

  /lines-and-columns/1.2.4:
    resolution: {integrity: sha512-7ylylesZQ/PV29jhEDl3Ufjo6ZX7gCqJr5F7PKrqc93v7fzSymt1BpwEU8nAUXs8qzzvqhbjhK5QZg6Mt/HkBg==}

  /lint-staged/12.4.2:
    resolution: {integrity: sha512-JAJGIzY/OioIUtrRePr8go6qUxij//mL+RGGoFKU3VWQRtIHgWoHizSqH0QVn2OwrbXS9Q6CICQjfj+E5qvrXg==}
    engines: {node: ^12.20.0 || ^14.13.1 || >=16.0.0}
    hasBin: true
    dependencies:
      cli-truncate: 3.1.0
      colorette: 2.0.16
      commander: 8.3.0
      debug: 4.3.4_supports-color@9.2.2
      execa: 5.1.1
      lilconfig: 2.0.4
      listr2: 4.0.5
      micromatch: 4.0.5
      normalize-path: 3.0.0
      object-inspect: 1.12.0
      pidtree: 0.5.0
      string-argv: 0.3.1
      supports-color: 9.2.2
      yaml: 1.10.2
    transitivePeerDependencies:
      - enquirer
    dev: true

  /liquid-json/0.3.1:
    resolution: {integrity: sha1-kVWhgTbYprJhXl8W+aJEira1Duo=}
    engines: {node: '>=4'}
    dev: false

  /listr2/4.0.5:
    resolution: {integrity: sha512-juGHV1doQdpNT3GSTs9IUN43QJb7KHdF9uqg7Vufs/tG9VTzpFphqF4pm/ICdAABGQxsyNn9CiYA3StkI6jpwA==}
    engines: {node: '>=12'}
    peerDependencies:
      enquirer: '>= 2.3.0 < 3'
    peerDependenciesMeta:
      enquirer:
        optional: true
    dependencies:
      cli-truncate: 2.1.0
      colorette: 2.0.16
      log-update: 4.0.0
      p-map: 4.0.0
      rfdc: 1.3.0
      rxjs: 7.5.6
      through: 2.3.8
      wrap-ansi: 7.0.0
    dev: true

  /load-json-file/4.0.0:
    resolution: {integrity: sha512-Kx8hMakjX03tiGTLAIdJ+lL0htKnXjEZN6hk/tozf/WOuYGdZBJrZ+rCJRbVCugsjB3jMLn9746NsQIf5VjBMw==}
    engines: {node: '>=4'}
    dependencies:
      graceful-fs: 4.2.10
      parse-json: 4.0.0
      pify: 3.0.0
      strip-bom: 3.0.0
    dev: true

  /load-json-file/6.2.0:
    resolution: {integrity: sha512-gUD/epcRms75Cw8RT1pUdHugZYM5ce64ucs2GEISABwkRsOQr0q2wm/MV2TKThycIe5e0ytRweW2RZxclogCdQ==}
    engines: {node: '>=8'}
    dependencies:
      graceful-fs: 4.2.10
      parse-json: 5.2.0
      strip-bom: 4.0.0
      type-fest: 0.6.0
    dev: true

  /locate-path/2.0.0:
    resolution: {integrity: sha512-NCI2kiDkyR7VeEKm27Kda/iQHyKJe1Bu0FlTbYp3CqJu+9IFe9bLyAjMxf5ZDDbEg+iMPzB5zYyUTSm8wVTKmA==}
    engines: {node: '>=4'}
    dependencies:
      p-locate: 2.0.0
      path-exists: 3.0.0
    dev: true

  /locate-path/5.0.0:
    resolution: {integrity: sha512-t7hw9pI+WvuwNJXwk5zVHpyhIqzg2qTlklJOf0mVxGSbe3Fp2VieZcduNYjaLDoy6p9uGpQEGWG87WpMKlNq8g==}
    engines: {node: '>=8'}
    dependencies:
      p-locate: 4.1.0

  /locate-path/6.0.0:
    resolution: {integrity: sha512-iPZK6eYjbxRu3uB4/WZ3EsEIMJFMqAoopl3R+zuq0UjcAm/MO6KCweDgPfP3elTztoKP3KtnVHxTn2NHBSDVUw==}
    engines: {node: '>=10'}
    dependencies:
      p-locate: 5.0.0
    dev: true

  /lodash.castarray/4.4.0:
    resolution: {integrity: sha1-wCUTUV4wna3dTCTGDP3c9ZdtkRU=}

  /lodash.deburr/4.1.0:
    resolution: {integrity: sha512-m/M1U1f3ddMCs6Hq2tAsYThTBDaAKFDX3dwDo97GEYzamXi9SqUpjWi/Rrj/gf3X2n8ktwgZrlP1z6E3v/IExQ==}
    dev: false

  /lodash.get/4.4.2:
    resolution: {integrity: sha1-LRd/ZS+jHpObRDjVNBSZ36OCXpk=}
    dev: true

  /lodash.includes/4.3.0:
    resolution: {integrity: sha1-YLuYqHy5I8aMoeUTJUgzFISfVT8=}
    dev: false

  /lodash.isboolean/3.0.3:
    resolution: {integrity: sha1-bC4XHbKiV82WgC/UOwGyDV9YcPY=}
    dev: false

  /lodash.isinteger/4.0.4:
    resolution: {integrity: sha1-YZwK89A/iwTDH1iChAt3sRzWg0M=}
    dev: false

  /lodash.ismatch/4.4.0:
    resolution: {integrity: sha512-fPMfXjGQEV9Xsq/8MTSgUf255gawYRbjwMyDbcvDhXgV7enSZA0hynz6vMPnpAb5iONEzBHBPsT+0zes5Z301g==}
    dev: true

  /lodash.isnumber/3.0.3:
    resolution: {integrity: sha1-POdoEMWSjQM1IwGsKHMX8RwLH/w=}
    dev: false

  /lodash.isplainobject/4.0.6:
    resolution: {integrity: sha1-fFJqUtibRcRcxpC4gWO+BJf1UMs=}
    dev: false

  /lodash.isstring/4.0.1:
    resolution: {integrity: sha1-1SfftUVuynzJu5XV2ur4i6VKVFE=}
    dev: false

  /lodash.memoize/4.1.2:
    resolution: {integrity: sha512-t7j+NzmgnQzTAYXcsHYLgimltOV1MXHtlOWf6GjL9Kj8GK5FInw5JotxvbOs+IvV1/Dzo04/fCGfLVs7aXb4Ag==}
    dev: true

  /lodash.merge/4.6.2:
    resolution: {integrity: sha512-0KpjqXRVvrYyCsX1swR/XTK0va6VQkQM6MNo7PqW77ByjAhoARA8EfrP1N4+KlKj8YS0ZUCtRT/YUuhyYDujIQ==}

  /lodash.once/4.1.1:
    resolution: {integrity: sha1-DdOXEhPHxW34gJd9UEyI+0cal6w=}
    dev: false

  /lodash.set/4.3.2:
    resolution: {integrity: sha1-2HV7HagH3eJIFrDWqEvqGnYjCyM=}
    dev: true

  /lodash.xorby/4.7.0:
    resolution: {integrity: sha1-nBmm+fBjputT3QPBtocXmYAUY9c=}
    dev: false

  /lodash/4.17.21:
    resolution: {integrity: sha512-v2kDEe57lecTulaDIuNTPy3Ry4gLGJ6Z1O3vE1krgXZNrsQ+LFTGHVxVjcXPs17LhbZVGedAJv8XZ1tvj5FvSg==}

  /log-symbols/4.1.0:
    resolution: {integrity: sha512-8XPvpAA8uyhfteu8pIvQxpJZ7SYYdpUivZpGy6sFsBuKRY/7rQGavedeB8aK+Zkyq6upMFVL/9AW6vOYzfRyLg==}
    engines: {node: '>=10'}
    dependencies:
      chalk: 4.1.2
      is-unicode-supported: 0.1.0

  /log-symbols/5.1.0:
    resolution: {integrity: sha512-l0x2DvrW294C9uDCoQe1VSU4gf529FkSZ6leBl4TiqZH/e+0R7hSfHQBNut2mNygDgHwvYHfFLn6Oxb3VWj2rA==}
    engines: {node: '>=12'}
    dependencies:
      chalk: 5.0.1
      is-unicode-supported: 1.2.0
    dev: true

  /log-update/4.0.0:
    resolution: {integrity: sha512-9fkkDevMefjg0mmzWFBW8YkFP91OrizzkW3diF7CpG+S2EYdy4+TVfGwz1zeF8x7hCx1ovSPTOE9Ngib74qqUg==}
    engines: {node: '>=10'}
    dependencies:
      ansi-escapes: 4.3.2
      cli-cursor: 3.1.0
      slice-ansi: 4.0.0
      wrap-ansi: 6.2.0
    dev: true

  /long/4.0.0:
    resolution: {integrity: sha512-XsP+KhQif4bjX1kbuSiySJFNAehNxgLb6hPRGJ9QsUr8ajHkuXGdrHmFUTUUXhDwVX2R5bY4JNZEwbUiMhV+MA==}
    dev: false

  /long/5.2.0:
    resolution: {integrity: sha512-9RTUNjK60eJbx3uz+TEGF7fUr29ZDxR5QzXcyDpeSfeH28S9ycINflOgOlppit5U+4kNTe83KQnMEerw7GmE8w==}
    dev: false

  /loose-envify/1.4.0:
    resolution: {integrity: sha512-lyuxPGr/Wfhrlem2CL/UcnUc1zcqKAImBDzukY7Y5F/yQiNdko6+fRLevlw1HgMySw7f611UIY408EtxRSoK3Q==}
    hasBin: true
    dependencies:
      js-tokens: 4.0.0

  /loupe/2.3.4:
    resolution: {integrity: sha512-OvKfgCC2Ndby6aSTREl5aCCPTNIzlDfQZvZxNUrBrihDhL3xcrYegTblhmEiCrg2kKQz4XsFIaemE5BF4ybSaQ==}
    dependencies:
      get-func-name: 2.0.0
    dev: true

  /lowercase-keys/2.0.0:
    resolution: {integrity: sha512-tqNXrS78oMOE73NMxK4EMLQsQowWf8jKooH9g7xPavRT706R6bkQJ6DY2Te7QukaZsulxa30wQ7bk0pm4XiHmA==}
    engines: {node: '>=8'}
    dev: true

  /lowercase-keys/3.0.0:
    resolution: {integrity: sha512-ozCC6gdQ+glXOQsveKD0YsDy8DSQFjDTz4zyzEHNV5+JP5D62LmfDZ6o1cycFx9ouG940M5dE8C8CTewdj2YWQ==}
    engines: {node: ^12.20.0 || ^14.13.1 || >=16.0.0}
    dev: true

  /lru-cache/4.1.5:
    resolution: {integrity: sha512-sWZlbEP2OsHNkXrMl5GYk/jKk70MBng6UU4YI/qGDYbgf6YbP4EvmqISbXCoJiRKs+1bSpFHVgQxvJ17F2li5g==}
    dependencies:
      pseudomap: 1.0.2
      yallist: 2.1.2
    dev: false

  /lru-cache/5.1.1:
    resolution: {integrity: sha512-KpNARQA3Iwv+jTA0utUVVbrh+Jlrr1Fv0e56GGzAFOXN7dk/FviaDW8LHmK52DlcH4WP2n6gI8vN1aesBFgo9w==}
    dependencies:
      yallist: 3.1.1

  /lru-cache/6.0.0:
    resolution: {integrity: sha512-Jo6dJ04CmSjuznwJSS3pUeWmd/H0ffTlkXXgwZi+eq1UCmqQwCh+eLsYOYCwY991i2Fah4h1BEMCx4qThGbsiA==}
    engines: {node: '>=10'}
    dependencies:
      yallist: 4.0.0

  /lru-cache/7.10.1:
    resolution: {integrity: sha512-BQuhQxPuRl79J5zSXRP+uNzPOyZw2oFI9JLRQ80XswSvg21KMKNtQza9eF42rfI/3Z40RvzBdXgziEkudzjo8A==}
    engines: {node: '>=12'}
    dev: true

  /macos-release/3.0.1:
    resolution: {integrity: sha512-3l6OrhdDg2H2SigtuN3jBh+5dRJRWxNKuJTPBbGeNJTsmt/pj9PO25wYaNb05NuNmAsl435j4rDP6rgNXz7s7g==}
    engines: {node: ^12.20.0 || ^14.13.1 || >=16.0.0}
    dev: true

  /make-dir/2.1.0:
    resolution: {integrity: sha512-LS9X+dc8KLxXCb8dni79fLIIUA5VyZoyjSMCwTluaXA0o27cCK0bhXkpgw+sTXVpPy/lSO57ilRixqk0vDmtRA==}
    engines: {node: '>=6'}
    dependencies:
      pify: 4.0.1
      semver: 5.7.1
    dev: true

  /make-dir/3.1.0:
    resolution: {integrity: sha512-g3FeP20LNwhALb/6Cz6Dd4F2ngze0jz7tbzrD2wAV+o9FeNHe4rL+yK2md0J/fiSf1sa1ADhXqi5+oVwOM/eGw==}
    engines: {node: '>=8'}
    dependencies:
      semver: 6.3.0
    dev: true

  /make-error/1.3.6:
    resolution: {integrity: sha512-s8UhlNe7vPKomQhC1qFelMokr/Sc3AgNbso3n74mVPA5LTZwkB9NlXf4XPamLxJE8h0gh73rM94xvwRT2CVInw==}
    dev: true

  /make-fetch-happen/10.1.6:
    resolution: {integrity: sha512-/iKDlRQF0fkxyB/w/duW2yRYrGwBcbJjC37ijgi0CmOZ32bzMc86BCSSAHWvuyRFCB408iBPziTSzazBSrKo3w==}
    engines: {node: ^12.13.0 || ^14.15.0 || >=16.0.0}
    dependencies:
      agentkeepalive: 4.2.1
      cacache: 16.1.0
      http-cache-semantics: 4.1.0
      http-proxy-agent: 5.0.0
      https-proxy-agent: 5.0.1
      is-lambda: 1.0.1
      lru-cache: 7.10.1
      minipass: 3.1.6
      minipass-collect: 1.0.2
      minipass-fetch: 2.1.0
      minipass-flush: 1.0.5
      minipass-pipeline: 1.2.4
      negotiator: 0.6.3
      promise-retry: 2.0.1
      socks-proxy-agent: 6.2.1
      ssri: 9.0.1
    transitivePeerDependencies:
      - bluebird
      - supports-color
    dev: true

  /makeerror/1.0.12:
    resolution: {integrity: sha512-JmqCvUhmt43madlpFzG4BQzG2Z3m6tvQDNKdClZnO3VbIudJYmxsT0FNJMeiB2+JTSlTQTSbU8QdesVmwJcmLg==}
    dependencies:
      tmpl: 1.0.5
    dev: true

  /map-obj/1.0.1:
    resolution: {integrity: sha512-7N/q3lyZ+LVCp7PzuxrJr4KMbBE2hW7BT7YNia330OFxIf4d3r5zVpicP2650l7CPN6RM9zOJRl3NGpqSiw3Eg==}
    engines: {node: '>=0.10.0'}

  /map-obj/4.3.0:
    resolution: {integrity: sha512-hdN1wVrZbb29eBGiGjJbeP8JbKjq1urkHJ/LIP/NY48MZ1QVXUsQBV1G1zvYFHn1XE06cwjBsOI2K3Ulnj1YXQ==}
    engines: {node: '>=8'}

  /media-typer/0.3.0:
    resolution: {integrity: sha1-hxDXrwqmJvj/+hzgAWhUUmMlV0g=}
    engines: {node: '>= 0.6'}
    dev: false

  /meow/10.1.2:
    resolution: {integrity: sha512-zbuAlN+V/sXlbGchNS9WTWjUzeamwMt/BApKCJi7B0QyZstZaMx0n4Unll/fg0njGtMdC9UP5SAscvOCLYdM+Q==}
    engines: {node: ^12.20.0 || ^14.13.1 || >=16.0.0}
    dependencies:
      '@types/minimist': 1.2.2
      camelcase-keys: 7.0.2
      decamelize: 5.0.1
      decamelize-keys: 1.1.0
      hard-rejection: 2.1.0
      minimist-options: 4.1.0
      normalize-package-data: 3.0.3
      read-pkg-up: 8.0.0
      redent: 4.0.0
      trim-newlines: 4.0.2
      type-fest: 1.4.0
      yargs-parser: 20.2.9
    dev: true

  /meow/10.1.3:
    resolution: {integrity: sha512-0WL7RMCPPdUTE00+GxJjL4d5Dm6eUbmAzxlzywJWiRUKCW093owmZ7/q74tH9VI91vxw9KJJNxAcvdpxb2G4iA==}
    engines: {node: ^12.20.0 || ^14.13.1 || >=16.0.0}
    dependencies:
      '@types/minimist': 1.2.2
      camelcase-keys: 7.0.2
      decamelize: 5.0.1
      decamelize-keys: 1.1.0
      hard-rejection: 2.1.0
      minimist-options: 4.1.0
      normalize-package-data: 3.0.3
      read-pkg-up: 8.0.0
      redent: 4.0.0
      trim-newlines: 4.0.2
      type-fest: 1.4.0
      yargs-parser: 20.2.9
    dev: true

  /meow/8.1.2:
    resolution: {integrity: sha512-r85E3NdZ+mpYk1C6RjPFEMSE+s1iZMuHtsHAqY0DT3jZczl0diWUZ8g6oU7h0M9cD2EL+PzaYghhCLzR0ZNn5Q==}
    engines: {node: '>=10'}
    dependencies:
      '@types/minimist': 1.2.2
      camelcase-keys: 6.2.2
      decamelize-keys: 1.1.0
      hard-rejection: 2.1.0
      minimist-options: 4.1.0
      normalize-package-data: 3.0.3
      read-pkg-up: 7.0.1
      redent: 3.0.0
      trim-newlines: 3.0.1
      type-fest: 0.18.1
      yargs-parser: 20.2.9
    dev: true

  /meow/9.0.0:
    resolution: {integrity: sha512-+obSblOQmRhcyBt62furQqRAQpNyWXo8BuQ5bN7dG8wmwQ+vwHKp/rCFD4CrTP8CsDQD1sjoZ94K417XEUk8IQ==}
    engines: {node: '>=10'}
    dependencies:
      '@types/minimist': 1.2.2
      camelcase-keys: 6.2.2
      decamelize: 1.2.0
      decamelize-keys: 1.1.0
      hard-rejection: 2.1.0
      minimist-options: 4.1.0
      normalize-package-data: 3.0.3
      read-pkg-up: 7.0.1
      redent: 3.0.0
      trim-newlines: 3.0.1
      type-fest: 0.18.1
      yargs-parser: 20.2.9
    dev: false

  /merge-stream/2.0.0:
    resolution: {integrity: sha512-abv/qOcuPfk3URPfDzmZU1LKmuw8kT+0nIHvKrKgFrwifol/doWcdA4ZqsWQ8ENrFKkd67Mfpo/LovbIUsbt3w==}

  /merge2/1.4.1:
    resolution: {integrity: sha512-8q7VEgMJW4J8tcfVPy8g09NcQwZdbwFEqhe/WZkoIzjn/3TGDwtOCYtXGxA3O8tPzpczCCDgv+P2P5y00ZJOOg==}
    engines: {node: '>= 8'}

  /micromatch/4.0.5:
    resolution: {integrity: sha512-DMy+ERcEW2q8Z2Po+WNXuw3c5YaUSFjAO5GsJqfEl7UjvtIuFKO6ZrKvcItdy98dwFI2N1tg3zNIdKaQT+aNdA==}
    engines: {node: '>=8.6'}
    dependencies:
      braces: 3.0.2
      picomatch: 2.3.1

  /mime-db/1.52.0:
    resolution: {integrity: sha512-sPU4uV7dYlvtWJxwwxHD0PuihVNiE7TyAbQ5SWxDCB9mUYvOgroQOwYQQOKPJ8CIbE+1ETVlOoK1UC2nU3gYvg==}
    engines: {node: '>= 0.6'}

  /mime-format/2.0.1:
    resolution: {integrity: sha512-XxU3ngPbEnrYnNbIX+lYSaYg0M01v6p2ntd2YaFksTu0vayaw5OJvbdRyWs07EYRlLED5qadUZ+xo+XhOvFhwg==}
    dependencies:
      charset: 1.0.1
    dev: false

  /mime-types/2.1.35:
    resolution: {integrity: sha512-ZDY+bPm5zTTF+YpCrAU9nK0UgICYPT0QtT1NZWFv4s++TNkcgVaT0g6+4R2uI4MjQjzysHB1zxuWL50hzaeXiw==}
    engines: {node: '>= 0.6'}
    dependencies:
      mime-db: 1.52.0

  /mimic-fn/2.1.0:
    resolution: {integrity: sha512-OqbOk5oEQeAZ8WXWydlu9HJjz9WVdEIvamMCcXmuqUYjTknH/sqsWvhQ3vgwKFRR1HpjvNBKQ37nbJgYzGqGcg==}
    engines: {node: '>=6'}

  /mimic-fn/4.0.0:
    resolution: {integrity: sha512-vqiC06CuhBTUdZH+RYl8sFrL096vA45Ok5ISO6sE/Mr1jRbGH4Csnhi8f3wKVl7x8mO4Au7Ir9D3Oyv1VYMFJw==}
    engines: {node: '>=12'}
    dev: true

  /mimic-response/1.0.1:
    resolution: {integrity: sha512-j5EctnkH7amfV/q5Hgmoal1g2QHFJRraOtmx0JpIqkxhBhI/lJSl1nMpQ45hVarwNETOoWEimndZ4QK0RHxuxQ==}
    engines: {node: '>=4'}
    dev: true

  /mimic-response/3.1.0:
    resolution: {integrity: sha512-z0yWI+4FDrrweS8Zmt4Ej5HdJmky15+L2e6Wgn3+iK5fWzb6T3fhNFq2+MeTRb064c6Wr4N/wv0DzQTjNzHNGQ==}
    engines: {node: '>=10'}
    dev: true

  /min-indent/1.0.1:
    resolution: {integrity: sha512-I9jwMn07Sy/IwOj3zVkVik2JTvgpaykDZEigL6Rx6N9LbMywwUSMtxET+7lVoDLLd3O3IXwJwvuuns8UB/HeAg==}
    engines: {node: '>=4'}

  /minimatch/3.1.2:
    resolution: {integrity: sha512-J7p63hRiAjw1NDEww1W7i37+ByIrOWO5XQQAzZ3VOcL0PNybwpfmV/N05zFAzwQ9USyEcX6t3UO+K5aqBQOIHw==}
    dependencies:
      brace-expansion: 1.1.11

  /minimatch/5.1.0:
    resolution: {integrity: sha512-9TPBGGak4nHfGZsPBohm9AWg6NoT7QTCehS3BIJABslyZbzxfV78QM2Y6+i741OPZIafFAaiiEMh5OyIrJPgtg==}
    engines: {node: '>=10'}
    dependencies:
      brace-expansion: 2.0.1
    dev: true

  /minimist-options/4.1.0:
    resolution: {integrity: sha512-Q4r8ghd80yhO/0j1O3B2BjweX3fiHg9cdOwjJd2J76Q135c+NDxGCqdYKQ1SKBuFfgWbAUzBfvYjPUEeNgqN1A==}
    engines: {node: '>= 6'}
    dependencies:
      arrify: 1.0.1
      is-plain-obj: 1.1.0
      kind-of: 6.0.3

  /minimist/1.2.6:
    resolution: {integrity: sha512-Jsjnk4bw3YJqYzbdyBiNsPWHPfO++UGG749Cxs6peCu5Xg4nrena6OVxOYxrQTqww0Jmwt+Ref8rggumkTLz9Q==}

  /minipass-collect/1.0.2:
    resolution: {integrity: sha512-6T6lH0H8OG9kITm/Jm6tdooIbogG9e0tLgpY6mphXSm/A9u8Nq1ryBG+Qspiub9LjWlBPsPS3tWQ/Botq4FdxA==}
    engines: {node: '>= 8'}
    dependencies:
      minipass: 3.1.6
    dev: true

  /minipass-fetch/2.1.0:
    resolution: {integrity: sha512-H9U4UVBGXEyyWJnqYDCLp1PwD8XIkJ4akNHp1aGVI+2Ym7wQMlxDKi4IB4JbmyU+pl9pEs/cVrK6cOuvmbK4Sg==}
    engines: {node: ^12.13.0 || ^14.15.0 || >=16.0.0}
    dependencies:
      minipass: 3.1.6
      minipass-sized: 1.0.3
      minizlib: 2.1.2
    optionalDependencies:
      encoding: 0.1.13
    dev: true

  /minipass-flush/1.0.5:
    resolution: {integrity: sha512-JmQSYYpPUqX5Jyn1mXaRwOda1uQ8HP5KAT/oDSLCzt1BYRhQU0/hDtsB1ufZfEEzMZ9aAVmsBw8+FWsIXlClWw==}
    engines: {node: '>= 8'}
    dependencies:
      minipass: 3.1.6
    dev: true

  /minipass-json-stream/1.0.1:
    resolution: {integrity: sha512-ODqY18UZt/I8k+b7rl2AENgbWE8IDYam+undIJONvigAz8KR5GWblsFTEfQs0WODsjbSXWlm+JHEv8Gr6Tfdbg==}
    dependencies:
      jsonparse: 1.3.1
      minipass: 3.1.6
    dev: true

  /minipass-pipeline/1.2.4:
    resolution: {integrity: sha512-xuIq7cIOt09RPRJ19gdi4b+RiNvDFYe5JH+ggNvBqGqpQXcru3PcRmOZuHBKWK1Txf9+cQ+HMVN4d6z46LZP7A==}
    engines: {node: '>=8'}
    dependencies:
      minipass: 3.1.6
    dev: true

  /minipass-sized/1.0.3:
    resolution: {integrity: sha512-MbkQQ2CTiBMlA2Dm/5cY+9SWFEN8pzzOXi6rlM5Xxq0Yqbda5ZQy9sU75a673FE9ZK0Zsbr6Y5iP6u9nktfg2g==}
    engines: {node: '>=8'}
    dependencies:
      minipass: 3.1.6
    dev: true

  /minipass/3.1.6:
    resolution: {integrity: sha512-rty5kpw9/z8SX9dmxblFA6edItUmwJgMeYDZRrwlIVN27i8gysGbznJwUggw2V/FVqFSDdWy040ZPS811DYAqQ==}
    engines: {node: '>=8'}
    dependencies:
      yallist: 4.0.0

  /minizlib/2.1.2:
    resolution: {integrity: sha512-bAxsR8BVfj60DWXHE3u30oHzfl4G7khkSuPW+qvpd7jFRHm7dLxOjUk1EHACJ/hxLY8phGJ0YhYHZo7jil7Qdg==}
    engines: {node: '>= 8'}
    dependencies:
      minipass: 3.1.6
      yallist: 4.0.0

  /mkdirp/1.0.4:
    resolution: {integrity: sha512-vVqVZQyf3WLx2Shd0qJ9xuvqgAyKPLAiqITEtqW0oIUjzo3PePDd6fW9iFz30ef7Ysp/oiWqbhszeGWW2T6Gzw==}
    engines: {node: '>=10'}
    hasBin: true

  /modify-values/1.0.1:
    resolution: {integrity: sha512-xV2bxeN6F7oYjZWTe/YPAy6MN2M+sL4u/Rlm2AHCIVGfo2p1yGmBHQ6vHehl4bRTZBdHu3TSkWdYgkwpYzAGSw==}
    engines: {node: '>=0.10.0'}
    dev: true

  /mrmime/1.0.1:
    resolution: {integrity: sha512-hzzEagAgDyoU1Q6yg5uI+AorQgdvMCur3FcKf7NhMKWsaYg+RnbTyHRa/9IlLF9rf455MOCtcqqrQQ83pPP7Uw==}
    engines: {node: '>=10'}
    dev: false

  /ms/2.0.0:
    resolution: {integrity: sha1-VgiurfwAvmwpAd9fmGF4jeDVl8g=}

  /ms/2.1.2:
    resolution: {integrity: sha512-sGkPx+VjMtmA6MX27oA4FBFELFCZZ4S4XqeGOXCv68tT+jb3vk/RyaKWP0PTKyWtmLSM0b+adUTEvbs1PEaH2w==}

  /ms/2.1.3:
    resolution: {integrity: sha512-6FlzubTLZG3J2a/NVCAleEhjzq5oxgHyaCU9yYXvcLsvoVaHJq/s5xXI6/XXP6tz7R9xAOtHnSO/tXtF3WRTlA==}

  /mute-stream/0.0.8:
    resolution: {integrity: sha512-nnbWWOkoWyUsTjKrhgD0dcz22mdkSnpYqbEjIm2nhwhuxlSkpywJmBo8h0ZqJdkp73mb90SssHkN4rsRaBAfAA==}
    dev: true

  /nanoid/3.3.3:
    resolution: {integrity: sha512-p1sjXuopFs0xg+fPASzQ28agW1oHD7xDsd9Xkf3T15H3c/cifrFHVwrh74PdoklAPi+i7MdRsE47vm2r6JoB+w==}
    engines: {node: ^10 || ^12 || ^13.7 || ^14 || >=15.0.1}
    hasBin: true
    dev: false

  /nanoid/3.3.4:
    resolution: {integrity: sha512-MqBkQh/OHTS2egovRtLk45wEyNXwF+cokD+1YPf9u5VfJiRdAiRwB2froX5Co9Rh20xs4siNPm8naNotSD6RBw==}
    engines: {node: ^10 || ^12 || ^13.7 || ^14 || >=15.0.1}
    hasBin: true
    dev: false

  /natural-compare/1.4.0:
    resolution: {integrity: sha512-OWND8ei3VtNC9h7V60qff3SVobHr996CTwgxubgyQYEpg290h9J0buyECNNJexkFm5sOajh5G116RYA1c8ZMSw==}
    dev: true

  /negotiator/0.6.3:
    resolution: {integrity: sha512-+EUsqGPLsM+j/zdChZjsnX51g4XrHFOIXwfnCVPGlQk/k5giakcKsuxCObBRu6DSm9opw/O6slWbJdghQM4bBg==}
    engines: {node: '>= 0.6'}
    dev: true

  /neo-async/2.6.2:
    resolution: {integrity: sha512-Yd3UES5mWCSqR+qNT93S3UoYUkqAZ9lLg8a7g9rimsWmYGK8cVToA4/sF3RrshdyV3sAGMXVUmpMYOw+dLpOuw==}

  /nested-error-stacks/2.1.1:
    resolution: {integrity: sha512-9iN1ka/9zmX1ZvLV9ewJYEk9h7RyRRtqdK0woXcqohu8EWIerfPUjYJPg0ULy0UqP7cslmdGc8xKDJcojlKiaw==}
    dev: true

  /netmask/2.0.2:
    resolution: {integrity: sha512-dBpDMdxv9Irdq66304OLfEmQ9tbNRFnFTuZiLo+bD+r332bBmMJ8GBLXklIXXgxd3+v9+KUnZaUR5PJMa75Gsg==}
    engines: {node: '>= 0.4.0'}
    dev: true

  /new-github-release-url/2.0.0:
    resolution: {integrity: sha512-NHDDGYudnvRutt/VhKFlX26IotXe1w0cmkDm6JGquh5bz/bDTw0LufSmH/GxTjEdpHEO+bVKFTwdrcGa/9XlKQ==}
    engines: {node: ^12.20.0 || ^14.13.1 || >=16.0.0}
    dependencies:
      type-fest: 2.14.0
    dev: true

  /next-sitemap/3.1.11_next@12.2.0:
    resolution: {integrity: sha512-qHq/nVzqEL3Sd5N+1ZnqoY2xN4BSmgEkIlvCjFOtMMIyl8Tr/xmVZgVau/8aZsDtxoXPKG/NzdonZssvpK4Jdw==}
    engines: {node: '>=14.18'}
    hasBin: true
    peerDependencies:
      '@next/env': '*'
      next: '*'
    dependencies:
      '@corex/deepmerge': 4.0.29
      minimist: 1.2.6
      next: 12.2.0_biqbaboplfbrettd7655fr4n2y
    dev: false

  /next/12.1.6_3cfkrkynzts6qfsozcm5ednswi:
    resolution: {integrity: sha512-cebwKxL3/DhNKfg9tPZDQmbRKjueqykHHbgaoG4VBRH3AHQJ2HO0dbKFiS1hPhe1/qgc2d/hFeadsbPicmLD+A==}
    engines: {node: '>=12.22.0'}
    hasBin: true
    peerDependencies:
      fibers: '>= 3.1.0'
      node-sass: ^6.0.0 || ^7.0.0
      react: ^17.0.2 || ^18.0.0-0
      react-dom: ^17.0.2 || ^18.0.0-0
      sass: ^1.3.0
    peerDependenciesMeta:
      fibers:
        optional: true
      node-sass:
        optional: true
      sass:
        optional: true
    dependencies:
      '@next/env': 12.1.6
      caniuse-lite: 1.0.30001334
      postcss: 8.4.5
      react: 18.2.0
      react-dom: 18.1.0_react@18.2.0
      styled-jsx: 5.0.2_react@18.2.0
    optionalDependencies:
      '@next/swc-android-arm-eabi': 12.1.6
      '@next/swc-android-arm64': 12.1.6
      '@next/swc-darwin-arm64': 12.1.6
      '@next/swc-darwin-x64': 12.1.6
      '@next/swc-linux-arm-gnueabihf': 12.1.6
      '@next/swc-linux-arm64-gnu': 12.1.6
      '@next/swc-linux-arm64-musl': 12.1.6
      '@next/swc-linux-x64-gnu': 12.1.6
      '@next/swc-linux-x64-musl': 12.1.6
      '@next/swc-win32-arm64-msvc': 12.1.6
      '@next/swc-win32-ia32-msvc': 12.1.6
      '@next/swc-win32-x64-msvc': 12.1.6
    transitivePeerDependencies:
      - '@babel/core'
      - babel-plugin-macros
    dev: false

  /next/12.1.6_biqbaboplfbrettd7655fr4n2y:
    resolution: {integrity: sha512-cebwKxL3/DhNKfg9tPZDQmbRKjueqykHHbgaoG4VBRH3AHQJ2HO0dbKFiS1hPhe1/qgc2d/hFeadsbPicmLD+A==}
    engines: {node: '>=12.22.0'}
    hasBin: true
    peerDependencies:
      fibers: '>= 3.1.0'
      node-sass: ^6.0.0 || ^7.0.0
      react: ^17.0.2 || ^18.0.0-0
      react-dom: ^17.0.2 || ^18.0.0-0
      sass: ^1.3.0
    peerDependenciesMeta:
      fibers:
        optional: true
      node-sass:
        optional: true
      sass:
        optional: true
    dependencies:
      '@next/env': 12.1.6
      caniuse-lite: 1.0.30001334
      postcss: 8.4.5
      react: 18.2.0
      react-dom: 18.2.0_react@18.2.0
      styled-jsx: 5.0.2_react@18.2.0
    optionalDependencies:
      '@next/swc-android-arm-eabi': 12.1.6
      '@next/swc-android-arm64': 12.1.6
      '@next/swc-darwin-arm64': 12.1.6
      '@next/swc-darwin-x64': 12.1.6
      '@next/swc-linux-arm-gnueabihf': 12.1.6
      '@next/swc-linux-arm64-gnu': 12.1.6
      '@next/swc-linux-arm64-musl': 12.1.6
      '@next/swc-linux-x64-gnu': 12.1.6
      '@next/swc-linux-x64-musl': 12.1.6
      '@next/swc-win32-arm64-msvc': 12.1.6
      '@next/swc-win32-ia32-msvc': 12.1.6
      '@next/swc-win32-x64-msvc': 12.1.6
    transitivePeerDependencies:
      - '@babel/core'
      - babel-plugin-macros
    dev: false

  /next/12.2.0_biqbaboplfbrettd7655fr4n2y:
    resolution: {integrity: sha512-B4j7D3SHYopLYx6/Ark0fenwIar9tEaZZFAaxmKjgcMMexhVJzB3jt7X+6wcdXPPMeUD6r09weUtnDpjox/vIA==}
    engines: {node: '>=12.22.0'}
    hasBin: true
    peerDependencies:
      fibers: '>= 3.1.0'
      node-sass: ^6.0.0 || ^7.0.0
      react: ^17.0.2 || ^18.0.0-0
      react-dom: ^17.0.2 || ^18.0.0-0
      sass: ^1.3.0
    peerDependenciesMeta:
      fibers:
        optional: true
      node-sass:
        optional: true
      sass:
        optional: true
    dependencies:
      '@next/env': 12.2.0
      '@swc/helpers': 0.4.2
      caniuse-lite: 1.0.30001363
      postcss: 8.4.5
      react: 18.2.0
      react-dom: 18.2.0_react@18.2.0
      styled-jsx: 5.0.2_react@18.2.0
      use-sync-external-store: 1.1.0_react@18.2.0
    optionalDependencies:
      '@next/swc-android-arm-eabi': 12.2.0
      '@next/swc-android-arm64': 12.2.0
      '@next/swc-darwin-arm64': 12.2.0
      '@next/swc-darwin-x64': 12.2.0
      '@next/swc-freebsd-x64': 12.2.0
      '@next/swc-linux-arm-gnueabihf': 12.2.0
      '@next/swc-linux-arm64-gnu': 12.2.0
      '@next/swc-linux-arm64-musl': 12.2.0
      '@next/swc-linux-x64-gnu': 12.2.0
      '@next/swc-linux-x64-musl': 12.2.0
      '@next/swc-win32-arm64-msvc': 12.2.0
      '@next/swc-win32-ia32-msvc': 12.2.0
      '@next/swc-win32-x64-msvc': 12.2.0
    transitivePeerDependencies:
      - '@babel/core'
      - babel-plugin-macros
    dev: false

  /nock/13.2.9:
    resolution: {integrity: sha512-1+XfJNYF1cjGB+TKMWi29eZ0b82QOvQs2YoLNzbpWGqFMtRQHTa57osqdGj4FrFPgkO4D4AZinzUJR9VvW3QUA==}
    engines: {node: '>= 10.13'}
    dependencies:
      debug: 4.3.4
      json-stringify-safe: 5.0.1
      lodash: 4.17.21
      propagate: 2.0.1
    transitivePeerDependencies:
      - supports-color
    dev: true

  /node-domexception/1.0.0:
    resolution: {integrity: sha512-/jKZoMpw0F8GRwl4/eLROPA3cfcXtLApP0QzLmUT/HuPCZWyB7IY9ZrMeKw2O/nFIqPQB3PVM9aYm0F312AXDQ==}
    engines: {node: '>=10.5.0'}
    dev: true

  /node-fetch-h2/2.3.0:
    resolution: {integrity: sha512-ofRW94Ab0T4AOh5Fk8t0h8OBWrmjb0SSB20xh1H8YnPV9EJ+f5AMoYSUQ2zgJ4Iq2HAK0I2l5/Nequ8YzFS3Hg==}
    engines: {node: 4.x || >=6.0.0}
    dependencies:
      http2-client: 1.3.5
    dev: false

  /node-fetch/2.6.7:
    resolution: {integrity: sha512-ZjMPFEfVx5j+y2yF35Kzx5sF7kDzxuDj6ziH4FFbOp87zKDZNx8yExJIb05OGF4Nlt9IHFIMBkRl41VdvcNdbQ==}
    engines: {node: 4.x || >=6.0.0}
    peerDependencies:
      encoding: ^0.1.0
    peerDependenciesMeta:
      encoding:
        optional: true
    dependencies:
      whatwg-url: 5.0.0

  /node-fetch/3.2.10:
    resolution: {integrity: sha512-MhuzNwdURnZ1Cp4XTazr69K0BTizsBroX7Zx3UgDSVcZYKF/6p0CBe4EUb/hLqmzVhl0UpYfgRljQ4yxE+iCxA==}
    engines: {node: ^12.20.0 || ^14.13.1 || >=16.0.0}
    dependencies:
      data-uri-to-buffer: 4.0.0
      fetch-blob: 3.2.0
      formdata-polyfill: 4.0.10
    dev: true

  /node-gyp/9.0.0:
    resolution: {integrity: sha512-Ma6p4s+XCTPxCuAMrOA/IJRmVy16R8Sdhtwl4PrCr7IBlj4cPawF0vg/l7nOT1jPbuNS7lIRJpBSvVsXwEZuzw==}
    engines: {node: ^12.22 || ^14.13 || >=16}
    hasBin: true
    dependencies:
      env-paths: 2.2.1
      glob: 7.2.0
      graceful-fs: 4.2.10
      make-fetch-happen: 10.1.6
      nopt: 5.0.0
      npmlog: 6.0.2
      rimraf: 3.0.2
      semver: 7.3.7
      tar: 6.1.11
      which: 2.0.2
    transitivePeerDependencies:
      - bluebird
      - supports-color
    dev: true

  /node-int64/0.4.0:
    resolution: {integrity: sha512-O5lz91xSOeoXP6DulyHfllpq+Eg00MWitZIbtPfoSEvqIHdl5gfcY6hYzDWnj0qD5tz52PI08u9qUvSVeUBeHw==}
    dev: true

  /node-readfiles/0.2.0:
    resolution: {integrity: sha512-SU00ZarexNlE4Rjdm83vglt5Y9yiQ+XI1XpflWlb7q7UTN1JUItm69xMeiQCTxtTfnzt+83T8Cx+vI2ED++VDA==}
    dependencies:
      es6-promise: 3.3.1
    dev: false

  /node-releases/2.0.4:
    resolution: {integrity: sha512-gbMzqQtTtDz/00jQzZ21PQzdI9PyLYqUSvD0p3naOhX4odFji0ZxYdnVwPTxmSwkmxhcFImpozceidSG+AgoPQ==}

  /nopt/5.0.0:
    resolution: {integrity: sha512-Tbj67rffqceeLpcRXrT7vKAN8CwfPeIBgM7E6iBkmKLV7bEMwpGgYLGv0jACUsECaa/vuxP0IjEont6umdMgtQ==}
    engines: {node: '>=6'}
    hasBin: true
    dependencies:
      abbrev: 1.1.1
    dev: true

  /normalize-package-data/2.5.0:
    resolution: {integrity: sha512-/5CMN3T0R4XTj4DcGaexo+roZSdSFW/0AOOTROrjxzCG1wrWXEsGbRKevjlIL+ZDE4sZlJr5ED4YW0yqmkK+eA==}
    dependencies:
      hosted-git-info: 2.8.9
      resolve: 1.22.1
      semver: 5.7.1
      validate-npm-package-license: 3.0.4

  /normalize-package-data/3.0.3:
    resolution: {integrity: sha512-p2W1sgqij3zMMyRC067Dg16bfzVH+w7hyegmpIvZ4JNjqtGOVAIvLmjBx3yP7YTe9vKJgkoNOPjwQGogDoMXFA==}
    engines: {node: '>=10'}
    dependencies:
      hosted-git-info: 4.1.0
      is-core-module: 2.9.0
      semver: 7.3.7
      validate-npm-package-license: 3.0.4

  /normalize-package-data/4.0.0:
    resolution: {integrity: sha512-m+GL22VXJKkKbw62ZaBBjv8u6IE3UI4Mh5QakIqs3fWiKe0Xyi6L97hakwZK41/LD4R/2ly71Bayx0NLMwLA/g==}
    engines: {node: ^12.13.0 || ^14.15.0 || >=16}
    dependencies:
      hosted-git-info: 5.0.0
      is-core-module: 2.9.0
      semver: 7.3.7
      validate-npm-package-license: 3.0.4
    dev: true

  /normalize-path/3.0.0:
    resolution: {integrity: sha512-6eZs5Ls3WtCisHWp9S2GUy8dqkpGi4BVSz3GaqiE6ezub0512ESztXUwUB6C6IKbQkY2Pnb/mD4WYojCRwcwLA==}
    engines: {node: '>=0.10.0'}

  /normalize-range/0.1.2:
    resolution: {integrity: sha512-bdok/XvKII3nUpklnV6P2hxtMNrCboOjAcyBuQnWEhO665FwrSNRxU+AqpsyvO6LgGYPspN+lu5CLtw4jPRKNA==}
    engines: {node: '>=0.10.0'}
    dev: false

  /normalize-url/6.1.0:
    resolution: {integrity: sha512-DlL+XwOy3NxAQ8xuC0okPgK46iuVNAK01YN7RueYBqqFeGsBjV9XmCAzAdgt+667bCl5kPh9EqKKDwnaPG1I7A==}
    engines: {node: '>=10'}
    dev: true

  /npm-bundled/1.1.2:
    resolution: {integrity: sha512-x5DHup0SuyQcmL3s7Rx/YQ8sbw/Hzg0rj48eN0dV7hf5cmQq5PXIeioroH3raV1QC1yh3uTYuMThvEQF3iKgGQ==}
    dependencies:
      npm-normalize-package-bin: 1.0.1
    dev: true

  /npm-install-checks/5.0.0:
    resolution: {integrity: sha512-65lUsMI8ztHCxFz5ckCEC44DRvEGdZX5usQFriauxHEwt7upv1FKaQEmAtU0YnOAdwuNWCmk64xYiQABNrEyLA==}
    engines: {node: ^12.13.0 || ^14.15.0 || >=16.0.0}
    dependencies:
      semver: 7.3.7
    dev: true

  /npm-normalize-package-bin/1.0.1:
    resolution: {integrity: sha512-EPfafl6JL5/rU+ot6P3gRSCpPDW5VmIzX959Ob1+ySFUuuYHWHekXpwdUZcKP5C+DS4GEtdJluwBjnsNDl+fSA==}
    dev: true

  /npm-normalize-package-bin/2.0.0:
    resolution: {integrity: sha512-awzfKUO7v0FscrSpRoogyNm0sajikhBWpU0QMrW09AMi9n1PoKU6WaIqUzuJSQnpciZZmJ/jMZ2Egfmb/9LiWQ==}
    engines: {node: ^12.13.0 || ^14.15.0 || >=16.0.0}
    dev: true

  /npm-package-arg/9.1.0:
    resolution: {integrity: sha512-4J0GL+u2Nh6OnhvUKXRr2ZMG4lR8qtLp+kv7UiV00Y+nGiSxtttCyIRHCt5L5BNkXQld/RceYItau3MDOoGiBw==}
    engines: {node: ^12.13.0 || ^14.15.0 || >=16.0.0}
    dependencies:
      hosted-git-info: 5.0.0
      proc-log: 2.0.1
      semver: 7.3.7
      validate-npm-package-name: 4.0.0
    dev: true

  /npm-packlist/5.1.2:
    resolution: {integrity: sha512-rQiBDNmt1H1jNhFEo9ilTD7ZJXd6cvHSmBK+waIBu886v6OyLWjZqb1RD9viR7rgG0AAe29FYnOXcO26TRxT/Q==}
    engines: {node: ^12.13.0 || ^14.15.0 || >=16.0.0}
    hasBin: true
    dependencies:
      glob: 8.0.3
      ignore-walk: 5.0.1
      npm-bundled: 1.1.2
      npm-normalize-package-bin: 2.0.0
    dev: true

  /npm-pick-manifest/7.0.1:
    resolution: {integrity: sha512-IA8+tuv8KujbsbLQvselW2XQgmXWS47t3CB0ZrzsRZ82DbDfkcFunOaPm4X7qNuhMfq+FmV7hQT4iFVpHqV7mg==}
    engines: {node: ^12.13.0 || ^14.15.0 || >=16.0.0}
    dependencies:
      npm-install-checks: 5.0.0
      npm-normalize-package-bin: 1.0.1
      npm-package-arg: 9.1.0
      semver: 7.3.7
    dev: true

  /npm-registry-fetch/13.3.1:
    resolution: {integrity: sha512-eukJPi++DKRTjSBRcDZSDDsGqRK3ehbxfFUcgaRd0Yp6kRwOwh2WVn0r+8rMB4nnuzvAk6rQVzl6K5CkYOmnvw==}
    engines: {node: ^12.13.0 || ^14.15.0 || >=16.0.0}
    dependencies:
      make-fetch-happen: 10.1.6
      minipass: 3.1.6
      minipass-fetch: 2.1.0
      minipass-json-stream: 1.0.1
      minizlib: 2.1.2
      npm-package-arg: 9.1.0
      proc-log: 2.0.1
    transitivePeerDependencies:
      - bluebird
      - supports-color
    dev: true

  /npm-run-path/4.0.1:
    resolution: {integrity: sha512-S48WzZW777zhNIrn7gxOlISNAqi9ZC/uQFnRdbeIHhZhCA6UqpkOT8T1G7BvfdgP4Er8gF4sUbaS0i7QvIfCWw==}
    engines: {node: '>=8'}
    dependencies:
      path-key: 3.1.1

  /npm-run-path/5.1.0:
    resolution: {integrity: sha512-sJOdmRGrY2sjNTRMbSvluQqg+8X7ZK61yvzBEIDhz4f8z1TZFYABsqjjCBd/0PUNE9M6QDgHJXQkGUEm7Q+l9Q==}
    engines: {node: ^12.20.0 || ^14.13.1 || >=16.0.0}
    dependencies:
      path-key: 4.0.0
    dev: true

  /npmlog/6.0.2:
    resolution: {integrity: sha512-/vBvz5Jfr9dT/aFWd0FIRf+T/Q2WBsLENygUaFUqstqsycmZAP/t5BvFJTK0viFmSUxiUKTUplWy5vt+rvKIxg==}
    engines: {node: ^12.13.0 || ^14.15.0 || >=16.0.0}
    dependencies:
      are-we-there-yet: 3.0.0
      console-control-strings: 1.1.0
      gauge: 4.0.4
      set-blocking: 2.0.0
    dev: true

  /oas-kit-common/1.0.8:
    resolution: {integrity: sha512-pJTS2+T0oGIwgjGpw7sIRU8RQMcUoKCDWFLdBqKB2BNmGpbBMH2sdqAaOXUg8OzonZHU0L7vfJu1mJFEiYDWOQ==}
    dependencies:
      fast-safe-stringify: 2.1.1
    dev: false

  /oas-linter/3.2.2:
    resolution: {integrity: sha512-KEGjPDVoU5K6swgo9hJVA/qYGlwfbFx+Kg2QB/kd7rzV5N8N5Mg6PlsoCMohVnQmo+pzJap/F610qTodKzecGQ==}
    dependencies:
      '@exodus/schemasafe': 1.0.0-rc.6
      should: 13.2.3
      yaml: 1.10.2
    dev: false

  /oas-resolver/2.5.6:
    resolution: {integrity: sha512-Yx5PWQNZomfEhPPOphFbZKi9W93CocQj18NlD2Pa4GWZzdZpSJvYwoiuurRI7m3SpcChrnO08hkuQDL3FGsVFQ==}
    hasBin: true
    dependencies:
      node-fetch-h2: 2.3.0
      oas-kit-common: 1.0.8
      reftools: 1.1.9
      yaml: 1.10.2
      yargs: 17.5.1
    dev: false

  /oas-schema-walker/1.1.5:
    resolution: {integrity: sha512-2yucenq1a9YPmeNExoUa9Qwrt9RFkjqaMAA1X+U7sbb0AqBeTIdMHky9SQQ6iN94bO5NW0W4TRYXerG+BdAvAQ==}
    dev: false

  /oas-validator/5.0.8:
    resolution: {integrity: sha512-cu20/HE5N5HKqVygs3dt94eYJfBi0TsZvPVXDhbXQHiEityDN+RROTleefoKRKKJ9dFAF2JBkDHgvWj0sjKGmw==}
    dependencies:
      call-me-maybe: 1.0.1
      oas-kit-common: 1.0.8
      oas-linter: 3.2.2
      oas-resolver: 2.5.6
      oas-schema-walker: 1.1.5
      reftools: 1.1.9
      should: 13.2.3
      yaml: 1.10.2
    dev: false

  /object-assign/4.1.1:
    resolution: {integrity: sha512-rJgTQnkUnH1sFw8yT6VSU3zD3sWmu6sZhIseY8VX+GRu3P6F7Fu+JNDoXfklElbLJSnc3FUQHVe4cU5hj+BcUg==}
    engines: {node: '>=0.10.0'}
    dev: true

  /object-hash/1.3.1:
    resolution: {integrity: sha512-OSuu/pU4ENM9kmREg0BdNrUDIl1heYa4mBZacJc+vVWz4GtAwu7jO8s4AIt2aGRUTqxykpWzI3Oqnsm13tTMDA==}
    engines: {node: '>= 0.10.0'}
    dev: false

  /object-hash/2.2.0:
    resolution: {integrity: sha512-gScRMn0bS5fH+IuwyIFgnh9zBdo4DV+6GhygmWM9HyNJSgS0hScp1f5vjtm7oIIOiT9trXrShAkLFSc2IqKNgw==}
    engines: {node: '>= 6'}
    dev: false

  /object-hash/3.0.0:
    resolution: {integrity: sha512-RSn9F68PjH9HqtltsSnqYC1XXoWe9Bju5+213R98cNGttag9q9yAOTzdbsqvIa7aNm5WffBZFpWYr2aWrklWAw==}
    engines: {node: '>= 6'}
    dev: false

  /object-inspect/1.12.0:
    resolution: {integrity: sha512-Ho2z80bVIvJloH+YzRmpZVQe87+qASmBUKZDWgx9cu+KDrX2ZDH/3tMy+gXbZETVGs2M8YdxObOh7XAtim9Y0g==}

  /object-is/1.1.5:
    resolution: {integrity: sha512-3cyDsyHgtmi7I7DfSSI2LDp6SK2lwvtbg0p0R1e0RvTqF5ceGx+K2dfSjm1bKDMVCFEDAQvy+o8c6a7VujOddw==}
    engines: {node: '>= 0.4'}
    dependencies:
      call-bind: 1.0.2
      define-properties: 1.1.4
    dev: false

  /object-keys/1.1.1:
    resolution: {integrity: sha512-NuAESUOUMrlIXOfHKzD6bpPu3tYt3xvjNdRIQ+FeT0lNb4K8WR70CaDxhuNguS2XG+GjkyMwOzsN5ZktImfhLA==}
    engines: {node: '>= 0.4'}

  /object-path/0.11.8:
    resolution: {integrity: sha512-YJjNZrlXJFM42wTBn6zgOJVar9KFJvzx6sTWDte8sWZF//cnjl0BxHNpfZx+ZffXX63A9q0b1zsFiBX4g4X5KA==}
    engines: {node: '>= 10.12.0'}
    dev: false

  /object.assign/4.1.2:
    resolution: {integrity: sha512-ixT2L5THXsApyiUPYKmW+2EHpXXe5Ii3M+f4e+aJFAHao5amFRW6J0OO6c/LU8Be47utCx2GL89hxGB6XSmKuQ==}
    engines: {node: '>= 0.4'}
    dependencies:
      call-bind: 1.0.2
      define-properties: 1.1.4
      has-symbols: 1.0.3
      object-keys: 1.1.1

  /object.entries/1.1.5:
    resolution: {integrity: sha512-TyxmjUoZggd4OrrU1W66FMDG6CuqJxsFvymeyXI51+vQLN67zYfZseptRge703kKQdo4uccgAKebXFcRCzk4+g==}
    engines: {node: '>= 0.4'}
    dependencies:
      call-bind: 1.0.2
      define-properties: 1.1.4
      es-abstract: 1.19.5
    dev: true

  /object.fromentries/2.0.5:
    resolution: {integrity: sha512-CAyG5mWQRRiBU57Re4FKoTBjXfDoNwdFVH2Y1tS9PqCsfUTymAohOkEMSG3aRNKmv4lV3O7p1et7c187q6bynw==}
    engines: {node: '>= 0.4'}
    dependencies:
      call-bind: 1.0.2
      define-properties: 1.1.4
      es-abstract: 1.19.5
    dev: true

  /object.hasown/1.1.1:
    resolution: {integrity: sha512-LYLe4tivNQzq4JdaWW6WO3HMZZJWzkkH8fnI6EebWl0VZth2wL2Lovm74ep2/gZzlaTdV62JZHEqHQ2yVn8Q/A==}
    dependencies:
      define-properties: 1.1.4
      es-abstract: 1.19.5
    dev: true

  /object.values/1.1.5:
    resolution: {integrity: sha512-QUZRW0ilQ3PnPpbNtgdNV1PDbEqLIiSFB3l+EnGtBQ/8SUTLj1PZwtQHABZtLgwpJZTSZhuGLOGk57Drx2IvYg==}
    engines: {node: '>= 0.4'}
    dependencies:
      call-bind: 1.0.2
      define-properties: 1.1.4
      es-abstract: 1.19.5
    dev: true

  /on-exit-leak-free/2.1.0:
    resolution: {integrity: sha512-VuCaZZAjReZ3vUwgOB8LxAosIurDiAW0s13rI1YwmaP++jvcxP77AWoQvenZebpCA2m8WC1/EosPYPMjnRAp/w==}
    dev: false

  /on-finished/2.4.1:
    resolution: {integrity: sha512-oVlzkg3ENAhCk2zdv7IJwd/QUD4z2RxRwpkcGY8psCVcCYZNq4wYnVWALHM+brtuJjePWiYF/ClmuDr8Ch5+kg==}
    engines: {node: '>= 0.8'}
    dependencies:
      ee-first: 1.1.1
    dev: false

  /once/1.4.0:
    resolution: {integrity: sha512-lNaJgI+2Q5URQBkccEKHTQOPaXdUxnZZElQTZY0MFUAuaEqe1E+Nyvgdz/aIyNi6Z9MzO5dv1H8n58/GELp3+w==}
    dependencies:
      wrappy: 1.0.2

  /onetime/5.1.2:
    resolution: {integrity: sha512-kbpaSSGJTWdAY5KPVeMOKXSrPtr8C8C7wodJbcsd51jRnmD+GZu8Y0VoU6Dm5Z4vWr0Ig/1NKuWRKf7j5aaYSg==}
    engines: {node: '>=6'}
    dependencies:
      mimic-fn: 2.1.0

  /onetime/6.0.0:
    resolution: {integrity: sha512-1FlR+gjXK7X+AsAHso35MnyN5KqGwJRi/31ft6x0M194ht7S+rWAvd7PHss9xSKMzE0asv1pyIHaJYq+BbacAQ==}
    engines: {node: '>=12'}
    dependencies:
      mimic-fn: 4.0.0
    dev: true

  /open-cli/7.0.1:
    resolution: {integrity: sha512-w//Mb5nLGTu9aIAsAehgxV+CGEkd+P3CbdoTW8y2coQ/fmGXBSrea0i4RBqGnd9prSPX1akrBYc0e3NnWM4SPA==}
    engines: {node: '>=14.13'}
    hasBin: true
    dependencies:
      file-type: 16.5.3
      get-stdin: 9.0.0
      meow: 10.1.2
      open: 8.4.0
      tempy: 1.0.1
    dev: true

  /open/8.4.0:
    resolution: {integrity: sha512-XgFPPM+B28FtCCgSb9I+s9szOC1vZRSwgWsRUA5ylIxRTgKozqjOCrVOqGsYABPYK5qnfqClxZTFBa8PKt2v6Q==}
    engines: {node: '>=12'}
    dependencies:
      define-lazy-prop: 2.0.0
      is-docker: 2.2.1
      is-wsl: 2.2.0
    dev: true

  /openapi-to-graphql/2.6.3_graphql@16.4.0:
    resolution: {integrity: sha512-LjUyDVS/oQx9Wd7aj+/j0kfQZ1dQMklDM1qpsCUrBGHv4sbY6280tfitmXBsEMQXfRR6yVA+24hRqxJNBDHZ2w==}
    engines: {node: '>=8'}
    peerDependencies:
      graphql: ^14.0.0 || ^15.0.0
    dependencies:
      cross-fetch: 3.1.5
      debug: 4.3.4
      deep-equal: 2.0.5
      form-data: 4.0.0
      form-urlencoded: 6.0.6
      graphql: 16.4.0
      graphql-scalars: 1.17.0_graphql@16.4.0
      graphql-subscriptions: 1.2.1_graphql@16.4.0
      graphql-upload: 13.0.0_graphql@16.4.0
      json-ptr: 2.2.0
      jsonpath-plus: 6.0.1
      jsonpointer: 5.0.0
      oas-validator: 5.0.8
      pluralize: 8.0.0
      swagger2openapi: 7.0.8
      tslib: 2.4.0
      url-join: 4.0.1
      ws: 7.5.7
    transitivePeerDependencies:
      - bufferutil
      - encoding
      - supports-color
      - utf-8-validate
    dev: false

  /openapi-types/10.0.0:
    resolution: {integrity: sha512-Y8xOCT2eiKGYDzMW9R4x5cmfc3vGaaI4EL2pwhDmodWw1HlK18YcZ4uJxc7Rdp7/gGzAygzH9SXr6GKYIXbRcQ==}
    dev: false

  /optionator/0.8.3:
    resolution: {integrity: sha512-+IW9pACdk3XWmmTXG8m3upGUJst5XRGzxMRjXzAuJ1XnIFNvfhjjIuYkDvysnPQ7qzqVzLt78BCruntqRhWQbA==}
    engines: {node: '>= 0.8.0'}
    dependencies:
      deep-is: 0.1.4
      fast-levenshtein: 2.0.6
      levn: 0.3.0
      prelude-ls: 1.1.2
      type-check: 0.3.2
      word-wrap: 1.2.3
    dev: true

  /optionator/0.9.1:
    resolution: {integrity: sha512-74RlY5FCnhq4jRxVUPKDaRwrVNXMqsGsiW6AJw4XK8hmtm10wC0ypZBLw5IIp85NZMr91+qd1RvvENwg7jjRFw==}
    engines: {node: '>= 0.8.0'}
    dependencies:
      deep-is: 0.1.4
      fast-levenshtein: 2.0.6
      levn: 0.4.1
      prelude-ls: 1.2.1
      type-check: 0.4.0
      word-wrap: 1.2.3
    dev: true

  /ora/5.4.1:
    resolution: {integrity: sha512-5b6Y85tPxZZ7QytO+BQzysW31HJku27cRIlkbAXaNx+BdcVi+LlRFmVXzeF6a7JCwJpyw5c4b+YSVImQIrBpuQ==}
    engines: {node: '>=10'}
    dependencies:
      bl: 4.1.0
      chalk: 4.1.2
      cli-cursor: 3.1.0
      cli-spinners: 2.6.1
      is-interactive: 1.0.0
      is-unicode-supported: 0.1.0
      log-symbols: 4.1.0
      strip-ansi: 6.0.1
      wcwidth: 1.0.1
    dev: true

  /ora/6.1.2:
    resolution: {integrity: sha512-EJQ3NiP5Xo94wJXIzAyOtSb0QEIAUu7m8t6UZ9krbz0vAJqr92JpcK/lEXg91q6B9pEGqrykkd2EQplnifDSBw==}
    engines: {node: ^12.20.0 || ^14.13.1 || >=16.0.0}
    dependencies:
      bl: 5.0.0
      chalk: 5.0.1
      cli-cursor: 4.0.0
      cli-spinners: 2.6.1
      is-interactive: 2.0.0
      is-unicode-supported: 1.2.0
      log-symbols: 5.1.0
      strip-ansi: 7.0.1
      wcwidth: 1.0.1
    dev: true

  /os-name/5.0.1:
    resolution: {integrity: sha512-0EQpaHUHq7olp2/YFUr+0vZi9tMpDTblHGz+Ch5RntKxiRXOAY0JOz1UlxhSjMSksHvkm13eD6elJj3M8Ht/kw==}
    engines: {node: ^12.20.0 || ^14.13.1 || >=16.0.0}
    dependencies:
      macos-release: 3.0.1
      windows-release: 5.0.1
    dev: true

  /os-tmpdir/1.0.2:
    resolution: {integrity: sha512-D2FR03Vir7FIu45XBY20mTb+/ZSWB00sjU9jdQXt83gDrI4Ztz5Fs7/yy74g2N5SVQY4xY1qDr4rNddwYRVX0g==}
    engines: {node: '>=0.10.0'}
    dev: true

  /os/0.1.2:
    resolution: {integrity: sha512-ZoXJkvAnljwvc56MbvhtKVWmSkzV712k42Is2mA0+0KTSRakq5XXuXpjZjgAt9ctzl51ojhQWakQQpmOvXWfjQ==}
    dev: true

  /p-cancelable/3.0.0:
    resolution: {integrity: sha512-mlVgR3PGuzlo0MmTdk4cXqXWlwQDLnONTAg6sm62XkMJEiRxN3GL3SffkYvqwonbkJBcrI7Uvv5Zh9yjvn2iUw==}
    engines: {node: '>=12.20'}
    dev: true

  /p-event/4.2.0:
    resolution: {integrity: sha512-KXatOjCRXXkSePPb1Nbi0p0m+gQAwdlbhi4wQKJPI1HsMQS9g+Sqp2o+QHziPr7eYJyOZet836KoHEVM1mwOrQ==}
    engines: {node: '>=8'}
    dependencies:
      p-timeout: 3.2.0
    dev: true

  /p-filter/3.0.0:
    resolution: {integrity: sha512-QtoWLjXAW++uTX67HZQz1dbTpqBfiidsB6VtQUC9iR85S120+s0T5sO6s+B5MLzFcZkrEd/DGMmCjR+f2Qpxwg==}
    engines: {node: ^12.20.0 || ^14.13.1 || >=16.0.0}
    dependencies:
      p-map: 5.3.0
    dev: true

  /p-finally/1.0.0:
    resolution: {integrity: sha512-LICb2p9CB7FS+0eR1oqWnHhp0FljGLZCWBE9aix0Uye9W8LTQPwMTYVGWQWIw9RdQiDg4+epXQODwIYJtSJaow==}
    engines: {node: '>=4'}
    dev: true

  /p-limit/1.3.0:
    resolution: {integrity: sha512-vvcXsLAJ9Dr5rQOPk7toZQZJApBl2K4J6dANSsEuh6QI41JYcsS/qhTGa9ErIUUgK3WNQoJYvylxvjqmiqEA9Q==}
    engines: {node: '>=4'}
    dependencies:
      p-try: 1.0.0
    dev: true

  /p-limit/2.3.0:
    resolution: {integrity: sha512-//88mFWSJx8lxCzwdAABTJL2MyWB12+eIY7MDL2SqLmAkeKU9qxRvWuSyTjm3FUmpBEMuFfckAIqEaVGUDxb6w==}
    engines: {node: '>=6'}
    dependencies:
      p-try: 2.2.0

  /p-limit/3.1.0:
    resolution: {integrity: sha512-TYOanM3wGwNGsZN2cVTYPArw454xnXj5qmWF1bEoAc4+cU/ol7GVh7odevjp1FNHduHc3KZMcFduxU5Xc6uJRQ==}
    engines: {node: '>=10'}
    dependencies:
      yocto-queue: 0.1.0
    dev: true

  /p-locate/2.0.0:
    resolution: {integrity: sha512-nQja7m7gSKuewoVRen45CtVfODR3crN3goVQ0DDZ9N3yHxgpkuBhZqsaiotSQRrADUrne346peY7kT3TSACykg==}
    engines: {node: '>=4'}
    dependencies:
      p-limit: 1.3.0
    dev: true

  /p-locate/4.1.0:
    resolution: {integrity: sha512-R79ZZ/0wAxKGu3oYMlz8jy/kbhsNrS7SKZ7PxEHBgJ5+F2mtFW2fK2cOtBh1cHYkQsbzFV7I+EoRKe6Yt0oK7A==}
    engines: {node: '>=8'}
    dependencies:
      p-limit: 2.3.0

  /p-locate/5.0.0:
    resolution: {integrity: sha512-LaNjtRWUBY++zB5nE/NwcaoMylSPk+S+ZHNB1TzdbMJMny6dynpAGt7X/tl/QYq3TIeE6nxHppbo2LGymrG5Pw==}
    engines: {node: '>=10'}
    dependencies:
      p-limit: 3.1.0
    dev: true

  /p-map/4.0.0:
    resolution: {integrity: sha512-/bjOqmgETBYB5BoEeGVea8dmvHb2m9GLy1E9W43yeyfP6QQCZGFNa+XRceJEuDB6zqr+gKpIAmlLebMpykw/MQ==}
    engines: {node: '>=10'}
    dependencies:
      aggregate-error: 3.1.0
    dev: true

  /p-map/5.3.0:
    resolution: {integrity: sha512-SRbIQFoLYNezHkqZslqeg963HYUtqOrfMCxjNrFOpJ19WTYuq26rQoOXeX8QQiMLUlLqdYV/7PuDsdYJ7hLE1w==}
    engines: {node: '>=12'}
    dependencies:
      aggregate-error: 4.0.0
    dev: true

  /p-map/5.5.0:
    resolution: {integrity: sha512-VFqfGDHlx87K66yZrNdI4YGtD70IRyd+zSvgks6mzHPRNkoKy+9EKP4SFC77/vTTQYmRmti7dvqC+m5jBrBAcg==}
    engines: {node: '>=12'}
    dependencies:
      aggregate-error: 4.0.0
    dev: true

  /p-pipe/3.1.0:
    resolution: {integrity: sha512-08pj8ATpzMR0Y80x50yJHn37NF6vjrqHutASaX5LiH5npS9XPvrUmscd9MF5R4fuYRHOxQR1FfMIlF7AzwoPqw==}
    engines: {node: '>=8'}
    dev: true

  /p-queue/6.6.2:
    resolution: {integrity: sha512-RwFpb72c/BhQLEXIZ5K2e+AhgNVmIejGlTgiB9MzZ0e93GRvqZ7uSi0dvRF7/XIXDeNkra2fNHBxTyPDGySpjQ==}
    engines: {node: '>=8'}
    dependencies:
      eventemitter3: 4.0.7
      p-timeout: 3.2.0
    dev: true

  /p-reduce/2.1.0:
    resolution: {integrity: sha512-2USApvnsutq8uoxZBGbbWM0JIYLiEMJ9RlaN7fAzVNb9OZN0SHjjTTfIcb667XynS5Y1VhwDJVDa72TnPzAYWw==}
    engines: {node: '>=8'}
    dev: true

  /p-timeout/3.2.0:
    resolution: {integrity: sha512-rhIwUycgwwKcP9yTOOFK/AKsAopjjCakVqLHePO3CC6Mir1Z99xT+R63jZxAT5lFZLa2inS5h+ZS2GvR99/FBg==}
    engines: {node: '>=8'}
    dependencies:
      p-finally: 1.0.0
    dev: true

  /p-try/1.0.0:
    resolution: {integrity: sha512-U1etNYuMJoIz3ZXSrrySFjsXQTWOx2/jdi86L+2pRvph/qMKL6sbcCYdH23fqsbm8TH2Gn0OybpT4eSFlCVHww==}
    engines: {node: '>=4'}
    dev: true

  /p-try/2.2.0:
    resolution: {integrity: sha512-R4nPAVTAU0B9D35/Gk3uJf/7XYbQcyohSKdvAxIRSNghFl4e71hVoGnBNQz9cWaXxO2I10KTC+3jMdvvoKw6dQ==}
    engines: {node: '>=6'}

  /pac-proxy-agent/5.0.0:
    resolution: {integrity: sha512-CcFG3ZtnxO8McDigozwE3AqAw15zDvGH+OjXO4kzf7IkEKkQ4gxQ+3sdF50WmhQ4P/bVusXcqNE2S3XrNURwzQ==}
    engines: {node: '>= 8'}
    dependencies:
      '@tootallnate/once': 1.1.2
      agent-base: 6.0.2
      debug: 4.3.4
      get-uri: 3.0.2
      http-proxy-agent: 4.0.1
      https-proxy-agent: 5.0.1
      pac-resolver: 5.0.0
      raw-body: 2.5.1
      socks-proxy-agent: 5.0.1
    transitivePeerDependencies:
      - supports-color
    dev: true

  /pac-resolver/5.0.0:
    resolution: {integrity: sha512-H+/A6KitiHNNW+bxBKREk2MCGSxljfqRX76NjummWEYIat7ldVXRU3dhRIE3iXZ0nvGBk6smv3nntxKkzRL8NA==}
    engines: {node: '>= 8'}
    dependencies:
      degenerator: 3.0.2
      ip: 1.1.7
      netmask: 2.0.2
    dev: true

  /package-json/8.1.0:
    resolution: {integrity: sha512-hySwcV8RAWeAfPsXb9/HGSPn8lwDnv6fabH+obUZKX169QknRkRhPxd1yMubpKDskLFATkl3jHpNtVtDPFA0Wg==}
    engines: {node: '>=14.16'}
    dependencies:
      got: 12.3.1
      registry-auth-token: 5.0.1
      registry-url: 6.0.1
      semver: 7.3.7
    dev: true

  /packet-reader/1.0.0:
    resolution: {integrity: sha512-HAKu/fG3HpHFO0AA8WE8q2g+gBJaZ9MG7fcKk+IJPLTGAD6Psw4443l+9DGRbOIh3/aXr7Phy0TjilYivJo5XQ==}
    dev: false

  /pacote/13.6.2:
    resolution: {integrity: sha512-Gu8fU3GsvOPkak2CkbojR7vjs3k3P9cA6uazKTHdsdV0gpCEQq2opelnEv30KRQWgVzP5Vd/5umjcedma3MKtg==}
    engines: {node: ^12.13.0 || ^14.15.0 || >=16.0.0}
    hasBin: true
    dependencies:
      '@npmcli/git': 3.0.1
      '@npmcli/installed-package-contents': 1.0.7
      '@npmcli/promise-spawn': 3.0.0
      '@npmcli/run-script': 4.2.1
      cacache: 16.1.0
      chownr: 2.0.0
      fs-minipass: 2.1.0
      infer-owner: 1.0.4
      minipass: 3.1.6
      mkdirp: 1.0.4
      npm-package-arg: 9.1.0
      npm-packlist: 5.1.2
      npm-pick-manifest: 7.0.1
      npm-registry-fetch: 13.3.1
      proc-log: 2.0.1
      promise-retry: 2.0.1
      read-package-json: 5.0.2
      read-package-json-fast: 2.0.3
      rimraf: 3.0.2
      ssri: 9.0.1
      tar: 6.1.11
    transitivePeerDependencies:
      - bluebird
      - supports-color
    dev: true

  /parent-module/1.0.1:
    resolution: {integrity: sha512-GQ2EWRpQV8/o+Aw8YqtfZZPfNRWZYkbidE9k5rpl/hC3vtHHBfGm2Ifi6qWV+coDGkrUKZAxE3Lot5kcsRlh+g==}
    engines: {node: '>=6'}
    dependencies:
      callsites: 3.1.0
    dev: true

  /parse-json/4.0.0:
    resolution: {integrity: sha512-aOIos8bujGN93/8Ox/jPLh7RwVnPEysynVFE+fQZyg6jKELEHwzgKdLRFHUgXJL6kylijVSBC4BvN9OmsB48Rw==}
    engines: {node: '>=4'}
    dependencies:
      error-ex: 1.3.2
      json-parse-better-errors: 1.0.2
    dev: true

  /parse-json/5.2.0:
    resolution: {integrity: sha512-ayCKvm/phCGxOkYRSCM82iDwct8/EonSEgCSxWxD7ve6jHggsFl4fZVQBPRNgQoKiuV/odhFrGzQXZwbifC8Rg==}
    engines: {node: '>=8'}
    dependencies:
      '@babel/code-frame': 7.18.6
      error-ex: 1.3.2
      json-parse-even-better-errors: 2.3.1
      lines-and-columns: 1.2.4

  /parse-path/5.0.0:
    resolution: {integrity: sha512-qOpH55/+ZJ4jUu/oLO+ifUKjFPNZGfnPJtzvGzKN/4oLMil5m9OH4VpOj6++9/ytJcfks4kzH2hhi87GL/OU9A==}
    dependencies:
      protocols: 2.0.1
    dev: true

  /parse-path/7.0.0:
    resolution: {integrity: sha512-Euf9GG8WT9CdqwuWJGdf3RkUcTBArppHABkO7Lm8IzRQp0e2r/kkFnmhu4TSK30Wcu5rVAZLmfPKSBBi9tWFog==}
    dependencies:
      protocols: 2.0.1
    dev: true

  /parse-url/7.0.2:
    resolution: {integrity: sha512-PqO4Z0eCiQ08Wj6QQmrmp5YTTxpYfONdOEamrtvK63AmzXpcavIVQubGHxOEwiIoDZFb8uDOoQFS0NCcjqIYQg==}
    dependencies:
      is-ssh: 1.4.0
      normalize-url: 6.1.0
      parse-path: 5.0.0
      protocols: 2.0.1
    dev: true

  /parse-url/8.1.0:
    resolution: {integrity: sha512-xDvOoLU5XRrcOZvnI6b8zA6n9O9ejNk/GExuz1yBuWUGn9KA97GI6HTs6u02wKara1CeVmZhH+0TZFdWScR89w==}
    dependencies:
      parse-path: 7.0.0
    dev: true

  /parseurl/1.3.3:
    resolution: {integrity: sha512-CiyeOxFT/JZyN5m0z9PfXw4SCBJ6Sygz1Dpl0wqjlhDEGGBP1GnsUVEL0p63hoG1fcj3fHynXi9NYO4nWOL+qQ==}
    engines: {node: '>= 0.8'}
    dev: false

  /path-exists/3.0.0:
    resolution: {integrity: sha512-bpC7GYwiDYQ4wYLe+FA8lhRjhQCMcQGuSgGGqDkg/QerRWw9CmGRT0iSOVRSZJ29NMLZgIzqaljJ63oaL4NIJQ==}
    engines: {node: '>=4'}
    dev: true

  /path-exists/4.0.0:
    resolution: {integrity: sha512-ak9Qy5Q7jYb2Wwcey5Fpvg2KoAc/ZIhLSLOSBmRmygPsGwkVVt0fZa0qrtMz+m6tJTAHfZQ8FnmB4MG4LWy7/w==}
    engines: {node: '>=8'}

  /path-is-absolute/1.0.1:
    resolution: {integrity: sha512-AVbw3UJ2e9bq64vSaS9Am0fje1Pa8pbGqTTsmXfaIiMpnr5DlDhfJOuLj9Sf95ZPVDAUerDfEk88MPmPe7UCQg==}
    engines: {node: '>=0.10.0'}

  /path-key/3.1.1:
    resolution: {integrity: sha512-ojmeN0qd+y0jszEtoY48r0Peq5dwMEkIlCOu6Q5f41lfkswXuKtYrhgoTpLnyIcHm24Uhqx+5Tqm2InSwLhE6Q==}
    engines: {node: '>=8'}

  /path-key/4.0.0:
    resolution: {integrity: sha512-haREypq7xkM7ErfgIyA0z+Bj4AGKlMSdlQE2jvJo6huWD1EdkKYV+G/T4nq0YEF2vgTT8kqMFKo1uHn950r4SQ==}
    engines: {node: '>=12'}
    dev: true

  /path-parse/1.0.7:
    resolution: {integrity: sha512-LDJzPVEEEPR+y48z93A0Ed0yXb8pAByGWo/k5YYdYgpY2/2EsOsksJrq7lOHxryrVOn1ejG6oAp8ahvOIQD8sw==}

  /path-type/3.0.0:
    resolution: {integrity: sha512-T2ZUsdZFHgA3u4e5PfPbjd7HDDpxPnQb5jN0SrDsjNSuVXHJqtwTnWqG0B1jZrgmJ/7lj1EmVIByWt1gxGkWvg==}
    engines: {node: '>=4'}
    dependencies:
      pify: 3.0.0
    dev: true

  /path-type/4.0.0:
    resolution: {integrity: sha512-gDKb8aZMDeD/tZWs9P6+q0J9Mwkdl6xMV8TjnGP3qJVJ06bdMgkbBlLU8IdfOsIsFz2BW1rNVT3XuNEl8zPAvw==}
    engines: {node: '>=8'}

  /path/0.12.7:
    resolution: {integrity: sha512-aXXC6s+1w7otVF9UletFkFcDsJeO7lSZBPUQhtb5O0xJe8LtYhj/GxldoL09bBj9+ZmE2hNoHqQSFMN5fikh4Q==}
    dependencies:
      process: 0.11.10
      util: 0.10.4
    dev: true

  /pathval/1.1.1:
    resolution: {integrity: sha512-Dp6zGqpTdETdR63lehJYPeIOqpiNBNtc7BpWSLrOje7UaIsE5aY92r/AunQA7rsXvet3lrJ3JnZX29UPTKXyKQ==}
    dev: true

  /peek-readable/4.1.0:
    resolution: {integrity: sha512-ZI3LnwUv5nOGbQzD9c2iDG6toheuXSZP5esSHBjopsXH4dg19soufvpUGA3uohi5anFtGb2lhAVdHzH6R/Evvg==}
    engines: {node: '>=8'}
    dev: true

  /pg-connection-string/2.5.0:
    resolution: {integrity: sha512-r5o/V/ORTA6TmUnyWZR9nCj1klXCO2CEKNRlVuJptZe85QuhFayC7WeMic7ndayT5IRIR0S0xFxFi2ousartlQ==}
    dev: false

  /pg-int8/1.0.1:
    resolution: {integrity: sha512-WCtabS6t3c8SkpDBUlb1kjOs7l66xsGdKpIPZsg4wR+B3+u9UAum2odSsF9tnvxg80h4ZxLWMy4pRjOsFIqQpw==}
    engines: {node: '>=4.0.0'}
    dev: false

  /pg-pool/3.5.1_pg@8.7.3:
    resolution: {integrity: sha512-6iCR0wVrro6OOHFsyavV+i6KYL4lVNyYAB9RD18w66xSzN+d8b66HiwuP30Gp1SH5O9T82fckkzsRjlrhD0ioQ==}
    peerDependencies:
      pg: '>=8.0'
    dependencies:
      pg: 8.7.3
    dev: false

  /pg-protocol/1.5.0:
    resolution: {integrity: sha512-muRttij7H8TqRNu/DxrAJQITO4Ac7RmX3Klyr/9mJEOBeIpgnF8f9jAfRz5d3XwQZl5qBjF9gLsUtMPJE0vezQ==}
    dev: false

  /pg-sql2/4.12.1_pg@8.7.3:
    resolution: {integrity: sha512-3N6i0EIBYc3uKpGGJntZA7HG2cyphC2R3d00kOoc0H7MxeAP+5dN1VfHJjj9vFGlrUy40Ttq8z3UkNtWR6ySAA==}
    engines: {node: '>=8.6'}
    peerDependencies:
      pg: '>=6.1.0 <9'
    dependencies:
      '@graphile/lru': 4.11.0
      '@types/pg': 8.6.5
      debug: 4.3.4
      pg: 8.7.3
      tslib: 2.4.0
    transitivePeerDependencies:
      - supports-color
    dev: false

  /pg-types/2.2.0:
    resolution: {integrity: sha512-qTAAlrEsl8s4OiEQY69wDvcMIdQN6wdz5ojQiOy6YRMuynxenON0O5oCpJI6lshc6scgAY8qvJ2On/p+CXY0GA==}
    engines: {node: '>=4'}
    dependencies:
      pg-int8: 1.0.1
      postgres-array: 2.0.0
      postgres-bytea: 1.0.0
      postgres-date: 1.0.7
      postgres-interval: 1.2.0
    dev: false

  /pg/8.7.3:
    resolution: {integrity: sha512-HPmH4GH4H3AOprDJOazoIcpI49XFsHCe8xlrjHkWiapdbHK+HLtbm/GQzXYAZwmPju/kzKhjaSfMACG+8cgJcw==}
    engines: {node: '>= 8.0.0'}
    peerDependencies:
      pg-native: '>=2.0.0'
    peerDependenciesMeta:
      pg-native:
        optional: true
    dependencies:
      buffer-writer: 2.0.0
      packet-reader: 1.0.0
      pg-connection-string: 2.5.0
      pg-pool: 3.5.1_pg@8.7.3
      pg-protocol: 1.5.0
      pg-types: 2.2.0
      pgpass: 1.0.5
    dev: false

  /pgpass/1.0.5:
    resolution: {integrity: sha512-FdW9r/jQZhSeohs1Z3sI1yxFQNFvMcnmfuj4WBMUTxOrAyLMaTcE1aAMBiTlbMNaXvBCQuVi0R7hd8udDSP7ug==}
    dependencies:
      split2: 4.1.0
    dev: false

  /picocolors/1.0.0:
    resolution: {integrity: sha512-1fygroTLlHu66zi26VoTDv8yRgm0Fccecssto+MhsZ0D/DGW2sm8E8AjW7NU5VVTRt5GxbeZ5qBuJr+HyLYkjQ==}

  /picomatch/2.3.1:
    resolution: {integrity: sha512-JU3teHTNjmE2VCGFzuY8EXzCDVwEqB2a8fsIvwaStHhAWJEeVd1o1QD80CU6+ZdEXXSLbSsuLwJjkCBWqRQUVA==}
    engines: {node: '>=8.6'}

  /pidtree/0.5.0:
    resolution: {integrity: sha512-9nxspIM7OpZuhBxPg73Zvyq7j1QMPMPsGKTqRc2XOaFQauDvoNz9fM1Wdkjmeo7l9GXOZiRs97sPkuayl39wjA==}
    engines: {node: '>=0.10'}
    hasBin: true
    dev: true

  /pify/2.3.0:
    resolution: {integrity: sha512-udgsAY+fTnvv7kI7aaxbqwWNb0AHiB0qBO89PZKPkoTmGOgdbrHDKD+0B2X4uTfJ/FT1R09r9gTsjUjNJotuog==}
    engines: {node: '>=0.10.0'}

  /pify/3.0.0:
    resolution: {integrity: sha512-C3FsVNH1udSEX48gGX1xfvwTWfsYWj5U+8/uK15BGzIGrKoUpghX8hWZwa/OFnakBiiVNmBvemTJR5mcy7iPcg==}
    engines: {node: '>=4'}
    dev: true

  /pify/4.0.1:
    resolution: {integrity: sha512-uB80kBFb/tfd68bVleG9T5GGsGPjJrLAUpR5PZIrhBnIaRTQRjqdJSsIKkOP6OAIFbj7GOrcudc5pNjZ+geV2g==}
    engines: {node: '>=6'}
    dev: true

  /pify/5.0.0:
    resolution: {integrity: sha512-eW/gHNMlxdSP6dmG6uJip6FXN0EQBwm2clYYd8Wul42Cwu/DK8HEftzsapcNdYe2MfLiIwZqsDk2RDEsTE79hA==}
    engines: {node: '>=10'}
    dev: true

  /pino-abstract-transport/1.0.0:
    resolution: {integrity: sha512-c7vo5OpW4wIS42hUVcT5REsL8ZljsUfBjqV/e2sFxmFEFZiq1XLUp5EYLtuDH6PEHq9W1egWqRbnLUP5FuZmOA==}
    dependencies:
      readable-stream: 4.1.0
      split2: 4.1.0
    dev: false

  /pino-std-serializers/6.0.0:
    resolution: {integrity: sha512-mMMOwSKrmyl+Y12Ri2xhH1lbzQxwwpuru9VjyJpgFIH4asSj88F2csdMwN6+M5g1Ll4rmsYghHLQJw81tgZ7LQ==}
    dev: false

  /pino/8.4.2:
    resolution: {integrity: sha512-PlXDeGhJZfAuVay+wtlS02s5j8uisQveZExYdAm9MwwxUQSz9R7Q78XtjM2tTa4sa5KJmygimZjZxXXuHgV6ew==}
    hasBin: true
    dependencies:
      atomic-sleep: 1.0.0
      fast-redact: 3.1.1
      on-exit-leak-free: 2.1.0
      pino-abstract-transport: 1.0.0
      pino-std-serializers: 6.0.0
      process-warning: 2.0.0
      quick-format-unescaped: 4.0.4
      real-require: 0.2.0
      safe-stable-stringify: 2.3.1
      sonic-boom: 3.2.0
      thread-stream: 2.0.1
    dev: false

  /pirates/4.0.5:
    resolution: {integrity: sha512-8V9+HQPupnaXMA23c5hvl69zXvTwTzyAYasnkb0Tts4XvO4CliqONMOnvlq26rkhLC3nWDFBJf73LU1e1VZLaQ==}
    engines: {node: '>= 6'}
    dev: true

  /pkg-dir/4.2.0:
    resolution: {integrity: sha512-HRDzbaKjC+AOWVXxAU/x54COGeIv9eb+6CkDSQoNTt4XyWoIJvuPsXizxu/Fr23EiekbtZwmh1IcIG/l/a10GQ==}
    engines: {node: '>=8'}
    dependencies:
      find-up: 4.1.0
    dev: true

  /plausible-tracker/0.3.8:
    resolution: {integrity: sha512-lmOWYQ7s9KOUJ1R+YTOR3HrjdbxIS2Z4de0P/Jx2dQPteznJl2eX3tXxKClpvbfyGP59B5bbhW8ftN59HbbFSg==}
    engines: {node: '>=10'}
    dev: false

  /plur/4.0.0:
    resolution: {integrity: sha512-4UGewrYgqDFw9vV6zNV+ADmPAUAfJPKtGvb/VdpQAx25X5f3xXdGdyOEVFwkl8Hl/tl7+xbeHqSEM+D5/TirUg==}
    engines: {node: '>=10'}
    dependencies:
      irregular-plurals: 3.3.0
    dev: false

  /pluralize/7.0.0:
    resolution: {integrity: sha512-ARhBOdzS3e41FbkW/XWrTEtukqqLoK5+Z/4UeDaLuSW+39JPeFgs4gCGqsrJHVZX0fUrx//4OF0K1CUGwlIFow==}
    engines: {node: '>=4'}
    dev: false

  /pluralize/8.0.0:
    resolution: {integrity: sha512-Nc3IT5yHzflTfbjgqWcCPpo7DaKy4FnpB0l/zCAW0Tc7jxAiuqSxHasntB3D7887LSrA93kDJ9IXovxJYxyLCA==}
    engines: {node: '>=4'}
    dev: false

  /postcss-focus-visible/6.0.4:
    resolution: {integrity: sha512-QcKuUU/dgNsstIK6HELFRT5Y3lbrMLEOwG+A4s5cA+fx3A3y/JTq3X9LaOj3OC3ALH0XqyrgQIgey/MIZ8Wczw==}
    engines: {node: ^12 || ^14 || >=16}
    peerDependencies:
      postcss: ^8.4
    dependencies:
      postcss-selector-parser: 6.0.10
    dev: false

  /postcss-import/14.1.0:
    resolution: {integrity: sha512-flwI+Vgm4SElObFVPpTIT7SU7R3qk2L7PyduMcokiaVKuWv9d/U+Gm/QAd8NDLuykTWTkcrjOeD2Pp1rMeBTGw==}
    engines: {node: '>=10.0.0'}
    peerDependencies:
      postcss: ^8.0.0
    dependencies:
      postcss-value-parser: 4.2.0
      read-cache: 1.0.0
      resolve: 1.22.0
    dev: false

  /postcss-import/14.1.0_postcss@8.4.14:
    resolution: {integrity: sha512-flwI+Vgm4SElObFVPpTIT7SU7R3qk2L7PyduMcokiaVKuWv9d/U+Gm/QAd8NDLuykTWTkcrjOeD2Pp1rMeBTGw==}
    engines: {node: '>=10.0.0'}
    peerDependencies:
      postcss: ^8.0.0
    dependencies:
      postcss: 8.4.14
      postcss-value-parser: 4.2.0
      read-cache: 1.0.0
      resolve: 1.22.0
    dev: false

  /postcss-js/4.0.0_postcss@8.4.14:
    resolution: {integrity: sha512-77QESFBwgX4irogGVPgQ5s07vLvFqWr228qZY+w6lW599cRlK/HmnlivnnVUxkjHnCu4J16PDMHcH+e+2HbvTQ==}
    engines: {node: ^12 || ^14 || >= 16}
    peerDependencies:
      postcss: ^8.3.3
    dependencies:
      camelcase-css: 2.0.1
      postcss: 8.4.14
    dev: false

  /postcss-load-config/4.0.1_postcss@8.4.14:
    resolution: {integrity: sha512-vEJIc8RdiBRu3oRAI0ymerOn+7rPuMvRXslTvZUKZonDHFIczxztIyJ1urxM1x9JXEikvpWWTUUqal5j/8QgvA==}
    engines: {node: '>= 14'}
    peerDependencies:
      postcss: '>=8.0.9'
      ts-node: '>=9.0.0'
    peerDependenciesMeta:
      postcss:
        optional: true
      ts-node:
        optional: true
    dependencies:
      lilconfig: 2.0.5
      postcss: 8.4.14
      yaml: 2.1.1
    dev: false

  /postcss-nested/5.0.6_postcss@8.4.14:
    resolution: {integrity: sha512-rKqm2Fk0KbA8Vt3AdGN0FB9OBOMDVajMG6ZCf/GoHgdxUJ4sBFp0A/uMIRm+MJUdo33YXEtjqIz8u7DAp8B7DA==}
    engines: {node: '>=12.0'}
    peerDependencies:
      postcss: ^8.2.14
    dependencies:
      postcss: 8.4.14
      postcss-selector-parser: 6.0.10
    dev: false

  /postcss-selector-parser/6.0.10:
    resolution: {integrity: sha512-IQ7TZdoaqbT+LCpShg46jnZVlhWD2w6iQYAcYXfHARZ7X1t/UGhhceQDs5X0cGqKvYlHNOuv7Oa1xmb0oQuA3w==}
    engines: {node: '>=4'}
    dependencies:
      cssesc: 3.0.0
      util-deprecate: 1.0.2
    dev: false

  /postcss-value-parser/4.2.0:
    resolution: {integrity: sha512-1NNCs6uurfkVbeXG4S8JFT9t19m45ICnif8zWLd5oPSZ50QnwMfK+H3jv408d4jw/7Bttv5axS5IiHoLaVNHeQ==}
    dev: false

  /postcss/8.4.14:
    resolution: {integrity: sha512-E398TUmfAYFPBSdzgeieK2Y1+1cpdxJx8yXbK/m57nRhKSmk1GB2tO4lbLBtlkfPQTDKfe4Xqv1ASWPpayPEig==}
    engines: {node: ^10 || ^12 || >=14}
    dependencies:
      nanoid: 3.3.4
      picocolors: 1.0.0
      source-map-js: 1.0.2
    dev: false

  /postcss/8.4.5:
    resolution: {integrity: sha512-jBDboWM8qpaqwkMwItqTQTiFikhs/67OYVvblFFTM7MrZjt6yMKd6r2kgXizEbTTljacm4NldIlZnhbjr84QYg==}
    engines: {node: ^10 || ^12 || >=14}
    dependencies:
      nanoid: 3.3.3
      picocolors: 1.0.0
      source-map-js: 1.0.2
    dev: false

  /postgraphile-core/4.12.2_graphql@15.8.0+pg@8.7.3:
    resolution: {integrity: sha512-+2OWlPVsMAVjYRMBSI/CT4GUB0mkSmPKGopKapfvhW40SCUBiPB/kqTylX2viRRnN8FuZtS3cRaTPiWr1K+DIg==}
    engines: {node: '>=8.6'}
    peerDependencies:
      graphql: '>=0.9 <0.14 || ^14.0.2 || ^15.4.0'
      pg: '>=6.1.0 <9'
    dependencies:
      graphile-build: 4.12.2_graphql@15.8.0
      graphile-build-pg: 4.12.2_graphql@15.8.0+pg@8.7.3
      graphql: 15.8.0
      pg: 8.7.3
      tslib: 2.4.0
    transitivePeerDependencies:
      - supports-color
    dev: false

  /postgraphile/4.12.9:
    resolution: {integrity: sha512-4yxCleFqLH3o0eyM1ybMDCyDJvKNsYQ/d7VKtU8l62B12iNNL/xGipYYoYrLkEdEQdXlOwRxXxagRrvbZU1nIw==}
    engines: {node: '>=8.6'}
    hasBin: true
    dependencies:
      '@graphile/lru': 4.11.0
      '@types/json5': 0.0.30
      '@types/jsonwebtoken': 8.5.8
      '@types/pg': 8.6.5
      '@types/ws': 7.4.7
      body-parser: 1.20.0
      chalk: 2.4.2
      commander: 2.20.3
      debug: 4.3.4
      finalhandler: 1.2.0
      graphile-build: 4.12.2_graphql@15.8.0
      graphile-build-pg: 4.12.2_graphql@15.8.0+pg@8.7.3
      graphile-utils: 4.12.2_o4dj3brrdh3eygqsae7ipwkhqq
      graphql: 15.8.0
      graphql-ws: 5.8.1_graphql@15.8.0
      http-errors: 1.8.1
      iterall: 1.3.0
      json5: 2.2.1
      jsonwebtoken: 8.5.1
      parseurl: 1.3.3
      pg: 8.7.3
      pg-connection-string: 2.5.0
      pg-sql2: 4.12.1_pg@8.7.3
      postgraphile-core: 4.12.2_graphql@15.8.0+pg@8.7.3
      subscriptions-transport-ws: 0.9.19_graphql@15.8.0
      tslib: 2.4.0
      ws: 7.5.7
    transitivePeerDependencies:
      - bufferutil
      - pg-native
      - supports-color
      - utf-8-validate
    dev: false

  /postgres-array/2.0.0:
    resolution: {integrity: sha512-VpZrUqU5A69eQyW2c5CA1jtLecCsN2U/bD6VilrFDWq5+5UIEVO7nazS3TEcHf1zuPYO/sqGvUvW62g86RXZuA==}
    engines: {node: '>=4'}
    dev: false

  /postgres-bytea/1.0.0:
    resolution: {integrity: sha1-AntTPAqokOJtFy1Hz5zOzFIazTU=}
    engines: {node: '>=0.10.0'}
    dev: false

  /postgres-date/1.0.7:
    resolution: {integrity: sha512-suDmjLVQg78nMK2UZ454hAG+OAW+HQPZ6n++TNDUX+L0+uUlLywnoxJKDou51Zm+zTCjrCl0Nq6J9C5hP9vK/Q==}
    engines: {node: '>=0.10.0'}
    dev: false

  /postgres-interval/1.2.0:
    resolution: {integrity: sha512-9ZhXKM/rw350N1ovuWHbGxnGh/SNJ4cnxHiM0rxE4VN41wsg8P8zWn9hv/buK00RP4WvlOyr/RBDiptyxVbkZQ==}
    engines: {node: '>=0.10.0'}
    dependencies:
      xtend: 4.0.2
    dev: false

  /postman-collection/4.1.2:
    resolution: {integrity: sha512-nRYgzeo2VwQZZXF8YUMUvG8wKXPmjQ+BZPMXix+tNRWBHWAdqa191AwBL80LQxvHzECYp8Lp1JXMpg4OMXHLnw==}
    engines: {node: '>=10'}
    dependencies:
      '@faker-js/faker': 6.0.0
      file-type: 3.9.0
      http-reasons: 0.1.0
      iconv-lite: 0.6.3
      liquid-json: 0.3.1
      lodash: 4.17.21
      mime-format: 2.0.1
      mime-types: 2.1.35
      postman-url-encoder: 3.0.5
      semver: 7.3.5
      uuid: 8.3.2
    dev: false

  /postman-url-encoder/3.0.5:
    resolution: {integrity: sha512-jOrdVvzUXBC7C+9gkIkpDJ3HIxOHTIqjpQ4C1EMt1ZGeMvSEpbFCKq23DEfgsj46vMnDgyQf+1ZLp2Wm+bKSsA==}
    engines: {node: '>=10'}
    dependencies:
      punycode: 2.1.1
    dev: false

  /prelude-ls/1.1.2:
    resolution: {integrity: sha512-ESF23V4SKG6lVSGZgYNpbsiaAkdab6ZgOxe52p7+Kid3W3u3bxR4Vfd/o21dmN7jSt0IwgZ4v5MUd26FEtXE9w==}
    engines: {node: '>= 0.8.0'}
    dev: true

  /prelude-ls/1.2.1:
    resolution: {integrity: sha512-vkcDPrRZo1QZLbn5RLGPpg/WmIQ65qoWWhcGKf/b5eplkkarX0m9z8ppCat4mlOqUsWpyNuYgO3VRyrYHSzX5g==}
    engines: {node: '>= 0.8.0'}
    dev: true

  /prettier-plugin-tailwindcss/0.1.12_prettier@2.7.1:
    resolution: {integrity: sha512-pEZ6tppwknCeq3ObR9g8t61AhWtVRRR3I0EQNeiRrrJ3D42FJGeUDxiFc/LJRYEeAx5JOxagsF0MICwuWOJa+w==}
    engines: {node: '>=12.17.0'}
    peerDependencies:
      prettier: '>=2.2.0'
    dependencies:
      prettier: 2.7.1
    dev: true

  /prettier/2.6.2:
    resolution: {integrity: sha512-PkUpF+qoXTqhOeWL9fu7As8LXsIUZ1WYaJiY/a7McAQzxjk82OF0tibkFXVCDImZtWxbvojFjerkiLb0/q8mew==}
    engines: {node: '>=10.13.0'}
    hasBin: true

  /prettier/2.7.1:
    resolution: {integrity: sha512-ujppO+MkdPqoVINuDFDRLClm7D78qbDt0/NR+wp5FqEZOoTNAjPHWj17QRhu7geIHJfcNhRk1XVQmF8Bp3ye+g==}
    engines: {node: '>=10.13.0'}
    hasBin: true

  /pretty-format/27.5.1:
    resolution: {integrity: sha512-Qb1gy5OrP5+zDf2Bvnzdl3jsTf1qXVMazbvCoKhtKqVs4/YK4ozX4gKQJJVyNe+cajNPn0KoC0MC3FUmaHWEmQ==}
    engines: {node: ^10.13.0 || ^12.13.0 || ^14.15.0 || >=15.0.0}
    dependencies:
      ansi-regex: 5.0.1
      ansi-styles: 5.2.0
      react-is: 17.0.2
    dev: true

  /pretty-format/29.0.3:
    resolution: {integrity: sha512-cHudsvQr1K5vNVLbvYF/nv3Qy/F/BcEKxGuIeMiVMRHxPOO1RxXooP8g/ZrwAp7Dx+KdMZoOc7NxLHhMrP2f9Q==}
    engines: {node: ^14.15.0 || ^16.10.0 || >=18.0.0}
    dependencies:
      '@jest/schemas': 29.0.0
      ansi-styles: 5.2.0
      react-is: 18.1.0
    dev: true

  /prism-react-renderer/1.3.5_react@18.2.0:
    resolution: {integrity: sha512-IJ+MSwBWKG+SM3b2SUfdrhC+gu01QkV2KmRQgREThBfSQRoufqRfxfHUxpG1WcaFjP+kojcFyO9Qqtpgt3qLCg==}
    peerDependencies:
      react: '>=0.14.9'
    dependencies:
      react: 18.2.0
    dev: false

  /proc-log/2.0.1:
    resolution: {integrity: sha512-Kcmo2FhfDTXdcbfDH76N7uBYHINxc/8GW7UAVuVP9I+Va3uHSerrnKV6dLooga/gh7GlgzuCCr/eoldnL1muGw==}
    engines: {node: ^12.13.0 || ^14.15.0 || >=16.0.0}
    dev: true

  /process-nextick-args/2.0.1:
    resolution: {integrity: sha512-3ouUOpQhtgrbOa17J7+uxOTpITYWaGP7/AhoR3+A+/1e9skrzelGi/dXzEYyvbxubEF6Wn2ypscTKiKJFFn1ag==}
    dev: true

  /process-warning/2.0.0:
    resolution: {integrity: sha512-+MmoAXoUX+VTHAlwns0h+kFUWFs/3FZy+ZuchkgjyOu3oioLAo2LB5aCfKPh2+P9O18i3m43tUEv3YqttSy0Ww==}
    dev: false

  /process/0.11.10:
    resolution: {integrity: sha512-cdGef/drWFoydD1JsMzuFf8100nZl+GT+yacc2bEced5f9Rjk4z+WtFUTBu9PhOi9j/jfmBPu0mMEY4wIdAF8A==}
    engines: {node: '>= 0.6.0'}
    dev: true

  /promise-inflight/1.0.1:
    resolution: {integrity: sha512-6zWPyEOFaQBJYcGMHBKTKJ3u6TBsnMFOIZSa6ce1e/ZrrsOlnHRHbabMjLiBYKp+n44X9eUI6VUPaukCXHuG4g==}
    peerDependencies:
      bluebird: '*'
    peerDependenciesMeta:
      bluebird:
        optional: true
    dev: true

  /promise-retry/2.0.1:
    resolution: {integrity: sha512-y+WKFlBR8BGXnsNlIHFGPZmyDf3DFMoLhaflAnyZgV6rG6xu+JwesTo2Q9R6XwYmtmwAFCkAk3e35jEdoeh/3g==}
    engines: {node: '>=10'}
    dependencies:
      err-code: 2.0.3
      retry: 0.12.0
    dev: true

  /promise.allsettled/1.0.5:
    resolution: {integrity: sha512-tVDqeZPoBC0SlzJHzWGZ2NKAguVq2oiYj7gbggbiTvH2itHohijTp7njOUA0aQ/nl+0lr/r6egmhoYu63UZ/pQ==}
    engines: {node: '>= 0.4'}
    dependencies:
      array.prototype.map: 1.0.4
      call-bind: 1.0.2
      define-properties: 1.1.4
      es-abstract: 1.19.5
      get-intrinsic: 1.1.1
      iterate-value: 1.0.2
    dev: true

  /prompts/2.4.2:
    resolution: {integrity: sha512-NxNv/kLguCA7p3jE8oL2aEBsrJWgAakBpgmgK6lpPWV+WuOmY6r2/zbAVnP+T8bQlA0nzHXSJSJW0Hq7ylaD2Q==}
    engines: {node: '>= 6'}
    dependencies:
      kleur: 3.0.3
      sisteransi: 1.0.5
    dev: true

  /prop-types/15.8.1:
    resolution: {integrity: sha512-oj87CgZICdulUohogVAR7AjlC0327U4el4L6eAvOqCeudMDVU0NThNaV+b9Df4dXgSP1gXMTnPdhfe/2qDH5cg==}
    dependencies:
      loose-envify: 1.4.0
      object-assign: 4.1.1
      react-is: 16.13.1
    dev: true

  /propagate/2.0.1:
    resolution: {integrity: sha512-vGrhOavPSTz4QVNuBNdcNXePNdNMaO1xj9yBeH1ScQPjk/rhg9sSlCXPhMkFuaNNW/syTvYqsnbIJxMBfRbbag==}
    engines: {node: '>= 8'}
    dev: true

  /proto-list/1.2.4:
    resolution: {integrity: sha512-vtK/94akxsTMhe0/cbfpR+syPuszcuwhqVjJq26CuNDgFGj682oRBXOP5MJpv2r7JtE8MsiepGIqvvOTBwn2vA==}
    dev: true

  /protobufjs/6.11.2:
    resolution: {integrity: sha512-4BQJoPooKJl2G9j3XftkIXjoC9C0Av2NOrWmbLWT1vH32GcSUHjM0Arra6UfTsVyfMAuFzaLucXn1sadxJydAw==}
    hasBin: true
    requiresBuild: true
    dependencies:
      '@protobufjs/aspromise': 1.1.2
      '@protobufjs/base64': 1.1.2
      '@protobufjs/codegen': 2.0.4
      '@protobufjs/eventemitter': 1.1.0
      '@protobufjs/fetch': 1.1.0
      '@protobufjs/float': 1.0.2
      '@protobufjs/inquire': 1.1.0
      '@protobufjs/path': 1.1.2
      '@protobufjs/pool': 1.1.0
      '@protobufjs/utf8': 1.1.0
      '@types/long': 4.0.2
      '@types/node': 18.0.3
      long: 4.0.0
    dev: false

  /protocols/2.0.1:
    resolution: {integrity: sha512-/XJ368cyBJ7fzLMwLKv1e4vLxOju2MNAIokcr7meSaNcVbWz/CPcW22cP04mwxOErdA5mwjA8Q6w/cdAQxVn7Q==}
    dev: true

  /proxy-addr/2.0.7:
    resolution: {integrity: sha512-llQsMLSUDUPT44jdrU/O37qlnifitDP+ZwrmmZcoSKyLKvtZxpyV0n2/bD/N4tBAAZ/gJEdZU7KMraoK1+XYAg==}
    engines: {node: '>= 0.10'}
    dependencies:
      forwarded: 0.2.0
      ipaddr.js: 1.9.1
    dev: false

  /proxy-agent/5.0.0:
    resolution: {integrity: sha512-gkH7BkvLVkSfX9Dk27W6TyNOWWZWRilRfk1XxGNWOYJ2TuedAv1yFpCaU9QSBmBe716XOTNpYNOzhysyw8xn7g==}
    engines: {node: '>= 8'}
    dependencies:
      agent-base: 6.0.2
      debug: 4.3.4
      http-proxy-agent: 4.0.1
      https-proxy-agent: 5.0.1
      lru-cache: 5.1.1
      pac-proxy-agent: 5.0.0
      proxy-from-env: 1.1.0
      socks-proxy-agent: 5.0.1
    transitivePeerDependencies:
      - supports-color
    dev: true

  /proxy-from-env/1.1.0:
    resolution: {integrity: sha512-D+zkORCbA9f1tdWRK0RaCR3GPv50cMxcrz4X8k5LTSUD1Dkw47mKJEZQNunItRTkWwgtaUSo1RVFRIG9ZXiFYg==}
    dev: true

  /pseudomap/1.0.2:
    resolution: {integrity: sha1-8FKijacOYYkX7wqKw0wa5aaChrM=}
    dev: false

  /pump/3.0.0:
    resolution: {integrity: sha512-LwZy+p3SFs1Pytd/jYct4wpv49HiYCqd9Rlc5ZVdk0V+8Yzv6jR5Blk3TRmPL1ft69TxP0IMZGJ+WPFU2BFhww==}
    dependencies:
      end-of-stream: 1.4.4
      once: 1.4.0
    dev: true

  /punycode/2.1.1:
    resolution: {integrity: sha512-XRsRjdf+j5ml+y/6GKHPZbrF/8p2Yga0JPtdqTIY2Xe5ohJPD9saDJJLPvp9+NSBprVvevdXZybnj2cv8OEd0A==}
    engines: {node: '>=6'}

  /pupa/3.1.0:
    resolution: {integrity: sha512-FLpr4flz5xZTSJxSeaheeMKN/EDzMdK7b8PTOC6a5PYFKTucWbdqjgqaEyH0shFiSJrVB1+Qqi4Tk19ccU6Aug==}
    engines: {node: '>=12.20'}
    dependencies:
      escape-goat: 4.0.0
    dev: true

  /q/1.5.1:
    resolution: {integrity: sha512-kV/CThkXo6xyFEZUugw/+pIOywXcDbFYgSct5cT3gqlbkBE1SJdwy6UQoZvodiWF/ckQLZyDE/Bu1M6gVu5lVw==}
    engines: {node: '>=0.6.0', teleport: '>=0.2.0'}
    dev: true

  /qs/6.10.3:
    resolution: {integrity: sha512-wr7M2E0OFRfIfJZjKGieI8lBKb7fRCH4Fv5KNPEs7gJ8jadvotdsS08PzOKR7opXhZ/Xkjtt3WF9g38drmyRqQ==}
    engines: {node: '>=0.6'}
    dependencies:
      side-channel: 1.0.4
    dev: false

  /queue-microtask/1.2.3:
    resolution: {integrity: sha512-NuaNSa6flKT5JaSYQzJok04JzTL1CA6aGhv5rfLW3PgqA+M2ChpZQnAC8h8i4ZFkBS8X5RqkDBHA7r4hej3K9A==}

  /quick-format-unescaped/4.0.4:
    resolution: {integrity: sha512-tYC1Q1hgyRuHgloV/YXs2w15unPVh8qfu/qCTfhTYamaw7fyhumKa2yGpdSo87vY32rIclj+4fWYQXUMs9EHvg==}
    dev: false

  /quick-lru/4.0.1:
    resolution: {integrity: sha512-ARhCpm70fzdcvNQfPoy49IaanKkTlRWF2JMzqhcJbhSFRZv7nPTvZJdcY7301IPmvW+/p0RgIWnQDLJxifsQ7g==}
    engines: {node: '>=8'}

  /quick-lru/5.1.1:
    resolution: {integrity: sha512-WuyALRjWPDGtt/wzJiadO5AXY+8hZ80hVpe6MyivgraREW751X3SbhRvG3eLKOYN+8VEvqLcf3wdnt44Z4S4SA==}
    engines: {node: '>=10'}

  /raw-body/2.5.1:
    resolution: {integrity: sha512-qqJBtEyVgS0ZmPGdCFPWJ3FreoqvG4MVQln/kCgF7Olq95IbOp0/BWyMwbdtn4VTvkM8Y7khCQ2Xgk/tcrCXig==}
    engines: {node: '>= 0.8'}
    dependencies:
      bytes: 3.1.2
      http-errors: 2.0.0
      iconv-lite: 0.4.24
      unpipe: 1.0.0

  /rc/1.2.8:
    resolution: {integrity: sha512-y3bGgqKj3QBdxLbLkomlohkvsA8gdAiUQlSBJnBhfn+BPxg4bc62d8TcBW15wavDfgexCgccckhcZvywyQYPOw==}
    hasBin: true
    dependencies:
      deep-extend: 0.6.0
      ini: 1.3.8
      minimist: 1.2.6
      strip-json-comments: 2.0.1
    dev: true

  /react-dom/18.1.0_react@18.2.0:
    resolution: {integrity: sha512-fU1Txz7Budmvamp7bshe4Zi32d0ll7ect+ccxNu9FlObT605GOEB8BfO4tmRJ39R5Zj831VCpvQ05QPBW5yb+w==}
    requiresBuild: true
    peerDependencies:
      react: ^18.1.0
    dependencies:
      loose-envify: 1.4.0
      react: 18.2.0
      scheduler: 0.22.0

  /react-dom/18.2.0_react@18.2.0:
    resolution: {integrity: sha512-6IMTriUmvsjHUjNtEDudZfuDQUoWXVxKHhlEGSk81n4YFS+r/Kl99wXiwlVXtPBtJenozv2P+hxDsw9eA7Xo6g==}
    peerDependencies:
      react: ^18.2.0
    dependencies:
      loose-envify: 1.4.0
      react: 18.2.0
      scheduler: 0.23.0

  /react-is/16.13.1:
    resolution: {integrity: sha512-24e6ynE2H+OKt4kqsOvNd8kBpV65zoxbA4BVsEOB3ARVWQki/DHzaUoC5KuON/BiccDaCCTZBuOcfZs70kR8bQ==}
    dev: true

  /react-is/17.0.2:
    resolution: {integrity: sha512-w2GsyukL62IJnlaff/nRegPQR94C/XXamvMWmSHRJ4y7Ts/4ocGRmTHvOs8PSE6pB3dWOrD/nueuU5sduBsQ4w==}
    dev: true

  /react-is/18.1.0:
    resolution: {integrity: sha512-Fl7FuabXsJnV5Q1qIOQwx/sagGF18kogb4gpfcG4gjLBWO0WDiiz1ko/ExayuxE7InyQkBLkxRFG5oxY6Uu3Kg==}
    dev: true

  /react-ssr-prepass/1.5.0_react@18.2.0:
    resolution: {integrity: sha512-yFNHrlVEReVYKsLI5lF05tZoHveA5pGzjFbFJY/3pOqqjGOmMmqx83N4hIjN2n6E1AOa+eQEUxs3CgRnPmT0RQ==}
    peerDependencies:
      react: ^16.8.0 || ^17.0.0 || ^18.0.0
    dependencies:
      react: 18.2.0
    dev: false

  /react/18.2.0:
    resolution: {integrity: sha512-/3IjMdb2L9QbBdWiW5e3P2/npwMBaU9mHCSCUzNln0ZCYbcfTsGbTJrU/kGemdH2IWmB2ioZ+zkxtmq6g09fGQ==}
    engines: {node: '>=0.10.0'}
    dependencies:
      loose-envify: 1.4.0

  /read-cache/1.0.0:
    resolution: {integrity: sha512-Owdv/Ft7IjOgm/i0xvNDZ1LrRANRfew4b2prF3OWMQLxLfu3bS8FVhCsrSCMK4lR56Y9ya+AThoTpDCTxCmpRA==}
    dependencies:
      pify: 2.3.0
    dev: false

  /read-package-json-fast/2.0.3:
    resolution: {integrity: sha512-W/BKtbL+dUjTuRL2vziuYhp76s5HZ9qQhd/dKfWIZveD0O40453QNyZhC0e63lqZrAQ4jiOapVoeJ7JrszenQQ==}
    engines: {node: '>=10'}
    dependencies:
      json-parse-even-better-errors: 2.3.1
      npm-normalize-package-bin: 1.0.1
    dev: true

  /read-package-json/5.0.2:
    resolution: {integrity: sha512-BSzugrt4kQ/Z0krro8zhTwV1Kd79ue25IhNN/VtHFy1mG/6Tluyi+msc0UpwaoQzxSHa28mntAjIZY6kEgfR9Q==}
    engines: {node: ^12.13.0 || ^14.15.0 || >=16.0.0}
    dependencies:
      glob: 8.0.3
      json-parse-even-better-errors: 2.3.1
      normalize-package-data: 4.0.0
      npm-normalize-package-bin: 2.0.0
    dev: true

  /read-pkg-up/3.0.0:
    resolution: {integrity: sha512-YFzFrVvpC6frF1sz8psoHDBGF7fLPc+llq/8NB43oagqWkx8ar5zYtsTORtOjw9W2RHLpWP+zTWwBvf1bCmcSw==}
    engines: {node: '>=4'}
    dependencies:
      find-up: 2.1.0
      read-pkg: 3.0.0
    dev: true

  /read-pkg-up/7.0.1:
    resolution: {integrity: sha512-zK0TB7Xd6JpCLmlLmufqykGE+/TlOePD6qKClNW7hHDKFh/J7/7gCWGR7joEQEW1bKq3a3yUZSObOoWLFQ4ohg==}
    engines: {node: '>=8'}
    dependencies:
      find-up: 4.1.0
      read-pkg: 5.2.0
      type-fest: 0.8.1

  /read-pkg-up/8.0.0:
    resolution: {integrity: sha512-snVCqPczksT0HS2EC+SxUndvSzn6LRCwpfSvLrIfR5BKDQQZMaI6jPRC9dYvYFDRAuFEAnkwww8kBBNE/3VvzQ==}
    engines: {node: '>=12'}
    dependencies:
      find-up: 5.0.0
      read-pkg: 6.0.0
      type-fest: 1.4.0
    dev: true

  /read-pkg/3.0.0:
    resolution: {integrity: sha512-BLq/cCO9two+lBgiTYNqD6GdtK8s4NpaWrl6/rCO9w0TUS8oJl7cmToOZfRYllKTISY6nt1U7jQ53brmKqY6BA==}
    engines: {node: '>=4'}
    dependencies:
      load-json-file: 4.0.0
      normalize-package-data: 2.5.0
      path-type: 3.0.0
    dev: true

  /read-pkg/5.2.0:
    resolution: {integrity: sha512-Ug69mNOpfvKDAc2Q8DRpMjjzdtrnv9HcSMX+4VsZxD1aZ6ZzrIE7rlzXBtWTyhULSMKg076AW6WR5iZpD0JiOg==}
    engines: {node: '>=8'}
    dependencies:
      '@types/normalize-package-data': 2.4.1
      normalize-package-data: 2.5.0
      parse-json: 5.2.0
      type-fest: 0.6.0

  /read-pkg/6.0.0:
    resolution: {integrity: sha512-X1Fu3dPuk/8ZLsMhEj5f4wFAF0DWoK7qhGJvgaijocXxBmSToKfbFtqbxMO7bVjNA1dmE5huAzjXj/ey86iw9Q==}
    engines: {node: '>=12'}
    dependencies:
      '@types/normalize-package-data': 2.4.1
      normalize-package-data: 3.0.3
      parse-json: 5.2.0
      type-fest: 1.4.0
    dev: true

  /readable-stream/1.1.14:
    resolution: {integrity: sha512-+MeVjFf4L44XUkhM1eYbD8fyEsxcV81pqMSR5gblfcLCHfZvbrqy4/qYHE+/R5HoBUT11WV5O08Cr1n3YXkWVQ==}
    dependencies:
      core-util-is: 1.0.3
      inherits: 2.0.4
      isarray: 0.0.1
      string_decoder: 0.10.31
    dev: true

  /readable-stream/2.3.7:
    resolution: {integrity: sha512-Ebho8K4jIbHAxnuxi7o42OrZgF/ZTNcsZj6nRKyUmkhLFq8CHItp/fy6hQZuZmP/n3yZ9VBUbp4zz/mX8hmYPw==}
    dependencies:
      core-util-is: 1.0.3
      inherits: 2.0.4
      isarray: 1.0.0
      process-nextick-args: 2.0.1
      safe-buffer: 5.1.2
      string_decoder: 1.1.1
      util-deprecate: 1.0.2
    dev: true

  /readable-stream/3.6.0:
    resolution: {integrity: sha512-BViHy7LKeTz4oNnkcLJ+lVSL6vpiFeX6/d3oSH8zCW7UxP2onchk+vTGB143xuFjHS3deTgkKoXXymXqymiIdA==}
    engines: {node: '>= 6'}
    dependencies:
      inherits: 2.0.4
      string_decoder: 1.3.0
      util-deprecate: 1.0.2
    dev: true

  /readable-stream/4.1.0:
    resolution: {integrity: sha512-sVisi3+P2lJ2t0BPbpK629j8wRW06yKGJUcaLAGXPAUhyUxVJm7VsCTit1PFgT4JHUDMrGNR+ZjSKpzGaRF3zw==}
    engines: {node: ^12.22.0 || ^14.17.0 || >=16.0.0}
    dependencies:
      abort-controller: 3.0.0
    dev: false

  /readable-web-to-node-stream/3.0.2:
    resolution: {integrity: sha512-ePeK6cc1EcKLEhJFt/AebMCLL+GgSKhuygrZ/GLaKZYEecIgIECf4UaUuaByiGtzckwR4ain9VzUh95T1exYGw==}
    engines: {node: '>=8'}
    dependencies:
      readable-stream: 3.6.0
    dev: true

  /readdirp/3.6.0:
    resolution: {integrity: sha512-hOS089on8RduqdbhvQ5Z37A0ESjsqz6qnRcffsMU3495FuTdqSm+7bhJ29JvIOsBDEEnan5DPu9t3To9VRlMzA==}
    engines: {node: '>=8.10.0'}
    dependencies:
      picomatch: 2.3.1
    dev: false

  /real-require/0.2.0:
    resolution: {integrity: sha512-57frrGM/OCTLqLOAh0mhVA9VBMHd+9U7Zb2THMGdBUoZVOtGbJzjxsYGDJ3A9AYYCP4hn6y1TVbaOfzWtm5GFg==}
    engines: {node: '>= 12.13.0'}
    dev: false

  /rechoir/0.6.2:
    resolution: {integrity: sha512-HFM8rkZ+i3zrV+4LQjwQ0W+ez98pApMGM3HUrN04j3CqzPOzl9nmP15Y8YXNm8QHGv/eacOVEjqhmWpkRV0NAw==}
    engines: {node: '>= 0.10'}
    dependencies:
      resolve: 1.22.1
    dev: true

  /redent/3.0.0:
    resolution: {integrity: sha512-6tDA8g98We0zd0GvVeMT9arEOnTw9qM03L9cJXaCjrip1OO764RDBLBfrB4cwzNGDj5OA5ioymC9GkizgWJDUg==}
    engines: {node: '>=8'}
    dependencies:
      indent-string: 4.0.0
      strip-indent: 3.0.0

  /redent/4.0.0:
    resolution: {integrity: sha512-tYkDkVVtYkSVhuQ4zBgfvciymHaeuel+zFKXShfDnFP5SyVEP7qo70Rf1jTOTCx3vGNAbnEi/xFkcfQVMIBWag==}
    engines: {node: '>=12'}
    dependencies:
      indent-string: 5.0.0
      strip-indent: 4.0.0
    dev: true

  /reftools/1.1.9:
    resolution: {integrity: sha512-OVede/NQE13xBQ+ob5CKd5KyeJYU2YInb1bmV4nRoOfquZPkAkxuOXicSe1PvqIuZZ4kD13sPKBbR7UFDmli6w==}
    dev: false

  /regenerator-runtime/0.13.9:
    resolution: {integrity: sha512-p3VT+cOEgxFsRRA9X4lkI1E+k2/CtnKtU4gcxyaCUreilL/vqI6CdZ3wxVUx3UOUg+gnUOQQcRI7BmSI656MYA==}

  /regexp.prototype.flags/1.4.3:
    resolution: {integrity: sha512-fjggEOO3slI6Wvgjwflkc4NFRCTZAu5CnNfBd5qOMYhWdn67nJBBu34/TkD++eeFmd8C9r9jfXJ27+nSiRkSUA==}
    engines: {node: '>= 0.4'}
    dependencies:
      call-bind: 1.0.2
      define-properties: 1.1.4
      functions-have-names: 1.2.3

  /regexpp/3.2.0:
    resolution: {integrity: sha512-pq2bWo9mVD43nbts2wGv17XLiNLya+GklZ8kaDLV2Z08gDCsGpnKn9BFMepvWuHCbyVvY7J5o5+BVvoQbmlJLg==}
    engines: {node: '>=8'}
    dev: true

  /registry-auth-token/5.0.1:
    resolution: {integrity: sha512-UfxVOj8seK1yaIOiieV4FIP01vfBDLsY0H9sQzi9EbbUdJiuuBjJgLa1DpImXMNPnVkBD4eVxTEXcrZA6kfpJA==}
    engines: {node: '>=14'}
    dependencies:
      '@pnpm/npm-conf': 1.0.4
    dev: true

  /registry-url/6.0.1:
    resolution: {integrity: sha512-+crtS5QjFRqFCoQmvGduwYWEBng99ZvmFvF+cUJkGYF1L1BfU8C6Zp9T7f5vPAwyLkUExpvK+ANVZmGU49qi4Q==}
    engines: {node: '>=12'}
    dependencies:
      rc: 1.2.8
    dev: true

  /release-it/15.4.1:
    resolution: {integrity: sha512-w6adXfE+bN/fdcG1KehgS7gYcTfZLYIPml4jPOUEtYQ6NJyaiCtCF/ks032w1jf6EUgvGgWruRP+2TyyyDDBgA==}
    engines: {node: '>=14.9'}
    hasBin: true
    dependencies:
      '@iarna/toml': 2.2.5
      '@octokit/rest': 19.0.4
      async-retry: 1.3.3
      chalk: 5.0.1
      cosmiconfig: 7.0.1
      execa: 6.1.0
      form-data: 4.0.0
      git-url-parse: 13.0.0
      globby: 13.1.2
      got: 12.3.1
      inquirer: 9.1.0
      is-ci: 3.0.1
      lodash: 4.17.21
      mime-types: 2.1.35
      new-github-release-url: 2.0.0
      node-fetch: 3.2.10
      open: 8.4.0
      ora: 6.1.2
      os-name: 5.0.1
      promise.allsettled: 1.0.5
      proxy-agent: 5.0.0
      semver: 7.3.7
      shelljs: 0.8.5
      update-notifier: 6.0.2
      url-join: 5.0.0
      wildcard-match: 5.1.2
      yargs-parser: 21.1.1
    transitivePeerDependencies:
      - encoding
      - supports-color
    dev: true

  /require-directory/2.1.1:
    resolution: {integrity: sha512-fGxEI7+wsG9xrvdjsrlmL22OMTTiHRwAMroiEeMgq8gzoLC/PQr7RsRDSTLUg/bZAZtF+TVIkHc6/4RIKrui+Q==}
    engines: {node: '>=0.10.0'}

  /require-from-string/2.0.2:
    resolution: {integrity: sha512-Xf0nWe6RseziFMu+Ap9biiUbmplq6S9/p+7w7YXP/JBHhrUDDUhwa+vANyubuqfZWTveU//DYVGsDG7RKL/vEw==}
    engines: {node: '>=0.10.0'}
    dev: false

  /resolve-alpn/1.2.1:
    resolution: {integrity: sha512-0a1F4l73/ZFZOakJnQ3FvkJ2+gSTQWz/r2KE5OdDY0TxPm5h4GkqkWWfM47T7HsbnOtcJVEF4epCVy6u7Q3K+g==}
    dev: true

  /resolve-cwd/3.0.0:
    resolution: {integrity: sha512-OrZaX2Mb+rJCpH/6CpSqt9xFVpN++x01XnN2ie9g6P5/3xelLAkXWVADpdz1IHD/KFfEXyE6V0U01OQ3UO2rEg==}
    engines: {node: '>=8'}
    dependencies:
      resolve-from: 5.0.0
    dev: true

  /resolve-from/4.0.0:
    resolution: {integrity: sha512-pb/MYmXstAkysRFx8piNI1tGFNQIFA3vkE3Gq4EuA1dF6gHp/+vgZqsCGJapvy8N3Q+4o7FwvquPJcnZ7RYy4g==}
    engines: {node: '>=4'}
    dev: true

  /resolve-from/5.0.0:
    resolution: {integrity: sha512-qYg9KP24dD5qka9J47d0aVky0N+b4fTU89LN9iDnjB5waksiC49rvMB0PrUJQGoTmH50XPiqOvAjDfaijGxYZw==}
    engines: {node: '>=8'}
    dev: true

  /resolve-global/1.0.0:
    resolution: {integrity: sha512-zFa12V4OLtT5XUX/Q4VLvTfBf+Ok0SPc1FNGM/z9ctUdiU618qwKpWnd0CHs3+RqROfyEg/DhuHbMWYqcgljEw==}
    engines: {node: '>=8'}
    dependencies:
      global-dirs: 0.1.1
    dev: true

  /resolve.exports/1.1.0:
    resolution: {integrity: sha512-J1l+Zxxp4XK3LUDZ9m60LRJF/mAe4z6a4xyabPHk7pvK5t35dACV32iIjJDFeWZFfZlO29w6SZ67knR0tHzJtQ==}
    engines: {node: '>=10'}
    dev: true

  /resolve/1.22.0:
    resolution: {integrity: sha512-Hhtrw0nLeSrFQ7phPp4OOcVjLPIeMnRlr5mcnVuMe7M/7eBn98A3hmFRLoFo3DLZkivSYwhRUJTyPyWAk56WLw==}
    hasBin: true
    dependencies:
      is-core-module: 2.9.0
      path-parse: 1.0.7
      supports-preserve-symlinks-flag: 1.0.0
    dev: false

  /resolve/1.22.1:
    resolution: {integrity: sha512-nBpuuYuY5jFsli/JIs1oldw6fOQCBioohqWZg/2hiaOybXOft4lonv85uDOKXdf8rhyK159cxU5cDcK/NKk8zw==}
    hasBin: true
    dependencies:
      is-core-module: 2.9.0
      path-parse: 1.0.7
      supports-preserve-symlinks-flag: 1.0.0

  /resolve/2.0.0-next.4:
    resolution: {integrity: sha512-iMDbmAWtfU+MHpxt/I5iWI7cY6YVEZUQ3MBgPQ++XD1PELuJHIl82xBmObyP2KyQmkNB2dsqF7seoQQiAn5yDQ==}
    hasBin: true
    dependencies:
      is-core-module: 2.9.0
      path-parse: 1.0.7
      supports-preserve-symlinks-flag: 1.0.0
    dev: true

  /responselike/2.0.0:
    resolution: {integrity: sha512-xH48u3FTB9VsZw7R+vvgaKeLKzT6jOogbQhEe/jewwnZgzPcnyWui2Av6JpoYZF/91uueC+lqhWqeURw5/qhCw==}
    dependencies:
      lowercase-keys: 2.0.0
    dev: true

  /restore-cursor/3.1.0:
    resolution: {integrity: sha512-l+sSefzHpj5qimhFSE5a8nufZYAM3sBSVMAPtYkmC+4EH2anSGaEMXSD0izRQbu9nfyQ9y5JrVmp7E8oZrUjvA==}
    engines: {node: '>=8'}
    dependencies:
      onetime: 5.1.2
      signal-exit: 3.0.7
    dev: true

  /restore-cursor/4.0.0:
    resolution: {integrity: sha512-I9fPXU9geO9bHOt9pHHOhOkYerIMsmVaWB0rA2AI9ERh/+x/i7MV5HKBNrg+ljO5eoPVgCcnFuRjJ9uH6I/3eg==}
    engines: {node: ^12.20.0 || ^14.13.1 || >=16.0.0}
    dependencies:
      onetime: 5.1.2
      signal-exit: 3.0.7
    dev: true

  /ret/0.2.2:
    resolution: {integrity: sha512-M0b3YWQs7R3Z917WRQy1HHA7Ba7D8hvZg6UE5mLykJxQVE2ju0IXbGlaHPPlkY+WN7wFP+wUMXmBFA0aV6vYGQ==}
    engines: {node: '>=4'}
    dev: false

  /retry/0.12.0:
    resolution: {integrity: sha512-9LkiTwjUh6rT555DtE9rTX+BKByPfrMzEAtnlEtdEwr3Nkffwiihqe2bWADg+OQRjt9gl6ICdmB/ZFDCGAtSow==}
    engines: {node: '>= 4'}
    dev: true

  /retry/0.13.1:
    resolution: {integrity: sha512-XQBQ3I8W1Cge0Seh+6gjj03LbmRFWuoszgK9ooCpwYIrhhoO80pfq4cUkU5DkknwfOfFteRwlZ56PYOGYyFWdg==}
    engines: {node: '>= 4'}
    dev: true

  /reusify/1.0.4:
    resolution: {integrity: sha512-U9nH88a3fc/ekCF1l0/UP1IosiuIjyTh7hBvXVMHYgVcfGvt897Xguj2UOLDeI5BG2m7/uwyaLVT6fbtCwTyzw==}
    engines: {iojs: '>=1.0.0', node: '>=0.10.0'}

  /rfdc/1.3.0:
    resolution: {integrity: sha512-V2hovdzFbOi77/WajaSMXk2OLm+xNIeQdMMuB7icj7bk6zi2F8GGAxigcnDFpJHbNyNcgyJDiP+8nOrY5cZGrA==}

  /rimraf/3.0.2:
    resolution: {integrity: sha512-JZkJMZkAGFFPP2YqXZXPbMlMBgsxzE8ILs4lMIX/2o0L9UBw9O/Y3o6wFw/i9YLapcUJWwqbi3kdxIPdC62TIA==}
    hasBin: true
    dependencies:
      glob: 7.2.0

  /run-async/2.4.1:
    resolution: {integrity: sha512-tvVnVv01b8c1RrA6Ep7JkStj85Guv/YrMcwqYQnwjsAS2cTmmPGBBjAjpCW7RrSodNSoE2/qg9O4bceNvUuDgQ==}
    engines: {node: '>=0.12.0'}
    dev: true

  /run-parallel/1.2.0:
    resolution: {integrity: sha512-5l4VyZR86LZ/lDxZTR6jqL8AFE2S0IFLMP26AbjsLVADxHdhB/c0GUsH+y39UfCi3dzz8OlQuPmnaJOMoDHQBA==}
    dependencies:
      queue-microtask: 1.2.3

  /rxjs/6.6.7:
    resolution: {integrity: sha512-hTdwr+7yYNIT5n4AMYp85KA6yw2Va0FLa3Rguvbpa4W3I5xynaBZo41cM3XM+4Q6fRMj3sBYIR1VAmZMXYJvRQ==}
    engines: {npm: '>=2.0.0'}
    dependencies:
      tslib: 1.14.1
    dev: true

  /rxjs/7.5.6:
    resolution: {integrity: sha512-dnyv2/YsXhnm461G+R/Pe5bWP41Nm6LBXEYWI6eiFP4fiwx6WRI/CD0zbdVAudd9xwLEF2IDcKXLHit0FYjUzw==}
    dependencies:
      tslib: 2.4.0
    dev: true

  /safe-buffer/5.1.2:
    resolution: {integrity: sha512-Gd2UZBJDkXlY7GbJxfsE8/nvKkUEU1G38c1siN6QP6a9PT9MmHB8GnpscSmMJSoF8LOIrt8ud/wPtojys4G6+g==}
    dev: true

  /safe-buffer/5.2.1:
    resolution: {integrity: sha512-rp3So07KcdmmKbGvgaNxQSJr7bGVSVk5S9Eq1F+ppbRo70+YeaDxkw5Dd8NPN+GD6bjnYm2VuPuCXmpuYvmCXQ==}

  /safe-regex2/2.0.0:
    resolution: {integrity: sha512-PaUSFsUaNNuKwkBijoAPHAK6/eM6VirvyPWlZ7BAQy4D+hCvh4B6lIG+nPdhbFfIbP+gTGBcrdsOaUs0F+ZBOQ==}
    dependencies:
      ret: 0.2.2
    dev: false

  /safe-stable-stringify/2.3.1:
    resolution: {integrity: sha512-kYBSfT+troD9cDA85VDnHZ1rpHC50O0g1e6WlGHVCz/g+JS+9WKLj+XwFYyR8UbrZN8ll9HUpDAAddY58MGisg==}
    engines: {node: '>=10'}
    dev: false

  /safer-buffer/2.1.2:
    resolution: {integrity: sha512-YZo3K82SD7Riyi0E1EQPojLz7kpepnSQI9IyPbHHg1XXXevb5dJI7tpyN2ADxGcQbHG7vcyRHk0cbwqcQriUtg==}

  /scheduler/0.22.0:
    resolution: {integrity: sha512-6QAm1BgQI88NPYymgGQLCZgvep4FyePDWFpXVK+zNSUgHwlqpJy8VEh8Et0KxTACS4VWwMousBElAZOH9nkkoQ==}
    dependencies:
      loose-envify: 1.4.0

  /scheduler/0.23.0:
    resolution: {integrity: sha512-CtuThmgHNg7zIZWAXi3AsyIzA3n4xx7aNyjwC2VJldO2LMVDhFK+63xGqq6CsJH4rTAt6/M+N4GhZiDYPx9eUw==}
    dependencies:
      loose-envify: 1.4.0

  /secure-json-parse/2.4.0:
    resolution: {integrity: sha512-Q5Z/97nbON5t/L/sH6mY2EacfjVGwrCcSi5D3btRO2GZ8pf1K1UN7Z9H5J57hjVU2Qzxr1xO+FmBhOvEkzCMmg==}
    dev: false

  /semver-diff/4.0.0:
    resolution: {integrity: sha512-0Ju4+6A8iOnpL/Thra7dZsSlOHYAHIeMxfhWQRI1/VLcT3WDBZKKtQt/QkBOsiIN9ZpuvHE6cGZ0x4glCMmfiA==}
    engines: {node: '>=12'}
    dependencies:
      semver: 7.3.7
    dev: true

  /semver/5.7.1:
    resolution: {integrity: sha512-sauaDf/PZdVgrLTNYHRtpXa1iRiKcaebiKQ1BJdpQlWH2lCvexQdX55snPFyK7QzpudqbCI0qXFfOasHdyNDGQ==}
    hasBin: true

  /semver/6.3.0:
    resolution: {integrity: sha512-b39TBaTSfV6yBrapU89p5fKekE2m/NwnDocOVruQFS1/veMgdzuPcnOM34M6CwxW8jH/lxEa5rBoDeUwu5HHTw==}
    hasBin: true

  /semver/7.3.5:
    resolution: {integrity: sha512-PoeGJYh8HK4BTO/a9Tf6ZG3veo/A7ZVsYrSA6J8ny9nb3B1VrpkuN+z9OE5wfE5p6H4LchYZsegiQgbJD94ZFQ==}
    engines: {node: '>=10'}
    hasBin: true
    dependencies:
      lru-cache: 6.0.0
    dev: false

  /semver/7.3.7:
    resolution: {integrity: sha512-QlYTucUYOews+WeEujDoEGziz4K6c47V/Bd+LjSSYcA94p+DmINdf7ncaUinThfvZyu13lN9OY1XDxt8C0Tw0g==}
    engines: {node: '>=10'}
    hasBin: true
    dependencies:
      lru-cache: 6.0.0

  /set-blocking/2.0.0:
    resolution: {integrity: sha512-KiKBS8AnWGEyLzofFfmvKwpdPzqiy16LvQfK3yv/fVH7Bj13/wl3JSR1J+rfgRE9q7xUJK4qvgS8raSOeLUehw==}
    dev: true

  /set-cookie-parser/2.4.8:
    resolution: {integrity: sha512-edRH8mBKEWNVIVMKejNnuJxleqYE/ZSdcT8/Nem9/mmosx12pctd80s2Oy00KNZzrogMZS5mauK2/ymL1bvlvg==}
    dev: false

  /setprototypeof/1.2.0:
    resolution: {integrity: sha512-E5LDX7Wrp85Kil5bhZv46j8jOeboKq5JMmYM3gVGdGH8xFpPWXUMsNrlODCrkoxMEeNi/XZIwuRvY4XNwYMJpw==}

  /shallow-clone/3.0.1:
    resolution: {integrity: sha512-/6KqX+GVUdqPuPPd2LxDDxzX6CAbjJehAAOKlNpqqUpAqPM6HeL8f+o3a+JsyGjn2lv0WY8UsTgUJjU9Ok55NA==}
    engines: {node: '>=8'}
    dependencies:
      kind-of: 6.0.3
    dev: true

  /shebang-command/2.0.0:
    resolution: {integrity: sha512-kHxr2zZpYtdmrN1qDjrrX/Z1rR1kG8Dx+gkpK1G4eXmvXswmcE1hTWBWYUzlraYw1/yZp6YuDY77YtvbN0dmDA==}
    engines: {node: '>=8'}
    dependencies:
      shebang-regex: 3.0.0

  /shebang-regex/3.0.0:
    resolution: {integrity: sha512-7++dFhtcx3353uBaq8DDR4NuxBetBzC7ZQOhmTQInHEd6bSrXdiEyzCvG07Z44UYdLShWUyXt5M/yhz8ekcb1A==}
    engines: {node: '>=8'}

  /shelljs/0.8.5:
    resolution: {integrity: sha512-TiwcRcrkhHvbrZbnRcFYMLl30Dfov3HKqzp5tO5b4pt6G/SezKcYhmDg15zXVBswHmctSAQKznqNW2LO5tTDow==}
    engines: {node: '>=4'}
    hasBin: true
    dependencies:
      glob: 7.2.0
      interpret: 1.4.0
      rechoir: 0.6.2
    dev: true

  /shlex/2.1.0:
    resolution: {integrity: sha512-Tk8PjohJbWpGu2NtAlsEi/9AS4GU2zW2ZWLFrWRDskZpSJmyBIU3nTkBtocxD90r3w4BwRevsNtIqIP9HMuYiQ==}
    dev: true

  /should-equal/2.0.0:
    resolution: {integrity: sha512-ZP36TMrK9euEuWQYBig9W55WPC7uo37qzAEmbjHz4gfyuXrEUgF8cUvQVO+w+d3OMfPvSRQJ22lSm8MQJ43LTA==}
    dependencies:
      should-type: 1.4.0
    dev: false

  /should-format/3.0.3:
    resolution: {integrity: sha512-hZ58adtulAk0gKtua7QxevgUaXTTXxIi8t41L3zo9AHvjXO1/7sdLECuHeIN2SRtYXpNkmhoUP2pdeWgricQ+Q==}
    dependencies:
      should-type: 1.4.0
      should-type-adaptors: 1.1.0
    dev: false

  /should-type-adaptors/1.1.0:
    resolution: {integrity: sha512-JA4hdoLnN+kebEp2Vs8eBe9g7uy0zbRo+RMcU0EsNy+R+k049Ki+N5tT5Jagst2g7EAja+euFuoXFCa8vIklfA==}
    dependencies:
      should-type: 1.4.0
      should-util: 1.0.1
    dev: false

  /should-type/1.4.0:
    resolution: {integrity: sha512-MdAsTu3n25yDbIe1NeN69G4n6mUnJGtSJHygX3+oN0ZbO3DTiATnf7XnYJdGT42JCXurTb1JI0qOBR65shvhPQ==}
    dev: false

  /should-util/1.0.1:
    resolution: {integrity: sha512-oXF8tfxx5cDk8r2kYqlkUJzZpDBqVY/II2WhvU0n9Y3XYvAYRmeaf1PvvIvTgPnv4KJ+ES5M0PyDq5Jp+Ygy2g==}
    dev: false

  /should/13.2.3:
    resolution: {integrity: sha512-ggLesLtu2xp+ZxI+ysJTmNjh2U0TsC+rQ/pfED9bUZZ4DKefP27D+7YJVVTvKsmjLpIi9jAa7itwDGkDDmt1GQ==}
    dependencies:
      should-equal: 2.0.0
      should-format: 3.0.3
      should-type: 1.4.0
      should-type-adaptors: 1.1.0
      should-util: 1.0.1
    dev: false

  /side-channel/1.0.4:
    resolution: {integrity: sha512-q5XPytqFEIKHkGdiMIrY10mvLRvnQh42/+GoBlFW3b2LXLE2xxJpZFdm94we0BaoV3RwJyGqg5wS7epxTv0Zvw==}
    dependencies:
      call-bind: 1.0.2
      get-intrinsic: 1.1.1
      object-inspect: 1.12.0

  /signal-exit/3.0.7:
    resolution: {integrity: sha512-wnD2ZE+l+SPC/uoS0vXeE9L1+0wuaMqKlfz9AMUo38JsyLSBWSFcHR1Rri62LZc12vLr1gb3jl7iwQhgwpAbGQ==}

  /sisteransi/1.0.5:
    resolution: {integrity: sha512-bLGGlR1QxBcynn2d5YmDX4MGjlZvy2MRBDRNHLJ8VI6l6+9FUiyTFNJ0IveOSP0bcXgVDPRcfGqA0pjaqUpfVg==}
    dev: true

  /slash/2.0.0:
    resolution: {integrity: sha512-ZYKh3Wh2z1PpEXWr0MpSBZ0V6mZHAQfYevttO11c51CaWjGTaadiKZ+wVt1PbMlDV5qhMFslpZCemhwOK7C89A==}
    engines: {node: '>=6'}
    dev: true

  /slash/3.0.0:
    resolution: {integrity: sha512-g9Q1haeby36OSStwb4ntCGGGaKsaVSjQ68fBxoQcutl5fS1vuY18H3wSt3jFyFtrkx+Kz0V1G85A4MyAdDMi2Q==}
    engines: {node: '>=8'}

  /slash/4.0.0:
    resolution: {integrity: sha512-3dOsAHXXUkQTpOYcoAxLIorMTp4gIQr5IW3iVb7A7lFIp0VHhnynm9izx6TssdrIcVIESAlVjtnO2K8bg+Coew==}
    engines: {node: '>=12'}
    dev: true

  /slice-ansi/3.0.0:
    resolution: {integrity: sha512-pSyv7bSTC7ig9Dcgbw9AuRNUb5k5V6oDudjZoMBSr13qpLBG7tB+zgCkARjq7xIUgdz5P1Qe8u+rSGdouOOIyQ==}
    engines: {node: '>=8'}
    dependencies:
      ansi-styles: 4.3.0
      astral-regex: 2.0.0
      is-fullwidth-code-point: 3.0.0
    dev: true

  /slice-ansi/4.0.0:
    resolution: {integrity: sha512-qMCMfhY040cVHT43K9BFygqYbUPFZKHOg7K73mtTWJRb8pyP3fzf4Ixd5SzdEJQ6MRUg/WBnOLxghZtKKurENQ==}
    engines: {node: '>=10'}
    dependencies:
      ansi-styles: 4.3.0
      astral-regex: 2.0.0
      is-fullwidth-code-point: 3.0.0
    dev: true

  /slice-ansi/5.0.0:
    resolution: {integrity: sha512-FC+lgizVPfie0kkhqUScwRu1O/lF6NOgJmlCgK+/LYxDCTk8sGelYaHDhFcDN+Sn3Cv+3VSa4Byeo+IMCzpMgQ==}
    engines: {node: '>=12'}
    dependencies:
      ansi-styles: 6.1.0
      is-fullwidth-code-point: 4.0.0
    dev: true

  /smart-buffer/4.2.0:
    resolution: {integrity: sha512-94hK0Hh8rPqQl2xXc3HsaBoOXKV20MToPkcXvwbISWLEs+64sBq5kFgn2kJDHb1Pry9yrP0dxrCI9RRci7RXKg==}
    engines: {node: '>= 6.0.0', npm: '>= 3.0.0'}
    dev: true

  /socks-proxy-agent/5.0.1:
    resolution: {integrity: sha512-vZdmnjb9a2Tz6WEQVIurybSwElwPxMZaIc7PzqbJTrezcKNznv6giT7J7tZDZ1BojVaa1jvO/UiUdhDVB0ACoQ==}
    engines: {node: '>= 6'}
    dependencies:
      agent-base: 6.0.2
      debug: 4.3.4
      socks: 2.6.2
    transitivePeerDependencies:
      - supports-color
    dev: true

  /socks-proxy-agent/6.2.1:
    resolution: {integrity: sha512-a6KW9G+6B3nWZ1yB8G7pJwL3ggLy1uTzKAgCb7ttblwqdz9fMGJUuTy3uFzEP48FAs9FLILlmzDlE2JJhVQaXQ==}
    engines: {node: '>= 10'}
    dependencies:
      agent-base: 6.0.2
      debug: 4.3.4
      socks: 2.6.2
    transitivePeerDependencies:
      - supports-color
    dev: true

  /socks/2.6.2:
    resolution: {integrity: sha512-zDZhHhZRY9PxRruRMR7kMhnf3I8hDs4S3f9RecfnGxvcBHQcKcIH/oUcEWffsfl1XxdYlA7nnlGbbTvPz9D8gA==}
    engines: {node: '>= 10.13.0', npm: '>= 3.0.0'}
    dependencies:
      ip: 1.1.7
      smart-buffer: 4.2.0
    dev: true

  /sonic-boom/3.2.0:
    resolution: {integrity: sha512-SbbZ+Kqj/XIunvIAgUZRlqd6CGQYq71tRRbXR92Za8J/R3Yh4Av+TWENiSiEgnlwckYLyP0YZQWVfyNC0dzLaA==}
    dependencies:
      atomic-sleep: 1.0.0
    dev: false

  /sort-keys/2.0.0:
    resolution: {integrity: sha512-/dPCrG1s3ePpWm6yBbxZq5Be1dXGLyLn9Z791chDC3NFrpkVbWGzkBwPN1knaciexFXgRJ7hzdnwZ4stHSDmjg==}
    engines: {node: '>=4'}
    dependencies:
      is-plain-obj: 1.1.0
    dev: true

  /sort-keys/4.2.0:
    resolution: {integrity: sha512-aUYIEU/UviqPgc8mHR6IW1EGxkAXpeRETYcrzg8cLAvUPZcpAlleSXHV2mY7G12GphSH6Gzv+4MMVSSkbdteHg==}
    engines: {node: '>=8'}
    dependencies:
      is-plain-obj: 2.1.0
    dev: true

  /source-map-js/1.0.2:
    resolution: {integrity: sha512-R0XvVJ9WusLiqTCEiGCmICCMplcCkIwwR11mOSD9CR5u+IXYdiseeEuXCVAjS54zqwkLcPNnmU4OeJ6tUrWhDw==}
    engines: {node: '>=0.10.0'}
    dev: false

  /source-map-support/0.5.13:
    resolution: {integrity: sha512-SHSKFHadjVA5oR4PPqhtAVdcBWwRYVd6g6cAXnIbRiIwc2EhPrTuKUBdSLvlEKyIP3GCf89fltvcZiP9MMFA1w==}
    dependencies:
      buffer-from: 1.1.2
      source-map: 0.6.1
    dev: true

  /source-map/0.6.1:
    resolution: {integrity: sha512-UjgapumWlbMhkBgzT7Ykc5YXUT46F0iKu8SGXq0bcwP5dz/h0Plj6enJqjz1Zbq2l5WaqYnrVbwWOWMyF3F47g==}
    engines: {node: '>=0.10.0'}
    requiresBuild: true

  /spawn-command/0.0.2-1:
    resolution: {integrity: sha512-n98l9E2RMSJ9ON1AKisHzz7V42VDiBQGY6PB1BwRglz99wpVsSuGzQ+jOi6lFXBGVTCrRpltvjm+/XA+tpeJrg==}
    dev: true

  /spdx-correct/3.1.1:
    resolution: {integrity: sha512-cOYcUWwhCuHCXi49RhFRCyJEK3iPj1Ziz9DpViV3tbZOwXD49QzIN3MpOLJNxh2qwq2lJJZaKMVw9qNi4jTC0w==}
    dependencies:
      spdx-expression-parse: 3.0.1
      spdx-license-ids: 3.0.11

  /spdx-exceptions/2.3.0:
    resolution: {integrity: sha512-/tTrYOC7PPI1nUAgx34hUpqXuyJG+DTHJTnIULG4rDygi4xu/tfgmq1e1cIRwRzwZgo4NLySi+ricLkZkw4i5A==}

  /spdx-expression-parse/3.0.1:
    resolution: {integrity: sha512-cbqHunsQWnJNE6KhVSMsMeH5H/L9EpymbzqTQ3uLwNCLZ1Q481oWaofqH7nO6V07xlXwY6PhQdQ2IedWx/ZK4Q==}
    dependencies:
      spdx-exceptions: 2.3.0
      spdx-license-ids: 3.0.11

  /spdx-license-ids/3.0.11:
    resolution: {integrity: sha512-Ctl2BrFiM0X3MANYgj3CkygxhRmr9mi6xhejbdO960nF6EDJApTYpn0BQnDKlnNBULKiCN1n3w9EBkHK8ZWg+g==}

  /split/1.0.1:
    resolution: {integrity: sha512-mTyOoPbrivtXnwnIxZRFYRrPNtEFKlpB2fvjSnCQUiAA6qAZzqwna5envK4uk6OIeP17CsdF3rSBGYVBsU0Tkg==}
    dependencies:
      through: 2.3.8
    dev: true

  /split2/3.2.2:
    resolution: {integrity: sha512-9NThjpgZnifTkJpzTZ7Eue85S49QwpNhZTq6GRJwObb6jnLFNGB7Qm73V5HewTROPyxD0C29xqmaI68bQtV+hg==}
    dependencies:
      readable-stream: 3.6.0
    dev: true

  /split2/4.1.0:
    resolution: {integrity: sha512-VBiJxFkxiXRlUIeyMQi8s4hgvKCSjtknJv/LVYbrgALPwf5zSKmEwV9Lst25AkvMDnvxODugjdl6KZgwKM1WYQ==}
    engines: {node: '>= 10.x'}
    dev: false

  /sprintf-js/1.0.3:
    resolution: {integrity: sha512-D9cPgkvLlV3t3IzL0D0YLvGA9Ahk4PcvVwUbN0dSGr1aP0Nrt4AEnTUbuGvquEC0mA64Gqt1fzirlRs5ibXx8g==}
    dev: true

  /ssri/9.0.1:
    resolution: {integrity: sha512-o57Wcn66jMQvfHG1FlYbWeZWW/dHZhJXjpIcTfXldXEk5nz5lStPo3mK0OJQfGR3RbZUlbISexbljkJzuEj/8Q==}
    engines: {node: ^12.13.0 || ^14.15.0 || >=16.0.0}
    dependencies:
      minipass: 3.1.6
    dev: true

  /stack-utils/2.0.5:
    resolution: {integrity: sha512-xrQcmYhOsn/1kX+Vraq+7j4oE2j/6BFscZ0etmYg81xuM8Gq0022Pxb8+IqgOFUIaxHs0KaSb7T1+OegiNrNFA==}
    engines: {node: '>=10'}
    dependencies:
      escape-string-regexp: 2.0.0
    dev: true

  /statuses/1.5.0:
    resolution: {integrity: sha1-Fhx9rBd2Wf2YEfQ3cfqZOBR4Yow=}
    engines: {node: '>= 0.6'}
    dev: false

  /statuses/2.0.1:
    resolution: {integrity: sha512-RwNA9Z/7PrK06rYLIzFMlaF+l73iwpzsqRIFgbMLbTcLD6cOao82TaWefPXQvB2fOC4AjuYSEndS7N/mTCbkdQ==}
    engines: {node: '>= 0.8'}

  /streamsearch/0.1.2:
    resolution: {integrity: sha1-gIudDlb8Jz2Am6VzOOkpkZoanxo=}
    engines: {node: '>=0.8.0'}
    dev: false

  /string-argv/0.3.1:
    resolution: {integrity: sha512-a1uQGz7IyVy9YwhqjZIZu1c8JO8dNIe20xBmSS6qu9kv++k3JGzCVmprbNN5Kn+BgzD5E7YYwg1CcjuJMRNsvg==}
    engines: {node: '>=0.6.19'}
    dev: true

  /string-length/4.0.2:
    resolution: {integrity: sha512-+l6rNN5fYHNhZZy41RXsYptCjA2Igmq4EG7kZAYFQI1E1VTXarr6ZPXBg6eq7Y6eK4FEhY6AJlyuFIb/v/S0VQ==}
    engines: {node: '>=10'}
    dependencies:
      char-regex: 1.0.2
      strip-ansi: 6.0.1
    dev: true

  /string-width/4.2.3:
    resolution: {integrity: sha512-wKyQRQpjJ0sIp62ErSZdGsjMJWsap5oRNihHhu6G7JVO/9jIB6UyevL+tXuOqrng8j/cxKTWyWUwvSTriiZz/g==}
    engines: {node: '>=8'}
    dependencies:
      emoji-regex: 8.0.0
      is-fullwidth-code-point: 3.0.0
      strip-ansi: 6.0.1

  /string-width/5.1.2:
    resolution: {integrity: sha512-HnLOCR3vjcY8beoNLtcjZ5/nxn2afmME6lhrDrebokqMap+XbeW8n9TXpPDOqdGK5qcI3oT0GKTW6wC7EMiVqA==}
    engines: {node: '>=12'}
    dependencies:
      eastasianwidth: 0.2.0
      emoji-regex: 9.2.2
      strip-ansi: 7.0.1
    dev: true

  /string.prototype.matchall/4.0.7:
    resolution: {integrity: sha512-f48okCX7JiwVi1NXCVWcFnZgADDC/n2vePlQ/KUCNqCikLLilQvwjMO8+BHVKvgzH0JB0J9LEPgxOGT02RoETg==}
    dependencies:
      call-bind: 1.0.2
      define-properties: 1.1.4
      es-abstract: 1.19.5
      get-intrinsic: 1.1.1
      has-symbols: 1.0.3
      internal-slot: 1.0.3
      regexp.prototype.flags: 1.4.3
      side-channel: 1.0.4
    dev: true

  /string.prototype.trimend/1.0.4:
    resolution: {integrity: sha512-y9xCjw1P23Awk8EvTpcyL2NIr1j7wJ39f+k6lvRnSMz+mz9CGz9NYPelDk42kOz6+ql8xjfK8oYzy3jAP5QU5A==}
    dependencies:
      call-bind: 1.0.2
      define-properties: 1.1.4

  /string.prototype.trimstart/1.0.4:
    resolution: {integrity: sha512-jh6e984OBfvxS50tdY2nRZnoC5/mLFKOREQfw8t5yytkoUsJRNxvI/E39qu1sD0OtWI3OC0XgKSmcWwziwYuZw==}
    dependencies:
      call-bind: 1.0.2
      define-properties: 1.1.4

  /string_decoder/0.10.31:
    resolution: {integrity: sha512-ev2QzSzWPYmy9GuqfIVildA4OdcGLeFZQrq5ys6RtiuF+RQQiZWr8TZNyAcuVXyQRYfEO+MsoB/1BuQVhOJuoQ==}
    dev: true

  /string_decoder/1.1.1:
    resolution: {integrity: sha512-n/ShnvDi6FHbbVfviro+WojiFzv+s8MPMHBczVePfUpDJLwoLT0ht1l4YwBCbi8pJAveEEdnkHyPyTP/mzRfwg==}
    dependencies:
      safe-buffer: 5.1.2
    dev: true

  /string_decoder/1.3.0:
    resolution: {integrity: sha512-hkRX8U1WjJFd8LsDJ2yQ/wWWxaopEsABU1XfkM8A+j0+85JAGppt16cr1Whg6KIbb4okU6Mql6BOj+uup/wKeA==}
    dependencies:
      safe-buffer: 5.2.1
    dev: true

  /strip-ansi/6.0.1:
    resolution: {integrity: sha512-Y38VPSHcqkFrCpFnQ9vuSXmquuv5oXOKpGeT6aGrr3o3Gc9AlVa6JBfUSOCnbxGGZF+/0ooI7KrPuUSztUdU5A==}
    engines: {node: '>=8'}
    dependencies:
      ansi-regex: 5.0.1

  /strip-ansi/7.0.1:
    resolution: {integrity: sha512-cXNxvT8dFNRVfhVME3JAe98mkXDYN2O1l7jmcwMnOslDeESg1rF/OZMtK0nRAhiari1unG5cD4jG3rapUAkLbw==}
    engines: {node: '>=12'}
    dependencies:
      ansi-regex: 6.0.1
    dev: true

  /strip-bom/3.0.0:
    resolution: {integrity: sha512-vavAMRXOgBVNF6nyEEmL3DBK19iRpDcoIwW+swQ+CbGiu7lju6t+JklA1MHweoWtadgt4ISVUsXLyDq34ddcwA==}
    engines: {node: '>=4'}
    dev: true

  /strip-bom/4.0.0:
    resolution: {integrity: sha512-3xurFv5tEgii33Zi8Jtp55wEIILR9eh34FAW00PZf+JnSsTmV/ioewSgQl97JHvgjoRGwPShsWm+IdrxB35d0w==}
    engines: {node: '>=8'}
    dev: true

  /strip-final-newline/2.0.0:
    resolution: {integrity: sha512-BrpvfNAE3dcvq7ll3xVumzjKjZQ5tI1sEUIKr3Uoks0XUl45St3FlatVqef9prk4jRDzhW6WZg+3bk93y6pLjA==}
    engines: {node: '>=6'}

  /strip-final-newline/3.0.0:
    resolution: {integrity: sha512-dOESqjYr96iWYylGObzd39EuNTa5VJxyvVAEm5Jnh7KGo75V43Hk1odPQkNDyXNmUR6k+gEiDVXnjB8HJ3crXw==}
    engines: {node: '>=12'}
    dev: true

  /strip-indent/3.0.0:
    resolution: {integrity: sha512-laJTa3Jb+VQpaC6DseHhF7dXVqHTfJPCRDaEbid/drOhgitgYku/letMUqOXFoWV0zIIUbjpdH2t+tYj4bQMRQ==}
    engines: {node: '>=8'}
    dependencies:
      min-indent: 1.0.1

  /strip-indent/4.0.0:
    resolution: {integrity: sha512-mnVSV2l+Zv6BLpSD/8V87CW/y9EmmbYzGCIavsnsI6/nwn26DwffM/yztm30Z/I2DY9wdS3vXVCMnHDgZaVNoA==}
    engines: {node: '>=12'}
    dependencies:
      min-indent: 1.0.1
    dev: true

  /strip-json-comments/2.0.1:
    resolution: {integrity: sha512-4gB8na07fecVVkOI6Rs4e7T6NOTki5EmL7TUduTs6bu3EdnSycntVJ4re8kgZA+wx9IueI2Y11bfbgwtzuE0KQ==}
    engines: {node: '>=0.10.0'}
    dev: true

  /strip-json-comments/3.1.1:
    resolution: {integrity: sha512-6fPc+R4ihwqP6N/aIv2f1gMH8lOVtWQHoqC4yK6oSDVVocumAsfCqjkXnqiYMhmMwS/mEHLp7Vehlt3ql6lEig==}
    engines: {node: '>=8'}
    dev: true

  /strong-log-transformer/2.1.0:
    resolution: {integrity: sha512-B3Hgul+z0L9a236FAUC9iZsL+nVHgoCJnqCbN588DjYxvGXaXaaFbfmQ/JhvKjZwsOukuR72XbHv71Qkug0HxA==}
    engines: {node: '>=4'}
    hasBin: true
    dependencies:
      duplexer: 0.1.2
      minimist: 1.2.6
      through: 2.3.8
    dev: true

  /strtok3/6.3.0:
    resolution: {integrity: sha512-fZtbhtvI9I48xDSywd/somNqgUHl2L2cstmXCCif0itOf96jeW18MBSyrLuNicYQVkvpOxkZtkzujiTJ9LW5Jw==}
    engines: {node: '>=10'}
    dependencies:
      '@tokenizer/token': 0.3.0
      peek-readable: 4.1.0
    dev: true

  /styled-jsx/5.0.2_react@18.2.0:
    resolution: {integrity: sha512-LqPQrbBh3egD57NBcHET4qcgshPks+yblyhPlH2GY8oaDgKs8SK4C3dBh3oSJjgzJ3G5t1SYEZGHkP+QEpX9EQ==}
    engines: {node: '>= 12.0.0'}
    peerDependencies:
      '@babel/core': '*'
      babel-plugin-macros: '*'
      react: '>= 16.8.0 || 17.x.x || ^18.0.0-0'
    peerDependenciesMeta:
      '@babel/core':
        optional: true
      babel-plugin-macros:
        optional: true
    dependencies:
      react: 18.2.0
    dev: false

  /subscriptions-transport-ws/0.9.19_graphql@15.8.0:
    resolution: {integrity: sha512-dxdemxFFB0ppCLg10FTtRqH/31FNRL1y1BQv8209MK5I4CwALb7iihQg+7p65lFcIl8MHatINWBLOqpgU4Kyyw==}
    deprecated: The `subscriptions-transport-ws` package is no longer maintained. We recommend you use `graphql-ws` instead. For help migrating Apollo software to `graphql-ws`, see https://www.apollographql.com/docs/apollo-server/data/subscriptions/#switching-from-subscriptions-transport-ws    For general help using `graphql-ws`, see https://github.com/enisdenjo/graphql-ws/blob/master/README.md
    peerDependencies:
      graphql: '>=0.10.0'
    dependencies:
      backo2: 1.0.2
      eventemitter3: 3.1.2
      graphql: 15.8.0
      iterall: 1.3.0
      symbol-observable: 1.2.0
      ws: 7.5.7
    transitivePeerDependencies:
      - bufferutil
      - utf-8-validate
    dev: false

  /supports-color/5.5.0:
    resolution: {integrity: sha512-QjVjwdXIt408MIiAqCX4oUKsgU2EqAGzs2Ppkm4aQYbjm+ZEWEcW4SfFNTr4uMNZma0ey4f5lgLrkB0aX0QMow==}
    engines: {node: '>=4'}
    dependencies:
      has-flag: 3.0.0

  /supports-color/7.2.0:
    resolution: {integrity: sha512-qpCAvRl9stuOHveKsn7HncJRvv501qIacKzQlO/+Lwxc9+0q2wLyv4Dfvt80/DPn2pqOBsJdDiogXGR9+OvwRw==}
    engines: {node: '>=8'}
    dependencies:
      has-flag: 4.0.0

  /supports-color/8.1.1:
    resolution: {integrity: sha512-MpUEN2OodtUzxvKQl72cUF7RQ5EiHsGvSsVG0ia9c5RbWGL2CI4C7EpPS8UTBIplnlzZiNuV56w+FuNxy3ty2Q==}
    engines: {node: '>=10'}
    dependencies:
      has-flag: 4.0.0
    dev: true

  /supports-color/9.2.2:
    resolution: {integrity: sha512-XC6g/Kgux+rJXmwokjm9ECpD6k/smUoS5LKlUCcsYr4IY3rW0XyAympon2RmxGrlnZURMpg5T18gWDP9CsHXFA==}
    engines: {node: '>=12'}
    dev: true

  /supports-hyperlinks/2.2.0:
    resolution: {integrity: sha512-6sXEzV5+I5j8Bmq9/vUphGRM/RJNT9SCURJLjwfOg51heRtguGWDzcaBlgAzKhQa0EVNpPEKzQuBwZ8S8WaCeQ==}
    engines: {node: '>=8'}
    dependencies:
      has-flag: 4.0.0
      supports-color: 7.2.0

  /supports-preserve-symlinks-flag/1.0.0:
    resolution: {integrity: sha512-ot0WnXS9fgdkgIcePe6RHNk1WA8+muPa6cSjeR3V8K27q9BB1rTE3R1p7Hv0z1ZyAc8s6Vvv8DIyWf681MAt0w==}
    engines: {node: '>= 0.4'}

  /swagger2openapi/7.0.8:
    resolution: {integrity: sha512-upi/0ZGkYgEcLeGieoz8gT74oWHA0E7JivX7aN9mAf+Tc7BQoRBvnIGHoPDw+f9TXTW4s6kGYCZJtauP6OYp7g==}
    hasBin: true
    dependencies:
      call-me-maybe: 1.0.1
      node-fetch: 2.6.7
      node-fetch-h2: 2.3.0
      node-readfiles: 0.2.0
      oas-kit-common: 1.0.8
      oas-resolver: 2.5.6
      oas-schema-walker: 1.1.5
      oas-validator: 5.0.8
      reftools: 1.1.9
      yaml: 1.10.2
      yargs: 17.5.1
    transitivePeerDependencies:
      - encoding
    dev: false

  /swr/1.3.0_react@18.2.0:
    resolution: {integrity: sha512-dkghQrOl2ORX9HYrMDtPa7LTVHJjCTeZoB1dqTbnnEDlSvN8JEKpYIYurDfvbQFUUS8Cg8PceFVZNkW0KNNYPw==}
    peerDependencies:
      react: ^16.11.0 || ^17.0.0 || ^18.0.0
    dependencies:
      react: 18.2.0
    dev: false

  /symbol-observable/1.2.0:
    resolution: {integrity: sha512-e900nM8RRtGhlV36KGEU9k65K3mPb1WV70OdjfxlG2EAuM1noi/E/BaW/uMhL7bPEssK8QV57vN3esixjUvcXQ==}
    engines: {node: '>=0.10.0'}
    dev: false

  /tailwindcss-radix/1.6.0:
    resolution: {integrity: sha512-5oBgGCVGsITMiUVlc6Euj4kt03l8htLJxVT9AXbkFxcJiXLtQxJriFq/8R+3s63OKit/ynCVdkqvlnW6H7iG1g==}
    dev: false

  /tailwindcss/3.1.5:
    resolution: {integrity: sha512-bC/2dy3dGPqxMWAqFSRgQxVCfmO/31ZbeEp8s9DMDh4zgPZ5WW1gxRJkbBkXcTUIzaSUdhWrcsrSOe32ccgB4w==}
    engines: {node: '>=12.13.0'}
    hasBin: true
    dependencies:
      arg: 5.0.2
      chokidar: 3.5.3
      color-name: 1.1.4
      detective: 5.2.1
      didyoumean: 1.2.2
      dlv: 1.1.3
      fast-glob: 3.2.11
      glob-parent: 6.0.2
      is-glob: 4.0.3
      lilconfig: 2.0.5
      normalize-path: 3.0.0
      object-hash: 3.0.0
      picocolors: 1.0.0
      postcss: 8.4.14
      postcss-import: 14.1.0_postcss@8.4.14
      postcss-js: 4.0.0_postcss@8.4.14
      postcss-load-config: 4.0.1_postcss@8.4.14
      postcss-nested: 5.0.6_postcss@8.4.14
      postcss-selector-parser: 6.0.10
      postcss-value-parser: 4.2.0
      quick-lru: 5.1.1
      resolve: 1.22.1
    transitivePeerDependencies:
      - ts-node
    dev: false

  /tar/6.1.11:
    resolution: {integrity: sha512-an/KZQzQUkZCkuoAA64hM92X0Urb6VpRhAFllDzz44U2mcD5scmT3zBc4VgVpkugF580+DQn8eAFSyoQt0tznA==}
    engines: {node: '>= 10'}
    dependencies:
      chownr: 2.0.0
      fs-minipass: 2.1.0
      minipass: 3.1.6
      minizlib: 2.1.2
      mkdirp: 1.0.4
      yallist: 4.0.0

  /temp-dir/1.0.0:
    resolution: {integrity: sha512-xZFXEGbG7SNC3itwBzI3RYjq/cEhBkx2hJuKGIUOcEULmkQExXiHat2z/qkISYsuR+IKumhEfKKbV5qXmhICFQ==}
    engines: {node: '>=4'}
    dev: true

  /temp-dir/2.0.0:
    resolution: {integrity: sha512-aoBAniQmmwtcKp/7BzsH8Cxzv8OL736p7v1ihGb5e9DJ9kTwGWHrQrVB5+lfVDzfGrdRzXch+ig7LHaY1JTOrg==}
    engines: {node: '>=8'}
    dev: true

  /tempy/1.0.1:
    resolution: {integrity: sha512-biM9brNqxSc04Ee71hzFbryD11nX7VPhQQY32AdDmjFvodsRFz/3ufeoTZ6uYkRFfGo188tENcASNs3vTdsM0w==}
    engines: {node: '>=10'}
    dependencies:
      del: 6.0.0
      is-stream: 2.0.1
      temp-dir: 2.0.0
      type-fest: 0.16.0
      unique-string: 2.0.0
    dev: true

  /terminal-link/2.1.1:
    resolution: {integrity: sha512-un0FmiRUQNr5PJqy9kP7c40F5BOfpGlYTrxonDChEZB7pzZxRNp/bt+ymiy9/npwXya9KH99nJ/GXFIiUkYGFQ==}
    engines: {node: '>=8'}
    dependencies:
      ansi-escapes: 4.3.2
      supports-hyperlinks: 2.2.0
    dev: true

  /test-exclude/6.0.0:
    resolution: {integrity: sha512-cAGWPIyOHU6zlmg88jwm7VRyXnMN7iV68OGAbYDk/Mh/xC/pzVPlQtY6ngoIH/5/tciuhGfvESU8GrHrcxD56w==}
    engines: {node: '>=8'}
    dependencies:
      '@istanbuljs/schema': 0.1.3
      glob: 7.2.0
      minimatch: 3.1.2
    dev: true

  /text-extensions/1.9.0:
    resolution: {integrity: sha512-wiBrwC1EhBelW12Zy26JeOUkQ5mRu+5o8rpsJk5+2t+Y5vE7e842qtZDQ2g1NpX/29HdyFeJ4nSIhI47ENSxlQ==}
    engines: {node: '>=0.10'}
    dev: true

  /text-table/0.2.0:
    resolution: {integrity: sha512-N+8UisAXDGk8PFXP4HAzVR9nbfmVJ3zYLAWiTIoqC5v5isinhr+r5uaO8+7r3BMfuNIufIsA7RdpVgacC2cSpw==}
    dev: true

  /thread-stream/2.0.1:
    resolution: {integrity: sha512-X7vWOdsHLkBq0si20ruEE2ttpS7WOVyD52xKu+TOjrRP9Qi9uB9ynHYpzZUbBptArBSuKYUn4mH+jEBnO2CRGg==}
    dependencies:
      real-require: 0.2.0
    dev: false

  /through/2.3.8:
    resolution: {integrity: sha512-w89qg7PI8wAdvX60bMDP+bFoD5Dvhm9oLheFp5O4a2QF0cSBGsBX4qZmadPMvVqlLJBBci+WqGGOAPvcDeNSVg==}
    dev: true

  /through2/2.0.5:
    resolution: {integrity: sha512-/mrRod8xqpA+IHSLyGCQ2s8SPHiCDEeQJSep1jqLYeEUClOFG2Qsh+4FU6G9VeqpZnGW/Su8LQGc4YKni5rYSQ==}
    dependencies:
      readable-stream: 2.3.7
      xtend: 4.0.2
    dev: true

  /through2/4.0.2:
    resolution: {integrity: sha512-iOqSav00cVxEEICeD7TjLB1sueEL+81Wpzp2bY17uZjZN0pWZPuo4suZ/61VujxmqSGFfgOcNuTZ85QJwNZQpw==}
    dependencies:
      readable-stream: 3.6.0
    dev: true

  /tiny-lru/8.0.2:
    resolution: {integrity: sha512-ApGvZ6vVvTNdsmt676grvCkUCGwzG9IqXma5Z07xJgiC5L7akUMof5U8G2JTI9Rz/ovtVhJBlY6mNhEvtjzOIg==}
    engines: {node: '>=6'}
    dev: false

  /tmp/0.0.33:
    resolution: {integrity: sha512-jRCJlojKnZ3addtTOjdIqoRuPEKBvNXcGYqzO6zWZX8KfKEpnGY5jfggJQ3EjKuu8D4bJRr0y+cYJFmYbImXGw==}
    engines: {node: '>=0.6.0'}
    dependencies:
      os-tmpdir: 1.0.2
    dev: true

  /tmp/0.2.1:
    resolution: {integrity: sha512-76SUhtfqR2Ijn+xllcI5P1oyannHNHByD80W1q447gU3mp9G9PSpGdWmjUOHRDPiHYacIk66W7ubDTuPF3BEtQ==}
    engines: {node: '>=8.17.0'}
    dependencies:
      rimraf: 3.0.2
    dev: true

  /tmpl/1.0.5:
    resolution: {integrity: sha512-3f0uOEAQwIqGuWW2MVzYg8fV/QNnc/IpuJNG837rLuczAaLVHslWHZQj4IGiEl5Hs3kkbhwL9Ab7Hrsmuj+Smw==}
    dev: true

  /to-fast-properties/2.0.0:
    resolution: {integrity: sha512-/OaKK0xYrs3DmxRYqL/yDc+FxFUVYhDlXMhRmv3z915w2HF1tnN1omB354j8VUGO/hbRzyD6Y3sA7v7GS/ceog==}
    engines: {node: '>=4'}
    dev: true

  /to-regex-range/5.0.1:
    resolution: {integrity: sha512-65P7iz6X5yEr1cwcgvQxbbIw7Uk3gOy5dIdtZ4rDveLqhrdJP+Li/Hx6tyK0NEb+2GCyneCMJiGqrADCSNk8sQ==}
    engines: {node: '>=8.0'}
    dependencies:
      is-number: 7.0.0

  /toggle-selection/1.0.6:
    resolution: {integrity: sha512-BiZS+C1OS8g/q2RRbJmy59xpyghNBqrr6k5L/uKBGRsTfxmu3ffiRnd8mlGPUVayg8pvfi5urfnu8TU7DVOkLQ==}
    dev: false

  /toidentifier/1.0.1:
    resolution: {integrity: sha512-o5sSPKEkg/DIQNmH43V0/uerLrpzVedkUh8tGNvaeXpfpuwjKenlSox/2O/BTlZUtEe+JG7s5YhEz608PlAHRA==}
    engines: {node: '>=0.6'}

  /token-types/4.2.0:
    resolution: {integrity: sha512-P0rrp4wUpefLncNamWIef62J0v0kQR/GfDVji9WKY7GDCWy5YbVSrKUTam07iWPZQGy0zWNOfstYTykMmPNR7w==}
    engines: {node: '>=10'}
    dependencies:
      '@tokenizer/token': 0.3.0
      ieee754: 1.2.1
    dev: true

  /tr46/0.0.3:
    resolution: {integrity: sha512-N3WMsuqV66lT30CrXNbEjx4GEwlow3v6rr4mCcv6prnfwhS01rkgyFdjPNBYd9br7LpXV1+Emh01fHnq2Gdgrw==}

  /tree-kill/1.2.2:
    resolution: {integrity: sha512-L0Orpi8qGpRG//Nd+H90vFB+3iHnue1zSSGmNOOCh1GLJ7rUKVwV2HvijphGQS2UmhUZewS9VgvxYIdgr+fG1A==}
    hasBin: true
    dev: true

  /trim-newlines/3.0.1:
    resolution: {integrity: sha512-c1PTsA3tYrIsLGkJkzHF+w9F2EyxfXGo4UyJc4pFL++FMjnq0HJS69T3M7d//gKrFKwy429bouPescbjecU+Zw==}
    engines: {node: '>=8'}

  /trim-newlines/4.0.2:
    resolution: {integrity: sha512-GJtWyq9InR/2HRiLZgpIKv+ufIKrVrvjQWEj7PxAXNc5dwbNJkqhAUoAGgzRmULAnoOM5EIpveYd3J2VeSAIew==}
    engines: {node: '>=12'}
    dev: true

  /ts-graphviz/0.16.0:
    resolution: {integrity: sha512-3fTPO+G6bSQNvMh/XQQzyiahVLMMj9kqYO99ivUraNJ3Wp05HZOOVtRhi6w9hq7+laP1MKHjLBtGWqTeb1fcpg==}
    dev: false

  /ts-jest/29.0.1_3dyga3wrx2defegjy6ewupd7di:
    resolution: {integrity: sha512-htQOHshgvhn93QLxrmxpiQPk69+M1g7govO1g6kf6GsjCv4uvRV0znVmDrrvjUrVCnTYeY4FBxTYYYD4airyJA==}
    engines: {node: ^14.15.0 || ^16.10.0 || >=18.0.0}
    hasBin: true
    peerDependencies:
      '@babel/core': '>=7.0.0-beta.0 <8'
      '@jest/types': ^29.0.0
      babel-jest: ^29.0.0
      esbuild: '*'
      jest: ^29.0.0
      typescript: '>=4.3'
    peerDependenciesMeta:
      '@babel/core':
        optional: true
      '@jest/types':
        optional: true
      babel-jest:
        optional: true
      esbuild:
        optional: true
    dependencies:
      bs-logger: 0.2.6
      fast-json-stable-stringify: 2.1.0
      jest: 29.0.3_@types+node@14.18.16
      jest-util: 29.0.3
      json5: 2.2.1
      lodash.memoize: 4.1.2
      make-error: 1.3.6
      semver: 7.3.7
      typescript: 4.8.2
      yargs-parser: 21.1.1
    dev: true

  /ts-node/10.8.0_kinmrfkfpnsw6cabmdetwdmglm:
    resolution: {integrity: sha512-/fNd5Qh+zTt8Vt1KbYZjRHCE9sI5i7nqfD/dzBBRDeVXZXS6kToW6R7tTU6Nd4XavFs0mAVCg29Q//ML7WsZYA==}
    hasBin: true
    peerDependencies:
      '@swc/core': '>=1.2.50'
      '@swc/wasm': '>=1.2.50'
      '@types/node': '*'
      typescript: '>=2.7'
    peerDependenciesMeta:
      '@swc/core':
        optional: true
      '@swc/wasm':
        optional: true
    dependencies:
      '@cspotcode/source-map-support': 0.8.1
      '@tsconfig/node10': 1.0.8
      '@tsconfig/node12': 1.0.9
      '@tsconfig/node14': 1.0.1
      '@tsconfig/node16': 1.0.2
      '@types/node': 17.0.32
      acorn: 8.7.1
      acorn-walk: 8.2.0
      arg: 4.1.3
      create-require: 1.1.1
      diff: 4.0.2
      make-error: 1.3.6
      typescript: 4.7.2
      v8-compile-cache-lib: 3.0.1
      yn: 3.1.1
    dev: true

  /ts-poet/4.11.0:
    resolution: {integrity: sha512-OaXnCKsRs0yrc0O7LFhnq/US2DB4Wd313cS+qjG2XMksZ74pF/jvMHkJdURXJiAo4kSahL2N4e8JOdwUjOMNdw==}
    dependencies:
      lodash: 4.17.21
      prettier: 2.6.2
    dev: false

  /ts-proto-descriptors/1.6.0:
    resolution: {integrity: sha512-Vrhue2Ti99us/o76mGy28nF3W/Uanl1/8detyJw2yyRwiBC5yxy+hEZqQ/ZX2PbZ1vyCpJ51A9L4PnCCnkBMTQ==}
    dependencies:
      long: 4.0.0
      protobufjs: 6.11.2
    dev: false

  /ts-proto/1.112.1:
    resolution: {integrity: sha512-pMqPsgehCR5lNHYrSCfaC7Vx5RXLxTk0MQFvC69+9E4x6yvAed3orCLAWZ1VvPug02bBK5J5vV8JJLS3+FnnUA==}
    hasBin: true
    dependencies:
      '@types/object-hash': 1.3.4
      dataloader: 1.4.0
      object-hash: 1.3.1
      protobufjs: 6.11.2
      ts-poet: 4.11.0
      ts-proto-descriptors: 1.6.0
    dev: false

  /tsconfig-paths/3.14.1:
    resolution: {integrity: sha512-fxDhWnFSLt3VuTwtvJt5fpwxBHg5AdKWMsgcPOOIilyjymcYVZoCQF8fvFRezCNfblEXmi+PcM1eYHeOAgXCOQ==}
    dependencies:
      '@types/json5': 0.0.29
      json5: 1.0.1
      minimist: 1.2.6
      strip-bom: 3.0.0
    dev: true

  /tsd/0.24.1:
    resolution: {integrity: sha512-sD+s81/2aM4RRhimCDttd4xpBNbUFWnoMSHk/o8kC8Ek23jljeRNWjsxFJmOmYLuLTN9swRt1b6iXfUXTcTiIA==}
    engines: {node: '>=14.16'}
    hasBin: true
    dependencies:
      '@tsd/typescript': 4.8.3
      eslint-formatter-pretty: 4.1.0
      globby: 11.1.0
      meow: 9.0.0
      path-exists: 4.0.0
      read-pkg-up: 7.0.1
    dev: false

  /tslib/1.14.1:
    resolution: {integrity: sha512-Xni35NKzjgMrwevysHTCArtLDpPvye8zV/0E4EyYn43P7/7qvQwPh9BGkHewbMulVntbigmcT7rdX3BNo9wRJg==}
    dev: true

  /tslib/2.3.1:
    resolution: {integrity: sha512-77EbyPPpMz+FRFRuAFlWMtmgUWGe9UOG2Z25NqCwiIjRhOf5iKGuzSe5P2w1laq+FkRy4p+PCuVkJSGkzTEKVw==}
    dev: false

  /tslib/2.4.0:
    resolution: {integrity: sha512-d6xOpEDfsi2CZVlPQzGeux8XMwLT9hssAsaPYExaQMuYskwb+x1x7J371tWlbBdWHroy99KnVB6qIkUbs5X3UQ==}

  /tsutils/3.21.0:
    resolution: {integrity: sha512-mHKK3iUXL+3UF6xL5k0PEhKRUBKPBCv/+RkEOpjRWxxx27KKRBmmA60A9pgOUvMi8GKhRMPEmjBRPzs2W7O1OA==}
    engines: {node: '>= 6'}
    peerDependencies:
      typescript: '>=2.8.0 || >= 3.2.0-dev || >= 3.3.0-dev || >= 3.4.0-dev || >= 3.5.0-dev || >= 3.6.0-dev || >= 3.6.0-beta || >= 3.7.0-dev || >= 3.7.0-beta'
    dependencies:
      tslib: 1.14.1
    dev: true

  /type-check/0.3.2:
    resolution: {integrity: sha512-ZCmOJdvOWDBYJlzAoFkC+Q0+bUyEOS1ltgp1MGU03fqHG+dbi9tBFU2Rd9QKiDZFAYrhPh2JUf7rZRIuHRKtOg==}
    engines: {node: '>= 0.8.0'}
    dependencies:
      prelude-ls: 1.1.2
    dev: true

  /type-check/0.4.0:
    resolution: {integrity: sha512-XleUoc9uwGXqjWwXaUTZAmzMcFZ5858QA2vvx1Ur5xIcixXIP+8LnFDgRplU30us6teqdlskFfu+ae4K79Ooew==}
    engines: {node: '>= 0.8.0'}
    dependencies:
      prelude-ls: 1.2.1
    dev: true

  /type-detect/4.0.8:
    resolution: {integrity: sha512-0fr/mIH1dlO+x7TlcMy+bIDqKPsw/70tVyeHW787goQjhmqaZe10uwLujubK9q9Lg6Fiho1KUKDYz0Z7k7g5/g==}
    engines: {node: '>=4'}
    dev: true

  /type-fest/0.16.0:
    resolution: {integrity: sha512-eaBzG6MxNzEn9kiwvtre90cXaNLkmadMWa1zQMs3XORCXNbsH/OewwbxC5ia9dCxIxnTAsSxXJaa/p5y8DlvJg==}
    engines: {node: '>=10'}
    dev: true

  /type-fest/0.18.1:
    resolution: {integrity: sha512-OIAYXk8+ISY+qTOwkHtKqzAuxchoMiD9Udx+FSGQDuiRR+PJKJHc2NJAXlbhkGwTt/4/nKZxELY1w3ReWOL8mw==}
    engines: {node: '>=10'}

  /type-fest/0.20.2:
    resolution: {integrity: sha512-Ne+eE4r0/iWnpAxD852z3A+N0Bt5RN//NjJwRd2VFHEmrywxf5vsZlh4R6lixl6B+wz/8d+maTSAkN1FIkI3LQ==}
    engines: {node: '>=10'}
    dev: true

  /type-fest/0.21.3:
    resolution: {integrity: sha512-t0rzBq87m3fVcduHDUFhKmyyX+9eo6WQjZvf51Ea/M0Q7+T374Jp1aUiyUl0GKxp8M/OETVHSDvmkyPgvX+X2w==}
    engines: {node: '>=10'}

  /type-fest/0.4.1:
    resolution: {integrity: sha512-IwzA/LSfD2vC1/YDYMv/zHP4rDF1usCwllsDpbolT3D4fUepIO7f9K70jjmUewU/LmGUKJcwcVtDCpnKk4BPMw==}
    engines: {node: '>=6'}
    dev: true

  /type-fest/0.6.0:
    resolution: {integrity: sha512-q+MB8nYR1KDLrgr4G5yemftpMC7/QLqVndBmEEdqzmNj5dcFOO4Oo8qlwZE3ULT3+Zim1F8Kq4cBnikNhlCMlg==}
    engines: {node: '>=8'}

  /type-fest/0.8.1:
    resolution: {integrity: sha512-4dbzIzqvjtgiM5rw1k5rEHtBANKmdudhGyBEajN01fEyhaAIhsoKNy6y7+IN93IfpFtwY9iqi7kD+xwKhQsNJA==}
    engines: {node: '>=8'}

  /type-fest/1.4.0:
    resolution: {integrity: sha512-yGSza74xk0UG8k+pLh5oeoYirvIiWo5t0/o3zHHAO2tRDiZcxWP7fywNlXhqb6/r6sWvwi+RsyQMWhVLe4BVuA==}
    engines: {node: '>=10'}
    dev: true

  /type-fest/2.14.0:
    resolution: {integrity: sha512-hQnTQkFjL5ik6HF2fTAM8ycbr94UbQXK364wF930VHb0dfBJ5JBP8qwrR8TaK9zwUEk7meruo2JAUDMwvuxd/w==}
    engines: {node: '>=12.20'}
    dev: true

  /type-is/1.6.18:
    resolution: {integrity: sha512-TkRKr9sUTxEH8MdfuCSP7VizJyzRNMjj2J2do2Jr3Kym598JVdEksuzPQCnlFPW4ky9Q+iA+ma9BGm06XQBy8g==}
    engines: {node: '>= 0.6'}
    dependencies:
      media-typer: 0.3.0
      mime-types: 2.1.35
    dev: false

  /typedarray-to-buffer/3.1.5:
    resolution: {integrity: sha512-zdu8XMNEDepKKR+XYOXAVPtWui0ly0NtohUscw+UmaHiAWT8hrV1rr//H6V+0DvJ3OQ19S979M0laLfX8rm82Q==}
    dependencies:
      is-typedarray: 1.0.0
    dev: true

  /typedarray/0.0.6:
    resolution: {integrity: sha512-/aCDEGatGvZ2BIk+HmLf4ifCJFwvKFNb9/JeZPMulfgFracn9QFcAf5GO8B/mweUjSoblS5In0cWhqpfs/5PQA==}
    dev: true

  /typescript/4.7.2:
    resolution: {integrity: sha512-Mamb1iX2FDUpcTRzltPxgWMKy3fhg0TN378ylbktPGPK/99KbDtMQ4W1hwgsbPAsG3a0xKa1vmw4VKZQbkvz5A==}
    engines: {node: '>=4.2.0'}
    hasBin: true
    dev: true

  /typescript/4.8.2:
    resolution: {integrity: sha512-C0I1UsrrDHo2fYI5oaCGbSejwX4ch+9Y5jTQELvovfmFkK3HHSZJB8MSJcWLmCUBzQBchCrZ9rMRV6GuNrvGtw==}
    engines: {node: '>=4.2.0'}
    hasBin: true

  /uglify-js/3.15.5:
    resolution: {integrity: sha512-hNM5q5GbBRB5xB+PMqVRcgYe4c8jbyZ1pzZhS6jbq54/4F2gFK869ZheiE5A8/t+W5jtTNpWef/5Q9zk639FNQ==}
    engines: {node: '>=0.8.0'}
    hasBin: true
    requiresBuild: true
    optional: true

  /unbox-primitive/1.0.2:
    resolution: {integrity: sha512-61pPlCD9h51VoreyJ0BReideM3MDKMKnh6+V9L08331ipq6Q8OFXZYiqP6n/tbHx4s5I9uRhcye6BrbkizkBDw==}
    dependencies:
      call-bind: 1.0.2
      has-bigints: 1.0.2
      has-symbols: 1.0.3
      which-boxed-primitive: 1.0.2

  /unique-filename/1.1.1:
    resolution: {integrity: sha512-Vmp0jIp2ln35UTXuryvjzkjGdRyf9b2lTXuSYUiPmzRcl3FDtYqAwOnTJkAngD9SWhnoJzDbTKwaOrZ+STtxNQ==}
    dependencies:
      unique-slug: 2.0.2
    dev: true

  /unique-slug/2.0.2:
    resolution: {integrity: sha512-zoWr9ObaxALD3DOPfjPSqxt4fnZiWblxHIgeWqW8x7UqDzEtHEQLzji2cuJYQFCU6KmoJikOYAZlrTHHebjx2w==}
    dependencies:
      imurmurhash: 0.1.4
    dev: true

  /unique-string/2.0.0:
    resolution: {integrity: sha512-uNaeirEPvpZWSgzwsPGtU2zVSTrn/8L5q/IexZmH0eH6SA73CmAA5U4GwORTxQAZs95TAXLNqeLoPPNO5gZfWg==}
    engines: {node: '>=8'}
    dependencies:
      crypto-random-string: 2.0.0
    dev: true

  /unique-string/3.0.0:
    resolution: {integrity: sha512-VGXBUVwxKMBUznyffQweQABPRRW1vHZAbadFZud4pLFAqRGvv/96vafgjWFqzourzr8YonlQiPgH0YCJfawoGQ==}
    engines: {node: '>=12'}
    dependencies:
      crypto-random-string: 4.0.0
    dev: true

  /universal-user-agent/6.0.0:
    resolution: {integrity: sha512-isyNax3wXoKaulPDZWHQqbmIx1k2tb9fb3GGDBRxCscfYV2Ch7WxPArBsFEG8s/safwXTT7H4QGhaIkTp9447w==}
    dev: true

  /universalify/0.1.2:
    resolution: {integrity: sha512-rBJeI5CXAlmy1pV+617WB9J63U6XcazHHF2f2dbJix4XzpUF0RS3Zbj0FGIOCAva5P/d/GBOYaACQ1w+0azUkg==}
    engines: {node: '>= 4.0.0'}
    dev: true

  /universalify/2.0.0:
    resolution: {integrity: sha512-hAZsKq7Yy11Zu1DE0OzWjw7nnLZmJZYTDZZyEFHZdUhV8FkH5MCfoU1XMaxXovpyW5nq5scPqq0ZDP9Zyl04oQ==}
    engines: {node: '>= 10.0.0'}
    dev: true

  /unpipe/1.0.0:
    resolution: {integrity: sha1-sr9O6FFKrmFltIF4KdIbLvSZBOw=}
    engines: {node: '>= 0.8'}

  /update-notifier/6.0.2:
    resolution: {integrity: sha512-EDxhTEVPZZRLWYcJ4ZXjGFN0oP7qYvbXWzEgRm/Yql4dHX5wDbvh89YHP6PK1lzZJYrMtXUuZZz8XGK+U6U1og==}
    engines: {node: '>=14.16'}
    dependencies:
      boxen: 7.0.0
      chalk: 5.0.1
      configstore: 6.0.0
      has-yarn: 3.0.0
      import-lazy: 4.0.0
      is-ci: 3.0.1
      is-installed-globally: 0.4.0
      is-npm: 6.0.0
      is-yarn-global: 0.4.0
      latest-version: 7.0.0
      pupa: 3.1.0
      semver: 7.3.7
      semver-diff: 4.0.0
      xdg-basedir: 5.1.0
    dev: true

  /uri-js/4.4.1:
    resolution: {integrity: sha512-7rKUyy33Q1yc98pQ1DAmLtwX109F7TIfWlW1Ydo8Wl1ii1SeHieeh0HHfPeL2fMXK6z0s8ecKs9frCuLJvndBg==}
    dependencies:
      punycode: 2.1.1

  /url-join/4.0.1:
    resolution: {integrity: sha512-jk1+QP6ZJqyOiuEI9AEWQfju/nB2Pw466kbA0LEZljHwKeMgd9WrAEgEGxjPDD2+TNbbb37rTyhEfrCXfuKXnA==}
    dev: false

  /url-join/5.0.0:
    resolution: {integrity: sha512-n2huDr9h9yzd6exQVnH/jU5mr+Pfx08LRXXZhkLLetAMESRj+anQsTAh940iMrIetKAmry9coFuZQ2jY8/p3WA==}
    engines: {node: ^12.20.0 || ^14.13.1 || >=16.0.0}
    dev: true

  /use-sync-external-store/1.1.0_react@18.2.0:
    resolution: {integrity: sha512-SEnieB2FPKEVne66NpXPd1Np4R1lTNKfjuy3XdIoPQKYBAFdzbzSZlSn1KJZUiihQLQC5Znot4SBz1EOTBwQAQ==}
    peerDependencies:
      react: ^16.8.0 || ^17.0.0 || ^18.0.0
    dependencies:
      react: 18.2.0
    dev: false

  /util-deprecate/1.0.2:
    resolution: {integrity: sha512-EPD5q1uXyFxJpCrLnCc1nHnq3gOa6DZBocAIiI2TaSCA7VCJ1UJDMagCzIkXNsUYfD1daK//LTEQ8xiIbrHtcw==}

  /util/0.10.4:
    resolution: {integrity: sha512-0Pm9hTQ3se5ll1XihRic3FDIku70C+iHUdT/W926rSgHV5QgXsYbKZN8MSC3tJtSkhuROzvsQjAaFENRXr+19A==}
    dependencies:
      inherits: 2.0.3
    dev: true

  /util/0.12.4:
    resolution: {integrity: sha512-bxZ9qtSlGUWSOy9Qa9Xgk11kSslpuZwaxCg4sNIDj6FLucDab2JxnHwyNTCpHMtK1MjoQiWQ6DiUMZYbSrO+Sw==}
    dependencies:
      inherits: 2.0.4
      is-arguments: 1.1.1
      is-generator-function: 1.0.10
      is-typed-array: 1.1.8
      safe-buffer: 5.2.1
      which-typed-array: 1.1.7
    dev: false

  /uuid/8.3.2:
    resolution: {integrity: sha512-+NYs2QeMWy+GWFOEm9xnn6HCDp0l7QBD7ml8zLUmJ+93Q5NF0NocErnwkTkXVFNiX3/fpC6afS8Dhb/gz7R7eg==}
    hasBin: true

  /v8-compile-cache-lib/3.0.1:
    resolution: {integrity: sha512-wa7YjyUGfNZngI/vtK0UHAN+lgDCxBPCylVXGp0zu59Fz5aiGtNXaq3DhIov063MorB+VfufLh3JlF2KdTK3xg==}
    dev: true

  /v8-compile-cache/2.3.0:
    resolution: {integrity: sha512-l8lCEmLcLYZh4nbunNZvQCJc5pv7+RCwa8q/LdUx8u7lsWvPDKmpodJAJNwkAhJC//dFY48KuIEmjtd4RViDrA==}
    dev: true

  /v8-to-istanbul/9.0.1:
    resolution: {integrity: sha512-74Y4LqY74kLE6IFyIjPtkSTWzUZmj8tdHT9Ii/26dvQ6K9Dl2NbEfj0XgU2sHCtKgt5VupqhlO/5aWuqS+IY1w==}
    engines: {node: '>=10.12.0'}
    dependencies:
      '@jridgewell/trace-mapping': 0.3.15
      '@types/istanbul-lib-coverage': 2.0.4
      convert-source-map: 1.8.0
    dev: true

  /validate-npm-package-license/3.0.4:
    resolution: {integrity: sha512-DpKm2Ui/xN7/HQKCtpZxoRWBhZ9Z0kqtygG8XCgNQ8ZlDnxuQmWhj566j8fN4Cu3/JmbhsDo7fcAJq4s9h27Ew==}
    dependencies:
      spdx-correct: 3.1.1
      spdx-expression-parse: 3.0.1

  /validate-npm-package-name/4.0.0:
    resolution: {integrity: sha512-mzR0L8ZDktZjpX4OB46KT+56MAhl4EIazWP/+G/HPGuvfdaqg4YsCdtOm6U9+LOFyYDoh4dpnpxZRB9MQQns5Q==}
    engines: {node: ^12.13.0 || ^14.15.0 || >=16.0.0}
    dependencies:
      builtins: 5.0.1
    dev: true

  /value-or-promise/1.0.11:
    resolution: {integrity: sha512-41BrgH+dIbCFXClcSapVs5M6GkENd3gQOJpEfPDNa71LsUGMXDL0jMWpI/Rh7WhX+Aalfz2TTS3Zt5pUsbnhLg==}
    engines: {node: '>=12'}
    dev: false

  /vm2/3.9.9:
    resolution: {integrity: sha512-xwTm7NLh/uOjARRBs8/95H0e8fT3Ukw5D/JJWhxMbhKzNh1Nu981jQKvkep9iKYNxzlVrdzD0mlBGkDKZWprlw==}
    engines: {node: '>=6.0'}
    hasBin: true
    dependencies:
      acorn: 8.7.1
      acorn-walk: 8.2.0
    dev: true

  /wait-on/6.0.1:
    resolution: {integrity: sha512-zht+KASY3usTY5u2LgaNqn/Cd8MukxLGjdcZxT2ns5QzDmTFc4XoWBgC+C/na+sMRZTuVygQoMYwdcVjHnYIVw==}
    engines: {node: '>=10.0.0'}
    hasBin: true
    dependencies:
      axios: 0.25.0
      joi: 17.6.0
      lodash: 4.17.21
      minimist: 1.2.6
      rxjs: 7.5.6
    transitivePeerDependencies:
      - debug
    dev: true

  /walker/1.0.8:
    resolution: {integrity: sha512-ts/8E8l5b7kY0vlWLewOkDXMmPdLcVV4GmOQLyxuSswIJsweeFZtAsMF7k1Nszz+TYBQrlYRmzOnr398y1JemQ==}
    dependencies:
      makeerror: 1.0.12
    dev: true

  /wcwidth/1.0.1:
    resolution: {integrity: sha512-XHPEwS0q6TaxcvG85+8EYkbiCux2XtWG2mkc47Ng2A77BQu9+DqIOJldST4HgPkuea7dvKSj5VgX3P1d4rW8Tg==}
    dependencies:
      defaults: 1.0.3
    dev: true

  /web-encoding/1.1.5:
    resolution: {integrity: sha512-HYLeVCdJ0+lBYV2FvNZmv3HJ2Nt0QYXqZojk3d9FJOLkwnuhzM9tmamh8d7HPM8QqjKH8DeHkFTx+CFlWpZZDA==}
    dependencies:
      util: 0.12.4
    optionalDependencies:
      '@zxing/text-encoding': 0.9.0
    dev: false

  /web-streams-polyfill/3.2.1:
    resolution: {integrity: sha512-e0MO3wdXWKrLbL0DgGnUV7WHVuw9OUvL4hjgnPkIeEvESk74gAITi5G606JtZPp39cd8HA9VQzCIvA49LpPN5Q==}
    engines: {node: '>= 8'}

  /webidl-conversions/3.0.1:
    resolution: {integrity: sha512-2JAn3z8AR6rjK8Sm8orRC0h/bcl/DqL7tRPdGZ4I1CjdF+EaMLmYxBHyXuKL849eucPFhvBoxMsflfOb8kxaeQ==}

  /whatwg-url/5.0.0:
    resolution: {integrity: sha512-saE57nupxk6v3HY35+jzBwYa0rKSy0XR8JSxZPwgLr7ys0IBzhGviA1/TUGJLmSVqs8pb9AnvICXEuOHLprYTw==}
    dependencies:
      tr46: 0.0.3
      webidl-conversions: 3.0.1

  /which-boxed-primitive/1.0.2:
    resolution: {integrity: sha512-bwZdv0AKLpplFY2KZRX6TvyuN7ojjr7lwkg6ml0roIy9YeuSr7JS372qlNW18UQYzgYK9ziGcerWqZOmEn9VNg==}
    dependencies:
      is-bigint: 1.0.4
      is-boolean-object: 1.1.2
      is-number-object: 1.0.7
      is-string: 1.0.7
      is-symbol: 1.0.4

  /which-collection/1.0.1:
    resolution: {integrity: sha512-W8xeTUwaln8i3K/cY1nGXzdnVZlidBcagyNFtBdD5kxnb4TvGKR7FfSIS3mYpwWS1QUCutfKz8IY8RjftB0+1A==}
    dependencies:
      is-map: 2.0.2
      is-set: 2.0.2
      is-weakmap: 2.0.1
      is-weakset: 2.0.2
    dev: false

  /which-typed-array/1.1.7:
    resolution: {integrity: sha512-vjxaB4nfDqwKI0ws7wZpxIlde1XrLX5uB0ZjpfshgmapJMD7jJWhZI+yToJTqaFByF0eNBcYxbjmCzoRP7CfEw==}
    engines: {node: '>= 0.4'}
    dependencies:
      available-typed-arrays: 1.0.5
      call-bind: 1.0.2
      es-abstract: 1.19.5
      foreach: 2.0.5
      has-tostringtag: 1.0.0
      is-typed-array: 1.1.8
    dev: false

  /which/2.0.2:
    resolution: {integrity: sha512-BLI3Tl1TW3Pvl70l3yq3Y64i+awpwXqsGBYWkkqMtnbXgrMD+yj7rhW0kuEDxzJaYXGjEW5ogapKNMEKNMjibA==}
    engines: {node: '>= 8'}
    hasBin: true
    dependencies:
      isexe: 2.0.0

  /wide-align/1.1.5:
    resolution: {integrity: sha512-eDMORYaPNZ4sQIuuYPDHdQvf4gyCF9rEEV/yPxGfwPkRodwEgiMUUXTx/dex+Me0wxx53S+NgUHaP7y3MGlDmg==}
    dependencies:
      string-width: 4.2.3
    dev: true

  /widest-line/4.0.1:
    resolution: {integrity: sha512-o0cyEG0e8GPzT4iGHphIOh0cJOV8fivsXxddQasHPHfoZf1ZexrfeA21w2NaEN1RHE+fXlfISmOE8R9N3u3Qig==}
    engines: {node: '>=12'}
    dependencies:
      string-width: 5.1.2
    dev: true

  /wildcard-match/5.1.2:
    resolution: {integrity: sha512-qNXwI591Z88c8bWxp+yjV60Ch4F8Riawe3iGxbzquhy8Xs9m+0+SLFBGb/0yCTIDElawtaImC37fYZ+dr32KqQ==}
    dev: true

  /windows-release/5.0.1:
    resolution: {integrity: sha512-y1xFdFvdMiDXI3xiOhMbJwt1Y7dUxidha0CWPs1NgjZIjZANTcX7+7bMqNjuezhzb8s5JGEiBAbQjQQYYy7ulw==}
    engines: {node: ^12.20.0 || ^14.13.1 || >=16.0.0}
    dependencies:
      execa: 5.1.1
    dev: true

  /word-wrap/1.2.3:
    resolution: {integrity: sha512-Hz/mrNwitNRh/HUAtM/VT/5VH+ygD6DV7mYKZAtHOrbs8U7lvPS6xf7EJKMF0uW1KJCl0H701g3ZGus+muE5vQ==}
    engines: {node: '>=0.10.0'}
    dev: true

  /wordwrap/1.0.0:
    resolution: {integrity: sha512-gvVzJFlPycKc5dZN4yPkP8w7Dc37BtP1yczEneOb4uq34pXZcvrtRTmWV8W+Ume+XCxKgbjM+nevkyFPMybd4Q==}

  /wrap-ansi/6.2.0:
    resolution: {integrity: sha512-r6lPcBGxZXlIcymEu7InxDMhdW0KDxpLgoFLcguasxCaJ/SOIZwINatK9KY/tf+ZrlywOKU0UDj3ATXUBfxJXA==}
    engines: {node: '>=8'}
    dependencies:
      ansi-styles: 4.3.0
      string-width: 4.2.3
      strip-ansi: 6.0.1
    dev: true

  /wrap-ansi/7.0.0:
    resolution: {integrity: sha512-YVGIj2kamLSTxw6NsZjoBxfSwsn0ycdesmc4p+Q21c5zPuZ1pl+NfxVdxPtdHvmNVOQ6XSYG4AUtyt/Fi7D16Q==}
    engines: {node: '>=10'}
    dependencies:
      ansi-styles: 4.3.0
      string-width: 4.2.3
      strip-ansi: 6.0.1

  /wrap-ansi/8.0.1:
    resolution: {integrity: sha512-QFF+ufAqhoYHvoHdajT/Po7KoXVBPXS2bgjIam5isfWJPfIOnQZ50JtUiVvCv/sjgacf3yRrt2ZKUZ/V4itN4g==}
    engines: {node: '>=12'}
    dependencies:
      ansi-styles: 6.1.0
      string-width: 5.1.2
      strip-ansi: 7.0.1
    dev: true

  /wrappy/1.0.2:
    resolution: {integrity: sha512-l4Sp/DRseor9wL6EvV2+TuQn63dMkPjZ/sp9XkghTEbV9KlPS1xUsZ3u7/IQO4wxtcFB4bgpQPRcR3QCvezPcQ==}

  /write-file-atomic/2.4.3:
    resolution: {integrity: sha512-GaETH5wwsX+GcnzhPgKcKjJ6M2Cq3/iZp1WyY/X1CSqrW+jVNM9Y7D8EC2sM4ZG/V8wZlSniJnCKWPmBYAucRQ==}
    dependencies:
      graceful-fs: 4.2.10
      imurmurhash: 0.1.4
      signal-exit: 3.0.7
    dev: true

  /write-file-atomic/3.0.3:
    resolution: {integrity: sha512-AvHcyZ5JnSfq3ioSyjrBkH9yW4m7Ayk8/9My/DD9onKeu/94fwrMocemO2QAJFAlnnDN+ZDS+ZjAR5ua1/PV/Q==}
    dependencies:
      imurmurhash: 0.1.4
      is-typedarray: 1.0.0
      signal-exit: 3.0.7
      typedarray-to-buffer: 3.1.5
    dev: true

  /write-file-atomic/4.0.2:
    resolution: {integrity: sha512-7KxauUdBmSdWnmpaGFg+ppNjKF8uNLry8LyzjauQDOVONfFLNKrKvQOxZ/VuTIcS/gge/YNahf5RIIQWTSarlg==}
    engines: {node: ^12.13.0 || ^14.15.0 || >=16.0.0}
    dependencies:
      imurmurhash: 0.1.4
      signal-exit: 3.0.7
    dev: true

  /write-json-file/3.2.0:
    resolution: {integrity: sha512-3xZqT7Byc2uORAatYiP3DHUUAVEkNOswEWNs9H5KXiicRTvzYzYqKjYc4G7p+8pltvAw641lVByKVtMpf+4sYQ==}
    engines: {node: '>=6'}
    dependencies:
      detect-indent: 5.0.0
      graceful-fs: 4.2.10
      make-dir: 2.1.0
      pify: 4.0.1
      sort-keys: 2.0.0
      write-file-atomic: 2.4.3
    dev: true

  /write-json-file/4.3.0:
    resolution: {integrity: sha512-PxiShnxf0IlnQuMYOPPhPkhExoCQuTUNPOa/2JWCYTmBquU9njyyDuwRKN26IZBlp4yn1nt+Agh2HOOBl+55HQ==}
    engines: {node: '>=8.3'}
    dependencies:
      detect-indent: 6.1.0
      graceful-fs: 4.2.10
      is-plain-obj: 2.1.0
      make-dir: 3.1.0
      sort-keys: 4.2.0
      write-file-atomic: 3.0.3
    dev: true

  /write-pkg/4.0.0:
    resolution: {integrity: sha512-v2UQ+50TNf2rNHJ8NyWttfm/EJUBWMJcx6ZTYZr6Qp52uuegWw/lBkCtCbnYZEmPRNL61m+u67dAmGxo+HTULA==}
    engines: {node: '>=8'}
    dependencies:
      sort-keys: 2.0.0
      type-fest: 0.4.1
      write-json-file: 3.2.0
    dev: true

  /ws/7.5.7:
    resolution: {integrity: sha512-KMvVuFzpKBuiIXW3E4u3mySRO2/mCHSyZDJQM5NQ9Q9KHWHWh0NHgfbRMLLrceUK5qAL4ytALJbpRMjixFZh8A==}
    engines: {node: '>=8.3.0'}
    peerDependencies:
      bufferutil: ^4.0.1
      utf-8-validate: ^5.0.2
    peerDependenciesMeta:
      bufferutil:
        optional: true
      utf-8-validate:
        optional: true
    dev: false

  /xdg-basedir/5.1.0:
    resolution: {integrity: sha512-GCPAHLvrIH13+c0SuacwvRYj2SxJXQ4kaVTT5xgL3kPrz56XxkF21IGhjSE1+W0aw7gpBWRGXLCPnPby6lSpmQ==}
    engines: {node: '>=12'}
    dev: true

  /xregexp/2.0.0:
    resolution: {integrity: sha1-UqY+VsoLhKfzpfPWGHLxJq16WUM=}
    dev: true

  /xtend/4.0.2:
    resolution: {integrity: sha512-LKYU1iAXJXUgAXn9URjiu+MWhyUXHsvfp7mcuYm9dSUKK0/CjtrUwFAxD82/mCWbtLsGjFIad0wIsod4zrTAEQ==}
    engines: {node: '>=0.4'}

  /y18n/5.0.8:
    resolution: {integrity: sha512-0pfFzegeDWJHJIAmTLRP2DwHjdF5s7jo9tuztdQxAhINCdvS+3nGINqPd00AphqJR/0LhANUS6/+7SCb98YOfA==}
    engines: {node: '>=10'}

  /yallist/2.1.2:
    resolution: {integrity: sha1-HBH5IY8HYImkfdUS+TxmmaaoHVI=}
    dev: false

  /yallist/3.1.1:
    resolution: {integrity: sha512-a4UGQaWPH59mOXUYnAG2ewncQS4i4F43Tv3JoAM+s2VDAmS9NsK8GpDMLrCHPksFT7h3K6TOoUNn2pb7RoXx4g==}

  /yallist/4.0.0:
    resolution: {integrity: sha512-3wdGidZyq5PB084XLES5TpOSRA3wjXAlIWMhum2kRcv/41Sn2emQ0dycQW4uZXLejwKvg6EsvbdlVL+FYEct7A==}

  /yaml/1.10.2:
    resolution: {integrity: sha512-r3vXyErRCYJ7wg28yvBY5VSoAF8ZvlcW9/BwUzEtUsjvX/DKs24dIkuwjtuprwJJHsbyUbLApepYTR1BN4uHrg==}
    engines: {node: '>= 6'}

  /yaml/2.1.1:
    resolution: {integrity: sha512-o96x3OPo8GjWeSLF+wOAbrPfhFOGY0W00GNaxCDv+9hkcDJEnev1yh8S7pgHF0ik6zc8sQLuL8hjHjJULZp8bw==}
    engines: {node: '>= 14'}
    dev: false

  /yargs-parser/20.2.9:
    resolution: {integrity: sha512-y11nGElTIV+CT3Zv9t7VKl+Q3hTQoT9a1Qzezhhl6Rp21gJ/IVTW7Z3y9EWXhuUBC2Shnf+DX0antecpAwSP8w==}
    engines: {node: '>=10'}

  /yargs-parser/21.1.1:
    resolution: {integrity: sha512-tVpsJW7DdjecAiFpbIB1e3qxIQsE6NoPc5/eTdrbbIC4h0LVsWhnoa3g+m2HclBIujHzsxZ4VJVA+GUuc2/LBw==}
    engines: {node: '>=12'}

  /yargs/16.2.0:
    resolution: {integrity: sha512-D1mvvtDG0L5ft/jGWkLpG1+m0eQxOfaBvTNELraWj22wSVUMWxZUvYgJYcKh6jGGIkJFhH4IZPQhR4TKpc8mBw==}
    engines: {node: '>=10'}
    dependencies:
      cliui: 7.0.4
      escalade: 3.1.1
      get-caller-file: 2.0.5
      require-directory: 2.1.1
      string-width: 4.2.3
      y18n: 5.0.8
      yargs-parser: 20.2.9
    dev: true

  /yargs/17.5.1:
    resolution: {integrity: sha512-t6YAJcxDkNX7NFYiVtKvWUz8l+PaKTLiL63mJYWR2GnHq2gjEWISzsLp9wg3aY36dY1j+gfIEL3pIF+XlJJfbA==}
    engines: {node: '>=12'}
    dependencies:
      cliui: 7.0.4
      escalade: 3.1.1
      get-caller-file: 2.0.5
      require-directory: 2.1.1
      string-width: 4.2.3
      y18n: 5.0.8
      yargs-parser: 21.1.1

  /yn/3.1.1:
    resolution: {integrity: sha512-Ux4ygGWsu2c7isFWe8Yu1YluJmqVhxqK2cLXNQA5AcC3QfbGNpM7fu0Y8b/z16pXLnFxZYvWhd3fhBY9DLmC6Q==}
    engines: {node: '>=6'}
    dev: true

  /yocto-queue/0.1.0:
    resolution: {integrity: sha512-rVksvsnNCdJ/ohGc6xgPwyN8eheCxsiLM8mxuE/t/mOVqJewPuO1miLpTHQiRgTKCLexL4MeAFVagts7HmNZ2Q==}
    engines: {node: '>=10'}
    dev: true

  file:packages/sdk:
    resolution: {directory: packages/sdk, type: directory}
    name: '@wundergraph/sdk'
    version: 0.109.0
    hasBin: true
    dependencies:
      '@apollo/composition': 2.0.2_graphql@16.4.0
      '@apollo/federation': 0.36.2_graphql@16.4.0
      '@fastify/formbody': 7.0.1
      '@graphql-tools/schema': 8.3.10_graphql@16.4.0
      '@prisma/generator-helper': 3.13.0
      '@remix-run/web-fetch': 4.2.0
      '@web-std/fetch': 4.1.0
      '@wundergraph/protobuf': link:packages/protobuf
      '@wundergraph/wunderctl': link:packages/wunderctl
      axios: 0.26.1
      colors: 1.4.0
      execa: 5.1.1
      fastify: 4.4.0
      fastify-graceful-shutdown: 3.2.0
      fastify-plugin: 4.2.0
      graphql: 16.4.0
      graphql-helix: 1.12.0_graphql@16.4.0
      handlebars: 4.7.7
      headers-polyfill: 3.0.7
      js-yaml: 4.1.0
      json-schema: 0.4.0
      lodash: 4.17.21
      long: 5.2.0
      object-hash: 2.2.0
      openapi-types: 10.0.0
      pino: 8.4.2
      postman-collection: 4.1.2
      prettier: 2.7.1
      protobufjs: 6.11.2
      swagger2openapi: 7.0.8
    transitivePeerDependencies:
      - debug
      - encoding
      - supports-color
    dev: false<|MERGE_RESOLUTION|>--- conflicted
+++ resolved
@@ -167,13 +167,8 @@
       '@types/node': ^17.0.32
       '@types/object-hash': ^1.3.4
       '@types/react': ^18.0.15
-<<<<<<< HEAD
-      '@wundergraph/protobuf': workspace:*
-      '@wundergraph/sdk': workspace:*
-=======
       '@wundergraph/protobuf': workspace:^0.94.0
       '@wundergraph/sdk': workspace:^0.109.0
->>>>>>> b95d1d00
       handlebars: ^4.7.7
       next: ^12.1.6
       object-hash: ^2.2.0
@@ -2287,7 +2282,7 @@
     dev: false
 
   /@protobufjs/aspromise/1.1.2:
-    resolution: {integrity: sha512-j+gKExEuLmKwvz3OgROXtrJ2UG2x8Ch2YZUxahh+s1F2HZ+wAceUNLkvy6zKCPVRkU++ZWQrdxsUeQXmcg4uoQ==}
+    resolution: {integrity: sha1-m4sMxmPWaafY9vXQiToU00jzD78=}
     dev: false
 
   /@protobufjs/base64/1.1.2:
@@ -2299,34 +2294,34 @@
     dev: false
 
   /@protobufjs/eventemitter/1.1.0:
-    resolution: {integrity: sha512-j9ednRT81vYJ9OfVuXG6ERSTdEL1xVsNgqpkxMsbIabzSo3goCjDIveeGv5d03om39ML71RdmrGNjG5SReBP/Q==}
+    resolution: {integrity: sha1-NVy8mLr61ZePntCV85diHx0Ga3A=}
     dev: false
 
   /@protobufjs/fetch/1.1.0:
-    resolution: {integrity: sha512-lljVXpqXebpsijW71PZaCYeIcE5on1w5DlQy5WH6GLbFryLUrBD4932W/E2BSpfRJWseIL4v/KPgBFxDOIdKpQ==}
+    resolution: {integrity: sha1-upn7WYYUr2VwDBYZ/wbUVLDYTEU=}
     dependencies:
       '@protobufjs/aspromise': 1.1.2
       '@protobufjs/inquire': 1.1.0
     dev: false
 
   /@protobufjs/float/1.0.2:
-    resolution: {integrity: sha512-Ddb+kVXlXst9d+R9PfTIxh1EdNkgoRe5tOX6t01f1lYWOvJnSPDBlG241QLzcyPdoNTsblLUdujGSE4RzrTZGQ==}
+    resolution: {integrity: sha1-Xp4avctz/Ap8uLKR33jIy9l7h9E=}
     dev: false
 
   /@protobufjs/inquire/1.1.0:
-    resolution: {integrity: sha512-kdSefcPdruJiFMVSbn801t4vFK7KB/5gd2fYvrxhuJYg8ILrmn9SKSX2tZdV6V+ksulWqS7aXjBcRXl3wHoD9Q==}
+    resolution: {integrity: sha1-/yAOPnzyQp4tyvwRQIKOjMY48Ik=}
     dev: false
 
   /@protobufjs/path/1.1.2:
-    resolution: {integrity: sha512-6JOcJ5Tm08dOHAbdR3GrvP+yUUfkjG5ePsHYczMFLq3ZmMkAD98cDgcT2iA1lJ9NVwFd4tH/iSSoe44YWkltEA==}
+    resolution: {integrity: sha1-bMKyDFya1q0NzP0hynZz2Nf79o0=}
     dev: false
 
   /@protobufjs/pool/1.1.0:
-    resolution: {integrity: sha512-0kELaGSIDBKvcgS4zkjz1PeddatrjYcmMWOlAuAPwAeccUrPHdUqo/J6LiymHHEiJT5NrF1UVwxY14f+fy4WQw==}
+    resolution: {integrity: sha1-Cf0V8tbTq/qbZbw2ZQbWrXhG/1Q=}
     dev: false
 
   /@protobufjs/utf8/1.1.0:
-    resolution: {integrity: sha512-Vvn3zZrhQZkkBE8LSuW3em98c0FwgO4nxzv6OdSxPKJIEKY2bGbHn+mhGIPerzI4twdxaP8/0+06HBpwf345Lw==}
+    resolution: {integrity: sha1-p3c2C1s5oaLlEG+OhY8v0tBgxXA=}
     dev: false
 
   /@protoplasm/recall/0.2.4:
@@ -2832,7 +2827,7 @@
   /@types/jsonwebtoken/8.5.8:
     resolution: {integrity: sha512-zm6xBQpFDIDM6o9r6HSgDeIcLy82TKWctCXEPbJJcXb5AKmi5BNNdLXneixK4lplX3PqIVcwLBCGE/kAGnlD4A==}
     dependencies:
-      '@types/node': 18.0.3
+      '@types/node': 17.0.30
     dev: false
 
   /@types/keyv/3.1.4:
@@ -2881,7 +2876,6 @@
 
   /@types/node/17.0.30:
     resolution: {integrity: sha512-oNBIZjIqyHYP8VCNAV9uEytXVeXG2oR0w9lgAXro20eugRQfY002qr3CUl6BAe+Yf/z3CRjPdz27Pu6WWtuSRw==}
-    dev: true
 
   /@types/node/17.0.32:
     resolution: {integrity: sha512-eAIcfAvhf/BkHcf4pkLJ7ECpBAhh9kcxRBpip9cTiO+hf+aJrsxYxBeS6OXvOd9WqNAJmavXVpZvY1rBjNsXmw==}
@@ -2902,7 +2896,7 @@
   /@types/pg/8.6.5:
     resolution: {integrity: sha512-tOkGtAqRVkHa/PVZicq67zuujI4Oorfglsr2IbKofDwBSysnaqSx7W1mDqFqdkGE6Fbgh+PZAl0r/BWON/mozw==}
     dependencies:
-      '@types/node': 18.0.3
+      '@types/node': 17.0.30
       pg-protocol: 1.5.0
       pg-types: 2.2.0
     dev: false
@@ -2965,7 +2959,7 @@
   /@types/ws/7.4.7:
     resolution: {integrity: sha512-JQbbmxZTZehdc2iszGKs5oC3NFnjeay7mtAWrdt7qNtAVK0g19muApzAy4bm9byz79xa2ZnO/BOBC2R8RC5Lww==}
     dependencies:
-      '@types/node': 18.0.3
+      '@types/node': 17.0.30
     dev: false
 
   /@types/yargs-parser/21.0.0:
@@ -9480,7 +9474,7 @@
       '@protobufjs/pool': 1.1.0
       '@protobufjs/utf8': 1.1.0
       '@types/long': 4.0.2
-      '@types/node': 18.0.3
+      '@types/node': 17.0.32
       long: 4.0.0
     dev: false
 
