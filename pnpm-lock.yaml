lockfileVersion: 5.4

importers:

  .:
    specifiers:
      '@commitlint/cli': ^17.0.1
      '@commitlint/config-conventional': ^17.0.0
      '@lerna-lite/cli': 1.11.1
      '@milahu/patch-package-with-pnpm-support': 6.4.10
      '@release-it/bumper': ^4.0.0
      '@release-it/conventional-changelog': ^5.1.0
      del-cli: ^5.0.0
      husky: ^8.0.1
      lint-staged: ^12.4.2
      prettier: ^2.6.2
      release-it: ^15.4.1
    devDependencies:
      '@commitlint/cli': 17.0.2
      '@commitlint/config-conventional': 17.0.2
      '@lerna-lite/cli': 1.11.1
      '@milahu/patch-package-with-pnpm-support': 6.4.10
      '@release-it/bumper': 4.0.0_release-it@15.4.1
      '@release-it/conventional-changelog': 5.1.0_release-it@15.4.1
      del-cli: 5.0.0
      husky: 8.0.1
      lint-staged: 12.4.2
      prettier: 2.6.2
      release-it: 15.4.1

  docs-website:
    specifiers:
      '@docsearch/react': ^3.1.1
      '@headlessui/react': ^1.6.5
      '@heroicons/react': ^1.0.6
      '@markdoc/markdoc': ^0.1.3
      '@markdoc/next.js': ^0.1.7-0
      '@radix-ui/react-scroll-area': ^0.1.5-rc.44
      '@radix-ui/react-tabs': ^0.2.0-rc.21
      '@sindresorhus/slugify': ^2.1.0
      '@tailwindcss/typography': ^0.5.2
      '@types/node': ^18.0.3
      '@types/react': ^18.0.15
      autoprefixer: ^10.4.7
      clsx: ^1.2.0
      copy-to-clipboard: ^3.3.1
      eslint: 8.19.0
      eslint-config-next: 12.2.0
      focus-visible: ^5.2.0
      next: 12.2.0
      next-sitemap: ^3.1.11
      plausible-tracker: ^0.3.8
      postcss-focus-visible: ^6.0.4
      postcss-import: ^14.1.0
      prettier: ^2.7.1
      prettier-plugin-tailwindcss: ^0.1.11
      prism-react-renderer: ^1.3.5
      react: 18.2.0
      react-dom: 18.2.0
      tailwindcss: ^3.1.4
      tailwindcss-radix: ^1.6.0
    dependencies:
      '@docsearch/react': 3.1.1_bb2bxwco6ptpubzwpazr52qf6i
      '@headlessui/react': 1.6.6_biqbaboplfbrettd7655fr4n2y
      '@heroicons/react': 1.0.6_react@18.2.0
      '@markdoc/markdoc': 0.1.3
      '@markdoc/next.js': 0.1.7-0_lwqxoh3rgnuyv5dvpdzsgpfajq
      '@radix-ui/react-scroll-area': 0.1.5-rc.50_biqbaboplfbrettd7655fr4n2y
      '@radix-ui/react-tabs': 0.2.0-rc.27_biqbaboplfbrettd7655fr4n2y
      '@sindresorhus/slugify': 2.1.0
      '@tailwindcss/typography': 0.5.3_tailwindcss@3.1.5
      autoprefixer: 10.4.7
      clsx: 1.2.1
      copy-to-clipboard: 3.3.1
      focus-visible: 5.2.0
      next: 12.2.0_biqbaboplfbrettd7655fr4n2y
      next-sitemap: 3.1.11_next@12.2.0
      plausible-tracker: 0.3.8
      postcss-focus-visible: 6.0.4
      postcss-import: 14.1.0
      prism-react-renderer: 1.3.5_react@18.2.0
      react: 18.2.0
      react-dom: 18.2.0_react@18.2.0
      tailwindcss: 3.1.5
      tailwindcss-radix: 1.6.0
    devDependencies:
      '@types/node': 18.0.3
      '@types/react': 18.0.15
      eslint: 8.19.0
      eslint-config-next: 12.2.0_eslint@8.19.0
      prettier: 2.7.1
      prettier-plugin-tailwindcss: 0.1.12_prettier@2.7.1

  packages/default-testapp:
    specifiers:
      '@types/node': ^14.14.37
      '@wundergraph/sdk': workspace:*
      graphql: ^16.3.0
      openapi-to-graphql: ^2.2.5
      pg: ^8.7.3
      postgraphile: ^4.12.9
      typescript: ^4.8.2
    dependencies:
      '@types/node': 14.18.16
      '@wundergraph/sdk': link:../sdk
      graphql: 16.4.0
      openapi-to-graphql: 2.6.3_graphql@16.4.0
      pg: 8.7.3
      postgraphile: 4.12.9
      typescript: 4.8.2

  packages/mtls-testapp:
    specifiers:
      '@types/node': ^14.14.37
      '@wundergraph/sdk': workspace:*
      graphql: ^16.3.0
      openapi-to-graphql: ^2.2.5
      pg: ^8.7.3
      postgraphile: ^4.12.9
      typescript: ^4.8.2
    dependencies:
      '@types/node': 14.18.16
      '@wundergraph/sdk': file:packages/sdk
      graphql: 16.4.0
      openapi-to-graphql: 2.6.3_graphql@16.4.0
      pg: 8.7.3
      postgraphile: 4.12.9
      typescript: 4.8.2
    dependenciesMeta:
      '@wundergraph/sdk':
        injected: true

  packages/nextjs:
    specifiers:
      '@types/node': ^17.0.32
      '@types/object-hash': ^1.3.4
      '@types/react': ^18.0.15
<<<<<<< HEAD
      '@wundergraph/protobuf': workspace:^0.91.1
      '@wundergraph/react': workspace:^0.0.1
      '@wundergraph/sdk': workspace:^0.97.0
=======
      '@wundergraph/protobuf': workspace:^0.92.0
      '@wundergraph/sdk': workspace:^0.104.0
>>>>>>> 0bc9a24a
      handlebars: ^4.7.7
      next: ^12.1.6
      object-hash: ^2.2.0
      react: ^18.1.0
      react-dom: ^18.1.0
      react-ssr-prepass: ^1.5.0
      typescript: ^4.8.2
    dependencies:
      '@wundergraph/protobuf': link:../protobuf
      '@wundergraph/react': link:../react
      handlebars: 4.7.7
      next: 12.1.6_biqbaboplfbrettd7655fr4n2y
      object-hash: 2.2.0
      react-ssr-prepass: 1.5.0_react@18.2.0
    devDependencies:
      '@types/node': 17.0.32
      '@types/object-hash': 1.3.4
      '@types/react': 18.0.15
      '@wundergraph/sdk': link:../sdk
<<<<<<< HEAD
      react: 18.2.0
      react-dom: 18.2.0_react@18.2.0
      typescript: 4.7.2
=======
      react: 18.1.0
      react-dom: 18.1.0_react@18.1.0
      typescript: 4.8.2
>>>>>>> 0bc9a24a

  packages/nextjs-testapp:
    specifiers:
      '@types/node': ^17.0.27
      '@types/react': ^18.0.7
      '@wundergraph/nextjs': workspace:*
      '@wundergraph/sdk': workspace:*
      concurrently: ^6.0.0
      graphql: ^16.3.0
      next: ^12.1.6
      open-cli: ^7.0.1
      react: ^18.0.0
      react-dom: ^18.0.0
      typescript: ^4.8.2
      wait-on: ^6.0.0
    dependencies:
      '@wundergraph/nextjs': link:../nextjs
      '@wundergraph/sdk': link:../sdk
      next: 12.1.6_ef5jwxihqo6n7gxfmzogljlgcm
      react: 18.1.0
      react-dom: 18.1.0_react@18.1.0
    devDependencies:
      '@types/node': 17.0.30
      '@types/react': 18.0.8
      concurrently: 6.5.1
      graphql: 16.4.0
      open-cli: 7.0.1
      typescript: 4.8.2
      wait-on: 6.0.1

  packages/postgres-testapp:
    specifiers:
      '@types/node': ^14.14.37
      '@wundergraph/sdk': workspace:*
      graphql: ^16.3.0
      typescript: ^4.8.2
    dependencies:
      '@types/node': 14.18.16
      '@wundergraph/sdk': file:packages/sdk
      graphql: 16.4.0
      typescript: 4.8.2
    dependenciesMeta:
      '@wundergraph/sdk':
        injected: true

  packages/protobuf:
    specifiers:
      cpy-cli: ^4.1.0
      long: ^5.2.0
      protobufjs: ^6.11.2
      ts-proto: ^1.112.1
      typescript: ^4.8.2
    dependencies:
      long: 5.2.0
      protobufjs: 6.11.2
      ts-proto: 1.112.1
    devDependencies:
      cpy-cli: 4.1.0
      typescript: 4.8.2

  packages/react:
    specifiers:
      '@types/node': ^17.0.32
      '@types/object-hash': ^1.3.4
      '@types/react': ^18.0.15
      '@wundergraph/protobuf': workspace:^0.91.1
      '@wundergraph/sdk': workspace:^0.97.0
      handlebars: ^4.7.7
      object-hash: ^2.2.0
      react: 18.1.0
      react-dom: 18.1.0
      typescript: ^4.7.2
    dependencies:
      '@wundergraph/protobuf': link:../protobuf
      handlebars: 4.7.7
      object-hash: 2.2.0
    devDependencies:
      '@types/node': 17.0.32
      '@types/object-hash': 1.3.4
      '@types/react': 18.0.15
      '@wundergraph/sdk': link:../sdk
      react: 18.1.0
      react-dom: 18.1.0_react@18.1.0
      typescript: 4.7.2

  packages/sdk:
    specifiers:
      '@apollo/composition': ^2.0.2
      '@apollo/federation': ^0.36.2
      '@fastify/formbody': ^7.0.1
      '@graphql-tools/schema': ^8.3.10
      '@prisma/generator-helper': ^3.9.2
      '@types/axios': ^0.14.0
      '@types/chai': ^4.2.22
      '@types/colors': ^1.2.1
      '@types/cors': ^2.8.10
      '@types/debug': ^4.1.7
      '@types/jest': ^28.1.1
      '@types/js-yaml': ^4.0.0
      '@types/json-schema': ^7.0.6
      '@types/lodash': ^4.14.178
      '@types/node': ^14.18.16
      '@types/object-hash': ^1.3.4
      '@web-std/fetch': ^4.1.0
      '@wundergraph/protobuf': workspace:^0.92.0
      '@wundergraph/wunderctl': workspace:^0.105.0
      axios: ^0.26.1
      chai: ^4.3.4
      colors: ^1.4.0
      execa: 5.1.1
      fastify: ^4.4.0
      fastify-graceful-shutdown: ^3.2.0
      fastify-plugin: ^4.2.0
      graphql: ^16.3.0
      graphql-helix: ^1.12.0
      handlebars: ^4.7.7
      jest: ^28.1.0
      js-yaml: ^4.1.0
      json-schema: ^0.4.0
      lodash: ^4.17.21
      long: ^5.2.0
      object-hash: ^2.2.0
      openapi-types: ^10.0.0
      pino: ^8.4.2
      postman-collection: ^4.1.1
      prettier: ^2.5.0
      protobufjs: ^6.11.2
      swagger2openapi: ^7.0.8
      ts-jest: ^28.0.4
      typescript: ^4.8.2
    dependencies:
      '@apollo/composition': 2.0.2_graphql@16.4.0
      '@apollo/federation': 0.36.2_graphql@16.4.0
      '@fastify/formbody': 7.0.1
      '@graphql-tools/schema': 8.3.10_graphql@16.4.0
      '@prisma/generator-helper': 3.13.0
      '@web-std/fetch': 4.1.0
      '@wundergraph/protobuf': link:../protobuf
      '@wundergraph/wunderctl': link:../wunderctl
      axios: 0.26.1
      colors: 1.4.0
      execa: 5.1.1
      fastify: 4.4.0
      fastify-graceful-shutdown: 3.2.0
      fastify-plugin: 4.2.0
      graphql: 16.4.0
      graphql-helix: 1.12.0_graphql@16.4.0
      handlebars: 4.7.7
      js-yaml: 4.1.0
      json-schema: 0.4.0
      lodash: 4.17.21
      long: 5.2.0
      object-hash: 2.2.0
      openapi-types: 10.0.0
      pino: 8.4.2
      postman-collection: 4.1.2
      prettier: 2.6.2
      protobufjs: 6.11.2
      swagger2openapi: 7.0.8
    devDependencies:
      '@types/axios': 0.14.0
      '@types/chai': 4.3.1
      '@types/colors': 1.2.1
      '@types/cors': 2.8.12
      '@types/debug': 4.1.7
      '@types/jest': 28.1.1
      '@types/js-yaml': 4.0.5
      '@types/json-schema': 7.0.11
      '@types/lodash': 4.14.182
      '@types/node': 14.18.16
      '@types/object-hash': 1.3.4
      chai: 4.3.6
      jest: 28.1.0_@types+node@14.18.16
      ts-jest: 28.0.4_kksdien7pp32tkxg2g5wv4uiki
      typescript: 4.8.2

  packages/vite-testapp:
    specifiers:
      '@types/react': ^18.0.15
      '@types/react-dom': ^18.0.6
      '@vitejs/plugin-react': ^2.0.0
      '@wundergraph/react': workspace:*
      '@wundergraph/sdk': workspace:*
      concurrently: ^6.0.0
      graphql: ^16.3.0
      open-cli: ^7.0.1
      react: ^18.1.0
      react-dom: ^18.1.0
      typescript: ^4.6.4
      vite: ^3.0.0
      wait-on: ^6.0.0
    dependencies:
      '@wundergraph/react': link:../react
      '@wundergraph/sdk': link:../sdk
      react: 18.2.0
      react-dom: 18.2.0_react@18.2.0
    devDependencies:
      '@types/react': 18.0.15
      '@types/react-dom': 18.0.6
      '@vitejs/plugin-react': 2.0.0_vite@3.0.4
      concurrently: 6.5.1
      graphql: 16.4.0
      open-cli: 7.0.1
      typescript: 4.7.2
      vite: 3.0.4
      wait-on: 6.0.1

  packages/wunderctl:
    specifiers:
      '@types/debug': ^4.1.7
      '@types/node': ^14.18.16
      '@types/rimraf': ^3.0.0
      '@types/tar': ^4.0.4
      axios: ^0.26.1
      debug: ^4.3.4
      execa: 5.1.1
      rimraf: ^3.0.2
      tar: ^6.1.11
      typescript: ^4.8.2
    dependencies:
      axios: 0.26.1_debug@4.3.4
      debug: 4.3.4
      execa: 5.1.1
      rimraf: 3.0.2
      tar: 6.1.11
    devDependencies:
      '@types/debug': 4.1.7
      '@types/node': 14.18.16
      '@types/rimraf': 3.0.2
      '@types/tar': 4.0.5
      typescript: 4.8.2

packages:

  /@algolia/autocomplete-core/1.7.1:
    resolution: {integrity: sha512-eiZw+fxMzNQn01S8dA/hcCpoWCOCwcIIEUtHHdzN5TGB3IpzLbuhqFeTfh2OUhhgkE8Uo17+wH+QJ/wYyQmmzg==}
    dependencies:
      '@algolia/autocomplete-shared': 1.7.1
    dev: false

  /@algolia/autocomplete-preset-algolia/1.7.1_algoliasearch@4.13.1:
    resolution: {integrity: sha512-pJwmIxeJCymU1M6cGujnaIYcY3QPOVYZOXhFkWVM7IxKzy272BwCvMFMyc5NpG/QmiObBxjo7myd060OeTNJXg==}
    peerDependencies:
      '@algolia/client-search': ^4.9.1
      algoliasearch: ^4.9.1
    dependencies:
      '@algolia/autocomplete-shared': 1.7.1
      algoliasearch: 4.13.1
    dev: false

  /@algolia/autocomplete-shared/1.7.1:
    resolution: {integrity: sha512-eTmGVqY3GeyBTT8IWiB2K5EuURAqhnumfktAEoHxfDY2o7vg2rSnO16ZtIG0fMgt3py28Vwgq42/bVEuaQV7pg==}
    dev: false

  /@algolia/cache-browser-local-storage/4.13.1:
    resolution: {integrity: sha512-UAUVG2PEfwd/FfudsZtYnidJ9eSCpS+LW9cQiesePQLz41NAcddKxBak6eP2GErqyFagSlnVXe/w2E9h2m2ttg==}
    dependencies:
      '@algolia/cache-common': 4.13.1
    dev: false

  /@algolia/cache-common/4.13.1:
    resolution: {integrity: sha512-7Vaf6IM4L0Jkl3sYXbwK+2beQOgVJ0mKFbz/4qSxKd1iy2Sp77uTAazcX+Dlexekg1fqGUOSO7HS4Sx47ZJmjA==}
    dev: false

  /@algolia/cache-in-memory/4.13.1:
    resolution: {integrity: sha512-pZzybCDGApfA/nutsFK1P0Sbsq6fYJU3DwIvyKg4pURerlJM4qZbB9bfLRef0FkzfQu7W11E4cVLCIOWmyZeuQ==}
    dependencies:
      '@algolia/cache-common': 4.13.1
    dev: false

  /@algolia/client-account/4.13.1:
    resolution: {integrity: sha512-TFLiZ1KqMiir3FNHU+h3b0MArmyaHG+eT8Iojio6TdpeFcAQ1Aiy+2gb3SZk3+pgRJa/BxGmDkRUwE5E/lv3QQ==}
    dependencies:
      '@algolia/client-common': 4.13.1
      '@algolia/client-search': 4.13.1
      '@algolia/transporter': 4.13.1
    dev: false

  /@algolia/client-analytics/4.13.1:
    resolution: {integrity: sha512-iOS1JBqh7xaL5x00M5zyluZ9+9Uy9GqtYHv/2SMuzNW1qP7/0doz1lbcsP3S7KBbZANJTFHUOfuqyRLPk91iFA==}
    dependencies:
      '@algolia/client-common': 4.13.1
      '@algolia/client-search': 4.13.1
      '@algolia/requester-common': 4.13.1
      '@algolia/transporter': 4.13.1
    dev: false

  /@algolia/client-common/4.13.1:
    resolution: {integrity: sha512-LcDoUE0Zz3YwfXJL6lJ2OMY2soClbjrrAKB6auYVMNJcoKZZ2cbhQoFR24AYoxnGUYBER/8B+9sTBj5bj/Gqbg==}
    dependencies:
      '@algolia/requester-common': 4.13.1
      '@algolia/transporter': 4.13.1
    dev: false

  /@algolia/client-personalization/4.13.1:
    resolution: {integrity: sha512-1CqrOW1ypVrB4Lssh02hP//YxluoIYXAQCpg03L+/RiXJlCs+uIqlzC0ctpQPmxSlTK6h07kr50JQoYH/TIM9w==}
    dependencies:
      '@algolia/client-common': 4.13.1
      '@algolia/requester-common': 4.13.1
      '@algolia/transporter': 4.13.1
    dev: false

  /@algolia/client-search/4.13.1:
    resolution: {integrity: sha512-YQKYA83MNRz3FgTNM+4eRYbSmHi0WWpo019s5SeYcL3HUan/i5R09VO9dk3evELDFJYciiydSjbsmhBzbpPP2A==}
    dependencies:
      '@algolia/client-common': 4.13.1
      '@algolia/requester-common': 4.13.1
      '@algolia/transporter': 4.13.1
    dev: false

  /@algolia/logger-common/4.13.1:
    resolution: {integrity: sha512-L6slbL/OyZaAXNtS/1A8SAbOJeEXD5JcZeDCPYDqSTYScfHu+2ePRTDMgUTY4gQ7HsYZ39N1LujOd8WBTmM2Aw==}
    dev: false

  /@algolia/logger-console/4.13.1:
    resolution: {integrity: sha512-7jQOTftfeeLlnb3YqF8bNgA2GZht7rdKkJ31OCeSH2/61haO0tWPoNRjZq9XLlgMQZH276pPo0NdiArcYPHjCA==}
    dependencies:
      '@algolia/logger-common': 4.13.1
    dev: false

  /@algolia/requester-browser-xhr/4.13.1:
    resolution: {integrity: sha512-oa0CKr1iH6Nc7CmU6RE7TnXMjHnlyp7S80pP/LvZVABeJHX3p/BcSCKovNYWWltgTxUg0U1o+2uuy8BpMKljwA==}
    dependencies:
      '@algolia/requester-common': 4.13.1
    dev: false

  /@algolia/requester-common/4.13.1:
    resolution: {integrity: sha512-eGVf0ID84apfFEuXsaoSgIxbU3oFsIbz4XiotU3VS8qGCJAaLVUC5BUJEkiFENZIhon7hIB4d0RI13HY4RSA+w==}
    dev: false

  /@algolia/requester-node-http/4.13.1:
    resolution: {integrity: sha512-7C0skwtLdCz5heKTVe/vjvrqgL/eJxmiEjHqXdtypcE5GCQCYI15cb+wC4ytYioZDMiuDGeVYmCYImPoEgUGPw==}
    dependencies:
      '@algolia/requester-common': 4.13.1
    dev: false

  /@algolia/transporter/4.13.1:
    resolution: {integrity: sha512-pICnNQN7TtrcYJqqPEXByV8rJ8ZRU2hCiIKLTLRyNpghtQG3VAFk6fVtdzlNfdUGZcehSKGarPIZEHlQXnKjgw==}
    dependencies:
      '@algolia/cache-common': 4.13.1
      '@algolia/logger-common': 4.13.1
      '@algolia/requester-common': 4.13.1
    dev: false

  /@ampproject/remapping/2.2.0:
    resolution: {integrity: sha512-qRmjj8nj9qmLTQXXmaR1cck3UXSRMPrbsLJAasZpF+t3riI71BXed5ebIOYwQntykeZuhjsdweEc9BxH5Jc26w==}
    engines: {node: '>=6.0.0'}
    dependencies:
      '@jridgewell/gen-mapping': 0.1.1
      '@jridgewell/trace-mapping': 0.3.9
    dev: true

  /@apollo/composition/2.0.2_graphql@16.4.0:
    resolution: {integrity: sha512-ZKvgRL+1SefdoCbFHGhm8uYokwWftkJ8GR77TzXDWLyU0Xy+LLajCuTkEiG+CMNi3fW1xtkFXcqYFzYdAwR1lw==}
    engines: {node: '>=12.13.0 <18.0'}
    peerDependencies:
      graphql: ^16.0.0
    dependencies:
      '@apollo/federation-internals': 2.0.2_graphql@16.4.0
      '@apollo/query-graphs': 2.0.2_graphql@16.4.0
      graphql: 16.4.0
    dev: false

  /@apollo/core-schema/0.3.0_graphql@16.4.0:
    resolution: {integrity: sha512-v+Ys6+W1pDQu+XwP++tI5y4oZdzKrEuVXwsEenOmg2FO/3/G08C+qMhQ9YQ9Ug34rvQGQtgbIDssHEVk4YZS7g==}
    engines: {node: '>=12.13.0'}
    peerDependencies:
      graphql: ^15 || ^16
    dependencies:
      '@protoplasm/recall': 0.2.4
      graphql: 16.4.0
    dev: false

  /@apollo/federation-internals/2.0.2_graphql@16.4.0:
    resolution: {integrity: sha512-yLooPy6q0FX351fDdBqNEm6hWz1tiV/oVOi2j8NYDL1sjPKR2cFedUjvQuAFmH8WfNXPOTIjMPJpO3XNMc4qCA==}
    engines: {node: '>=12.13.0 <18.0'}
    peerDependencies:
      graphql: ^16.0.0
    dependencies:
      '@apollo/core-schema': 0.3.0_graphql@16.4.0
      chalk: 4.1.2
      graphql: 16.4.0
      js-levenshtein: 1.1.6
    dev: false

  /@apollo/federation/0.36.2_graphql@16.4.0:
    resolution: {integrity: sha512-2yqHevdz41wR/fZI+OEk7ibDlEWWhHxXg7ABT8KqHHS5VtKGIwbcekf3kxJXQWIHSXNuHu8r2BcEGJO7JqY8ww==}
    engines: {node: '>=12.13.0 <18.0'}
    peerDependencies:
      graphql: ^15.8.0 || ^16.0.0
    dependencies:
      '@apollo/subgraph': 0.4.2_graphql@16.4.0
      apollo-server-types: 3.5.2_graphql@16.4.0
      graphql: 16.4.0
      lodash.xorby: 4.7.0
    transitivePeerDependencies:
      - encoding
    dev: false

  /@apollo/protobufjs/1.2.2:
    resolution: {integrity: sha512-vF+zxhPiLtkwxONs6YanSt1EpwpGilThpneExUN5K3tCymuxNnVq2yojTvnpRjv2QfsEIt/n7ozPIIzBLwGIDQ==}
    hasBin: true
    requiresBuild: true
    dependencies:
      '@protobufjs/aspromise': 1.1.2
      '@protobufjs/base64': 1.1.2
      '@protobufjs/codegen': 2.0.4
      '@protobufjs/eventemitter': 1.1.0
      '@protobufjs/fetch': 1.1.0
      '@protobufjs/float': 1.0.2
      '@protobufjs/inquire': 1.1.0
      '@protobufjs/path': 1.1.2
      '@protobufjs/pool': 1.1.0
      '@protobufjs/utf8': 1.1.0
      '@types/long': 4.0.2
      '@types/node': 10.17.60
      long: 4.0.0
    dev: false

  /@apollo/query-graphs/2.0.2_graphql@16.4.0:
    resolution: {integrity: sha512-TFs5dDfhuHq3LDh0ZFxDlfC/hl8hal8UMahGvHfRkib2c4annTDaQqdTQAM9SR4bFzOMHgTNMjs9nZtEv+oG1w==}
    engines: {node: '>=12.13.0 <18.0'}
    peerDependencies:
      graphql: ^16.0.0
    dependencies:
      '@apollo/federation-internals': 2.0.2_graphql@16.4.0
      deep-equal: 2.0.5
      graphql: 16.4.0
      ts-graphviz: 0.16.0
    dev: false

  /@apollo/subgraph/0.4.2_graphql@16.4.0:
    resolution: {integrity: sha512-sIGzqfUryW6tS5RPWp1awtO+5CehjPV6xbDrWS4I2Hsj8rug8Y9oiMpcnNk8GaQ1TF3UEf99ZL16mNa4J++IIQ==}
    engines: {node: '>=12.13.0 <18.0'}
    peerDependencies:
      graphql: ^15.8.0 || ^16.0.0
    dependencies:
      graphql: 16.4.0
    dev: false

  /@babel/code-frame/7.16.7:
    resolution: {integrity: sha512-iAXqUn8IIeBTNd72xsFlgaXHkMBMt6y4HJp1tIaK465CWLT/fG1aqB7ykr95gHHmlBdGbFeWWfyB4NJJ0nmeIg==}
    engines: {node: '>=6.9.0'}
    dependencies:
      '@babel/highlight': 7.17.9
    dev: true

  /@babel/code-frame/7.18.6:
    resolution: {integrity: sha512-TDCmlK5eOvH+eH7cdAFlNXeVJqWIQ7gW9tY1GJIpUtFb6CmjVyq2VM3u71bOyR8CRihcCgMUYoDNyLXao3+70Q==}
    engines: {node: '>=6.9.0'}
    dependencies:
      '@babel/highlight': 7.18.6
    dev: true

  /@babel/compat-data/7.17.10:
    resolution: {integrity: sha512-GZt/TCsG70Ms19gfZO1tM4CVnXsPgEPBCpJu+Qz3L0LUDsY5nZqFZglIoPC1kIYOtNBZlrnFT+klg12vFGZXrw==}
    engines: {node: '>=6.9.0'}
    dev: true

  /@babel/compat-data/7.18.8:
    resolution: {integrity: sha512-HSmX4WZPPK3FUxYp7g2T6EyO8j96HlZJlxmKPSh6KAcqwyDrfx7hKjXpAW/0FhFfTJsR0Yt4lAjLI2coMptIHQ==}
    engines: {node: '>=6.9.0'}
    dev: true

  /@babel/core/7.17.10:
    resolution: {integrity: sha512-liKoppandF3ZcBnIYFjfSDHZLKdLHGJRkoWtG8zQyGJBQfIYobpnVGI5+pLBNtS6psFLDzyq8+h5HiVljW9PNA==}
    engines: {node: '>=6.9.0'}
    dependencies:
      '@ampproject/remapping': 2.2.0
      '@babel/code-frame': 7.16.7
      '@babel/generator': 7.17.10
      '@babel/helper-compilation-targets': 7.17.10_@babel+core@7.17.10
      '@babel/helper-module-transforms': 7.17.7
      '@babel/helpers': 7.17.9
      '@babel/parser': 7.17.10
      '@babel/template': 7.16.7
      '@babel/traverse': 7.17.10
      '@babel/types': 7.17.10
      convert-source-map: 1.8.0
      debug: 4.3.4
      gensync: 1.0.0-beta.2
      json5: 2.2.1
      semver: 6.3.0
    transitivePeerDependencies:
      - supports-color
    dev: true

  /@babel/core/7.18.10:
    resolution: {integrity: sha512-JQM6k6ENcBFKVtWvLavlvi/mPcpYZ3+R+2EySDEMSMbp7Mn4FexlbbJVrx2R7Ijhr01T8gyqrOaABWIOgxeUyw==}
    engines: {node: '>=6.9.0'}
    dependencies:
      '@ampproject/remapping': 2.2.0
      '@babel/code-frame': 7.18.6
      '@babel/generator': 7.18.10
      '@babel/helper-compilation-targets': 7.18.9_@babel+core@7.18.10
      '@babel/helper-module-transforms': 7.18.9
      '@babel/helpers': 7.18.9
      '@babel/parser': 7.18.10
      '@babel/template': 7.18.10
      '@babel/traverse': 7.18.10
      '@babel/types': 7.18.10
      convert-source-map: 1.8.0
      debug: 4.3.4
      gensync: 1.0.0-beta.2
      json5: 2.2.1
      semver: 6.3.0
    transitivePeerDependencies:
      - supports-color
    dev: true

  /@babel/generator/7.17.10:
    resolution: {integrity: sha512-46MJZZo9y3o4kmhBVc7zW7i8dtR1oIK/sdO5NcfcZRhTGYi+KKJRtHNgsU6c4VUcJmUNV/LQdebD/9Dlv4K+Tg==}
    engines: {node: '>=6.9.0'}
    dependencies:
      '@babel/types': 7.17.10
      '@jridgewell/gen-mapping': 0.1.1
      jsesc: 2.5.2
    dev: true

  /@babel/generator/7.18.10:
    resolution: {integrity: sha512-0+sW7e3HjQbiHbj1NeU/vN8ornohYlacAfZIaXhdoGweQqgcNy69COVciYYqEXJ/v+9OBA7Frxm4CVAuNqKeNA==}
    engines: {node: '>=6.9.0'}
    dependencies:
      '@babel/types': 7.18.10
      '@jridgewell/gen-mapping': 0.3.2
      jsesc: 2.5.2
    dev: true

  /@babel/helper-annotate-as-pure/7.18.6:
    resolution: {integrity: sha512-duORpUiYrEpzKIop6iNbjnwKLAKnJ47csTyRACyEmWj0QdUrm5aqNJGHSSEQSUAvNW0ojX0dOmK9dZduvkfeXA==}
    engines: {node: '>=6.9.0'}
    dependencies:
      '@babel/types': 7.18.10
    dev: true

  /@babel/helper-compilation-targets/7.17.10_@babel+core@7.17.10:
    resolution: {integrity: sha512-gh3RxjWbauw/dFiU/7whjd0qN9K6nPJMqe6+Er7rOavFh0CQUSwhAE3IcTho2rywPJFxej6TUUHDkWcYI6gGqQ==}
    engines: {node: '>=6.9.0'}
    peerDependencies:
      '@babel/core': ^7.0.0
    dependencies:
      '@babel/compat-data': 7.17.10
      '@babel/core': 7.17.10
      '@babel/helper-validator-option': 7.16.7
      browserslist: 4.20.3
      semver: 6.3.0
    dev: true

  /@babel/helper-compilation-targets/7.18.9_@babel+core@7.18.10:
    resolution: {integrity: sha512-tzLCyVmqUiFlcFoAPLA/gL9TeYrF61VLNtb+hvkuVaB5SUjW7jcfrglBIX1vUIoT7CLP3bBlIMeyEsIl2eFQNg==}
    engines: {node: '>=6.9.0'}
    peerDependencies:
      '@babel/core': ^7.0.0
    dependencies:
      '@babel/compat-data': 7.18.8
      '@babel/core': 7.18.10
      '@babel/helper-validator-option': 7.18.6
      browserslist: 4.20.3
      semver: 6.3.0
    dev: true

  /@babel/helper-environment-visitor/7.16.7:
    resolution: {integrity: sha512-SLLb0AAn6PkUeAfKJCCOl9e1R53pQlGAfc4y4XuMRZfqeMYLE0dM1LMhqbGAlGQY0lfw5/ohoYWAe9V1yibRag==}
    engines: {node: '>=6.9.0'}
    dependencies:
      '@babel/types': 7.17.10
    dev: true

  /@babel/helper-environment-visitor/7.18.9:
    resolution: {integrity: sha512-3r/aACDJ3fhQ/EVgFy0hpj8oHyHpQc+LPtJoY9SzTThAsStm4Ptegq92vqKoE3vD706ZVFWITnMnxucw+S9Ipg==}
    engines: {node: '>=6.9.0'}
    dev: true

  /@babel/helper-function-name/7.17.9:
    resolution: {integrity: sha512-7cRisGlVtiVqZ0MW0/yFB4atgpGLWEHUVYnb448hZK4x+vih0YO5UoS11XIYtZYqHd0dIPMdUSv8q5K4LdMnIg==}
    engines: {node: '>=6.9.0'}
    dependencies:
      '@babel/template': 7.16.7
      '@babel/types': 7.17.10
    dev: true

  /@babel/helper-function-name/7.18.9:
    resolution: {integrity: sha512-fJgWlZt7nxGksJS9a0XdSaI4XvpExnNIgRP+rVefWh5U7BL8pPuir6SJUmFKRfjWQ51OtWSzwOxhaH/EBWWc0A==}
    engines: {node: '>=6.9.0'}
    dependencies:
      '@babel/template': 7.18.10
      '@babel/types': 7.18.10
    dev: true

  /@babel/helper-hoist-variables/7.16.7:
    resolution: {integrity: sha512-m04d/0Op34H5v7pbZw6pSKP7weA6lsMvfiIAMeIvkY/R4xQtBSMFEigu9QTZ2qB/9l22vsxtM8a+Q8CzD255fg==}
    engines: {node: '>=6.9.0'}
    dependencies:
      '@babel/types': 7.17.10
    dev: true

  /@babel/helper-hoist-variables/7.18.6:
    resolution: {integrity: sha512-UlJQPkFqFULIcyW5sbzgbkxn2FKRgwWiRexcuaR8RNJRy8+LLveqPjwZV/bwrLZCN0eUHD/x8D0heK1ozuoo6Q==}
    engines: {node: '>=6.9.0'}
    dependencies:
      '@babel/types': 7.18.10
    dev: true

  /@babel/helper-module-imports/7.16.7:
    resolution: {integrity: sha512-LVtS6TqjJHFc+nYeITRo6VLXve70xmq7wPhWTqDJusJEgGmkAACWwMiTNrvfoQo6hEhFwAIixNkvB0jPXDL8Wg==}
    engines: {node: '>=6.9.0'}
    dependencies:
      '@babel/types': 7.17.10
    dev: true

  /@babel/helper-module-imports/7.18.6:
    resolution: {integrity: sha512-0NFvs3VkuSYbFi1x2Vd6tKrywq+z/cLeYC/RJNFrIX/30Bf5aiGYbtvGXolEktzJH8o5E5KJ3tT+nkxuuZFVlA==}
    engines: {node: '>=6.9.0'}
    dependencies:
      '@babel/types': 7.18.10
    dev: true

  /@babel/helper-module-transforms/7.17.7:
    resolution: {integrity: sha512-VmZD99F3gNTYB7fJRDTi+u6l/zxY0BE6OIxPSU7a50s6ZUQkHwSDmV92FfM+oCG0pZRVojGYhkR8I0OGeCVREw==}
    engines: {node: '>=6.9.0'}
    dependencies:
      '@babel/helper-environment-visitor': 7.16.7
      '@babel/helper-module-imports': 7.16.7
      '@babel/helper-simple-access': 7.17.7
      '@babel/helper-split-export-declaration': 7.16.7
      '@babel/helper-validator-identifier': 7.16.7
      '@babel/template': 7.16.7
      '@babel/traverse': 7.17.10
      '@babel/types': 7.17.10
    transitivePeerDependencies:
      - supports-color
    dev: true

  /@babel/helper-module-transforms/7.18.9:
    resolution: {integrity: sha512-KYNqY0ICwfv19b31XzvmI/mfcylOzbLtowkw+mfvGPAQ3kfCnMLYbED3YecL5tPd8nAYFQFAd6JHp2LxZk/J1g==}
    engines: {node: '>=6.9.0'}
    dependencies:
      '@babel/helper-environment-visitor': 7.18.9
      '@babel/helper-module-imports': 7.18.6
      '@babel/helper-simple-access': 7.18.6
      '@babel/helper-split-export-declaration': 7.18.6
      '@babel/helper-validator-identifier': 7.18.6
      '@babel/template': 7.18.10
      '@babel/traverse': 7.18.10
      '@babel/types': 7.18.10
    transitivePeerDependencies:
      - supports-color
    dev: true

  /@babel/helper-plugin-utils/7.16.7:
    resolution: {integrity: sha512-Qg3Nk7ZxpgMrsox6HreY1ZNKdBq7K72tDSliA6dCl5f007jR4ne8iD5UzuNnCJH2xBf2BEEVGr+/OL6Gdp7RxA==}
    engines: {node: '>=6.9.0'}
    dev: true

  /@babel/helper-plugin-utils/7.17.12:
    resolution: {integrity: sha512-JDkf04mqtN3y4iAbO1hv9U2ARpPyPL1zqyWs/2WG1pgSq9llHFjStX5jdxb84himgJm+8Ng+x0oiWF/nw/XQKA==}
    engines: {node: '>=6.9.0'}
    dev: true

  /@babel/helper-plugin-utils/7.18.9:
    resolution: {integrity: sha512-aBXPT3bmtLryXaoJLyYPXPlSD4p1ld9aYeR+sJNOZjJJGiOpb+fKfh3NkcCu7J54nUJwCERPBExCCpyCOHnu/w==}
    engines: {node: '>=6.9.0'}
    dev: true

  /@babel/helper-simple-access/7.17.7:
    resolution: {integrity: sha512-txyMCGroZ96i+Pxr3Je3lzEJjqwaRC9buMUgtomcrLe5Nd0+fk1h0LLA+ixUF5OW7AhHuQ7Es1WcQJZmZsz2XA==}
    engines: {node: '>=6.9.0'}
    dependencies:
      '@babel/types': 7.17.10
    dev: true

  /@babel/helper-simple-access/7.18.6:
    resolution: {integrity: sha512-iNpIgTgyAvDQpDj76POqg+YEt8fPxx3yaNBg3S30dxNKm2SWfYhD0TGrK/Eu9wHpUW63VQU894TsTg+GLbUa1g==}
    engines: {node: '>=6.9.0'}
    dependencies:
      '@babel/types': 7.18.10
    dev: true

  /@babel/helper-split-export-declaration/7.16.7:
    resolution: {integrity: sha512-xbWoy/PFoxSWazIToT9Sif+jJTlrMcndIsaOKvTA6u7QEo7ilkRZpjew18/W3c7nm8fXdUDXh02VXTbZ0pGDNw==}
    engines: {node: '>=6.9.0'}
    dependencies:
      '@babel/types': 7.17.10
    dev: true

  /@babel/helper-split-export-declaration/7.18.6:
    resolution: {integrity: sha512-bde1etTx6ZyTmobl9LLMMQsaizFVZrquTEHOqKeQESMKo4PlObf+8+JA25ZsIpZhT/WEd39+vOdLXAFG/nELpA==}
    engines: {node: '>=6.9.0'}
    dependencies:
      '@babel/types': 7.18.10
    dev: true

  /@babel/helper-string-parser/7.18.10:
    resolution: {integrity: sha512-XtIfWmeNY3i4t7t4D2t02q50HvqHybPqW2ki1kosnvWCwuCMeo81Jf0gwr85jy/neUdg5XDdeFE/80DXiO+njw==}
    engines: {node: '>=6.9.0'}
    dev: true

  /@babel/helper-validator-identifier/7.16.7:
    resolution: {integrity: sha512-hsEnFemeiW4D08A5gUAZxLBTXpZ39P+a+DGDsHw1yxqyQ/jzFEnxf5uTEGp+3bzAbNOxU1paTgYS4ECU/IgfDw==}
    engines: {node: '>=6.9.0'}
    dev: true

  /@babel/helper-validator-identifier/7.18.6:
    resolution: {integrity: sha512-MmetCkz9ej86nJQV+sFCxoGGrUbU3q02kgLciwkrt9QqEB7cP39oKEY0PakknEO0Gu20SskMRi+AYZ3b1TpN9g==}
    engines: {node: '>=6.9.0'}
    dev: true

  /@babel/helper-validator-option/7.16.7:
    resolution: {integrity: sha512-TRtenOuRUVo9oIQGPC5G9DgK4743cdxvtOw0weQNpZXaS16SCBi5MNjZF8vba3ETURjZpTbVn7Vvcf2eAwFozQ==}
    engines: {node: '>=6.9.0'}
    dev: true

  /@babel/helper-validator-option/7.18.6:
    resolution: {integrity: sha512-XO7gESt5ouv/LRJdrVjkShckw6STTaB7l9BrpBaAHDeF5YZT+01PCwmR0SJHnkW6i8OwW/EVWRShfi4j2x+KQw==}
    engines: {node: '>=6.9.0'}
    dev: true

  /@babel/helpers/7.17.9:
    resolution: {integrity: sha512-cPCt915ShDWUEzEp3+UNRktO2n6v49l5RSnG9M5pS24hA+2FAc5si+Pn1i4VVbQQ+jh+bIZhPFQOJOzbrOYY1Q==}
    engines: {node: '>=6.9.0'}
    dependencies:
      '@babel/template': 7.16.7
      '@babel/traverse': 7.17.10
      '@babel/types': 7.17.10
    transitivePeerDependencies:
      - supports-color
    dev: true

  /@babel/helpers/7.18.9:
    resolution: {integrity: sha512-Jf5a+rbrLoR4eNdUmnFu8cN5eNJT6qdTdOg5IHIzq87WwyRw9PwguLFOWYgktN/60IP4fgDUawJvs7PjQIzELQ==}
    engines: {node: '>=6.9.0'}
    dependencies:
      '@babel/template': 7.18.10
      '@babel/traverse': 7.18.10
      '@babel/types': 7.18.10
    transitivePeerDependencies:
      - supports-color
    dev: true

  /@babel/highlight/7.17.9:
    resolution: {integrity: sha512-J9PfEKCbFIv2X5bjTMiZu6Vf341N05QIY+d6FvVKynkG1S7G0j3I0QoRtWIrXhZ+/Nlb5Q0MzqL7TokEJ5BNHg==}
    engines: {node: '>=6.9.0'}
    dependencies:
      '@babel/helper-validator-identifier': 7.16.7
      chalk: 2.4.2
      js-tokens: 4.0.0
    dev: true

  /@babel/highlight/7.18.6:
    resolution: {integrity: sha512-u7stbOuYjaPezCuLj29hNW1v64M2Md2qupEKP1fHc7WdOA3DgLh37suiSrZYY7haUB7iBeQZ9P1uiRF359do3g==}
    engines: {node: '>=6.9.0'}
    dependencies:
      '@babel/helper-validator-identifier': 7.18.6
      chalk: 2.4.2
      js-tokens: 4.0.0
    dev: true

  /@babel/parser/7.17.10:
    resolution: {integrity: sha512-n2Q6i+fnJqzOaq2VkdXxy2TCPCWQZHiCo0XqmrCvDWcZQKRyZzYi4Z0yxlBuN0w+r2ZHmre+Q087DSrw3pbJDQ==}
    engines: {node: '>=6.0.0'}
    hasBin: true
    dependencies:
      '@babel/types': 7.17.10
    dev: true

  /@babel/parser/7.18.10:
    resolution: {integrity: sha512-TYk3OA0HKL6qNryUayb5UUEhM/rkOQozIBEA5ITXh5DWrSp0TlUQXMyZmnWxG/DizSWBeeQ0Zbc5z8UGaaqoeg==}
    engines: {node: '>=6.0.0'}
    hasBin: true
    dependencies:
      '@babel/types': 7.18.10
    dev: true

  /@babel/plugin-syntax-async-generators/7.8.4_@babel+core@7.17.10:
    resolution: {integrity: sha512-tycmZxkGfZaxhMRbXlPXuVFpdWlXpir2W4AMhSJgRKzk/eDlIXOhb2LHWoLpDF7TEHylV5zNhykX6KAgHJmTNw==}
    peerDependencies:
      '@babel/core': ^7.0.0-0
    dependencies:
      '@babel/core': 7.17.10
      '@babel/helper-plugin-utils': 7.17.12
    dev: true

  /@babel/plugin-syntax-bigint/7.8.3_@babel+core@7.17.10:
    resolution: {integrity: sha512-wnTnFlG+YxQm3vDxpGE57Pj0srRU4sHE/mDkt1qv2YJJSeUAec2ma4WLUnUPeKjyrfntVwe/N6dCXpU+zL3Npg==}
    peerDependencies:
      '@babel/core': ^7.0.0-0
    dependencies:
      '@babel/core': 7.17.10
      '@babel/helper-plugin-utils': 7.17.12
    dev: true

  /@babel/plugin-syntax-class-properties/7.12.13_@babel+core@7.17.10:
    resolution: {integrity: sha512-fm4idjKla0YahUNgFNLCB0qySdsoPiZP3iQE3rky0mBUtMZ23yDJ9SJdg6dXTSDnulOVqiF3Hgr9nbXvXTQZYA==}
    peerDependencies:
      '@babel/core': ^7.0.0-0
    dependencies:
      '@babel/core': 7.17.10
      '@babel/helper-plugin-utils': 7.17.12
    dev: true

  /@babel/plugin-syntax-import-meta/7.10.4_@babel+core@7.17.10:
    resolution: {integrity: sha512-Yqfm+XDx0+Prh3VSeEQCPU81yC+JWZ2pDPFSS4ZdpfZhp4MkFMaDC1UqseovEKwSUpnIL7+vK+Clp7bfh0iD7g==}
    peerDependencies:
      '@babel/core': ^7.0.0-0
    dependencies:
      '@babel/core': 7.17.10
      '@babel/helper-plugin-utils': 7.17.12
    dev: true

  /@babel/plugin-syntax-json-strings/7.8.3_@babel+core@7.17.10:
    resolution: {integrity: sha512-lY6kdGpWHvjoe2vk4WrAapEuBR69EMxZl+RoGRhrFGNYVK8mOPAW8VfbT/ZgrFbXlDNiiaxQnAtgVCZ6jv30EA==}
    peerDependencies:
      '@babel/core': ^7.0.0-0
    dependencies:
      '@babel/core': 7.17.10
      '@babel/helper-plugin-utils': 7.17.12
    dev: true

  /@babel/plugin-syntax-jsx/7.18.6_@babel+core@7.18.10:
    resolution: {integrity: sha512-6mmljtAedFGTWu2p/8WIORGwy+61PLgOMPOdazc7YoJ9ZCWUyFy3A6CpPkRKLKD1ToAesxX8KGEViAiLo9N+7Q==}
    engines: {node: '>=6.9.0'}
    peerDependencies:
      '@babel/core': ^7.0.0-0
    dependencies:
      '@babel/core': 7.18.10
      '@babel/helper-plugin-utils': 7.18.9
    dev: true

  /@babel/plugin-syntax-logical-assignment-operators/7.10.4_@babel+core@7.17.10:
    resolution: {integrity: sha512-d8waShlpFDinQ5MtvGU9xDAOzKH47+FFoney2baFIoMr952hKOLp1HR7VszoZvOsV/4+RRszNY7D17ba0te0ig==}
    peerDependencies:
      '@babel/core': ^7.0.0-0
    dependencies:
      '@babel/core': 7.17.10
      '@babel/helper-plugin-utils': 7.17.12
    dev: true

  /@babel/plugin-syntax-nullish-coalescing-operator/7.8.3_@babel+core@7.17.10:
    resolution: {integrity: sha512-aSff4zPII1u2QD7y+F8oDsz19ew4IGEJg9SVW+bqwpwtfFleiQDMdzA/R+UlWDzfnHFCxxleFT0PMIrR36XLNQ==}
    peerDependencies:
      '@babel/core': ^7.0.0-0
    dependencies:
      '@babel/core': 7.17.10
      '@babel/helper-plugin-utils': 7.17.12
    dev: true

  /@babel/plugin-syntax-numeric-separator/7.10.4_@babel+core@7.17.10:
    resolution: {integrity: sha512-9H6YdfkcK/uOnY/K7/aA2xpzaAgkQn37yzWUMRK7OaPOqOpGS1+n0H5hxT9AUw9EsSjPW8SVyMJwYRtWs3X3ug==}
    peerDependencies:
      '@babel/core': ^7.0.0-0
    dependencies:
      '@babel/core': 7.17.10
      '@babel/helper-plugin-utils': 7.17.12
    dev: true

  /@babel/plugin-syntax-object-rest-spread/7.8.3_@babel+core@7.17.10:
    resolution: {integrity: sha512-XoqMijGZb9y3y2XskN+P1wUGiVwWZ5JmoDRwx5+3GmEplNyVM2s2Dg8ILFQm8rWM48orGy5YpI5Bl8U1y7ydlA==}
    peerDependencies:
      '@babel/core': ^7.0.0-0
    dependencies:
      '@babel/core': 7.17.10
      '@babel/helper-plugin-utils': 7.17.12
    dev: true

  /@babel/plugin-syntax-optional-catch-binding/7.8.3_@babel+core@7.17.10:
    resolution: {integrity: sha512-6VPD0Pc1lpTqw0aKoeRTMiB+kWhAoT24PA+ksWSBrFtl5SIRVpZlwN3NNPQjehA2E/91FV3RjLWoVTglWcSV3Q==}
    peerDependencies:
      '@babel/core': ^7.0.0-0
    dependencies:
      '@babel/core': 7.17.10
      '@babel/helper-plugin-utils': 7.17.12
    dev: true

  /@babel/plugin-syntax-optional-chaining/7.8.3_@babel+core@7.17.10:
    resolution: {integrity: sha512-KoK9ErH1MBlCPxV0VANkXW2/dw4vlbGDrFgz8bmUsBGYkFRcbRwMh6cIJubdPrkxRwuGdtCk0v/wPTKbQgBjkg==}
    peerDependencies:
      '@babel/core': ^7.0.0-0
    dependencies:
      '@babel/core': 7.17.10
      '@babel/helper-plugin-utils': 7.17.12
    dev: true

  /@babel/plugin-syntax-top-level-await/7.14.5_@babel+core@7.17.10:
    resolution: {integrity: sha512-hx++upLv5U1rgYfwe1xBQUhRmU41NEvpUvrp8jkrSCdvGSnM5/qdRMtylJ6PG5OFkBaHkbTAKTnd3/YyESRHFw==}
    engines: {node: '>=6.9.0'}
    peerDependencies:
      '@babel/core': ^7.0.0-0
    dependencies:
      '@babel/core': 7.17.10
      '@babel/helper-plugin-utils': 7.17.12
    dev: true

  /@babel/plugin-syntax-typescript/7.17.12_@babel+core@7.17.10:
    resolution: {integrity: sha512-TYY0SXFiO31YXtNg3HtFwNJHjLsAyIIhAhNWkQ5whPPS7HWUFlg9z0Ta4qAQNjQbP1wsSt/oKkmZ/4/WWdMUpw==}
    engines: {node: '>=6.9.0'}
    peerDependencies:
      '@babel/core': ^7.0.0-0
    dependencies:
      '@babel/core': 7.17.10
      '@babel/helper-plugin-utils': 7.17.12
    dev: true

  /@babel/plugin-transform-react-jsx-development/7.18.6_@babel+core@7.18.10:
    resolution: {integrity: sha512-SA6HEjwYFKF7WDjWcMcMGUimmw/nhNRDWxr+KaLSCrkD/LMDBvWRmHAYgE1HDeF8KUuI8OAu+RT6EOtKxSW2qA==}
    engines: {node: '>=6.9.0'}
    peerDependencies:
      '@babel/core': ^7.0.0-0
    dependencies:
      '@babel/core': 7.18.10
      '@babel/plugin-transform-react-jsx': 7.18.10_@babel+core@7.18.10
    dev: true

  /@babel/plugin-transform-react-jsx-self/7.18.6_@babel+core@7.18.10:
    resolution: {integrity: sha512-A0LQGx4+4Jv7u/tWzoJF7alZwnBDQd6cGLh9P+Ttk4dpiL+J5p7NSNv/9tlEFFJDq3kjxOavWmbm6t0Gk+A3Ig==}
    engines: {node: '>=6.9.0'}
    peerDependencies:
      '@babel/core': ^7.0.0-0
    dependencies:
      '@babel/core': 7.18.10
      '@babel/helper-plugin-utils': 7.18.9
    dev: true

  /@babel/plugin-transform-react-jsx-source/7.18.6_@babel+core@7.18.10:
    resolution: {integrity: sha512-utZmlASneDfdaMh0m/WausbjUjEdGrQJz0vFK93d7wD3xf5wBtX219+q6IlCNZeguIcxS2f/CvLZrlLSvSHQXw==}
    engines: {node: '>=6.9.0'}
    peerDependencies:
      '@babel/core': ^7.0.0-0
    dependencies:
      '@babel/core': 7.18.10
      '@babel/helper-plugin-utils': 7.18.9
    dev: true

  /@babel/plugin-transform-react-jsx/7.18.10_@babel+core@7.18.10:
    resolution: {integrity: sha512-gCy7Iikrpu3IZjYZolFE4M1Sm+nrh1/6za2Ewj77Z+XirT4TsbJcvOFOyF+fRPwU6AKKK136CZxx6L8AbSFG6A==}
    engines: {node: '>=6.9.0'}
    peerDependencies:
      '@babel/core': ^7.0.0-0
    dependencies:
      '@babel/core': 7.18.10
      '@babel/helper-annotate-as-pure': 7.18.6
      '@babel/helper-module-imports': 7.18.6
      '@babel/helper-plugin-utils': 7.18.9
      '@babel/plugin-syntax-jsx': 7.18.6_@babel+core@7.18.10
      '@babel/types': 7.18.10
    dev: true

  /@babel/runtime-corejs3/7.18.6:
    resolution: {integrity: sha512-cOu5wH2JFBgMjje+a+fz2JNIWU4GzYpl05oSob3UDvBEh6EuIn+TXFHMmBbhSb+k/4HMzgKCQfEEDArAWNF9Cw==}
    engines: {node: '>=6.9.0'}
    dependencies:
      core-js-pure: 3.22.3
      regenerator-runtime: 0.13.9
    dev: true

  /@babel/runtime/7.18.6:
    resolution: {integrity: sha512-t9wi7/AW6XtKahAe20Yw0/mMljKq0B1r2fPdvaAdV/KPDZewFXdaaa6K7lxmZBZ8FBNpCiAT6iHPmd6QO9bKfQ==}
    engines: {node: '>=6.9.0'}
    dependencies:
      regenerator-runtime: 0.13.9

  /@babel/template/7.16.7:
    resolution: {integrity: sha512-I8j/x8kHUrbYRTUxXrrMbfCa7jxkE7tZre39x3kjr9hvI82cK1FfqLygotcWN5kdPGWcLdWMHpSBavse5tWw3w==}
    engines: {node: '>=6.9.0'}
    dependencies:
      '@babel/code-frame': 7.16.7
      '@babel/parser': 7.17.10
      '@babel/types': 7.17.10
    dev: true

  /@babel/template/7.18.10:
    resolution: {integrity: sha512-TI+rCtooWHr3QJ27kJxfjutghu44DLnasDMwpDqCXVTal9RLp3RSYNh4NdBrRP2cQAoG9A8juOQl6P6oZG4JxA==}
    engines: {node: '>=6.9.0'}
    dependencies:
      '@babel/code-frame': 7.18.6
      '@babel/parser': 7.18.10
      '@babel/types': 7.18.10
    dev: true

  /@babel/traverse/7.17.10:
    resolution: {integrity: sha512-VmbrTHQteIdUUQNTb+zE12SHS/xQVIShmBPhlNP12hD5poF2pbITW1Z4172d03HegaQWhLffdkRJYtAzp0AGcw==}
    engines: {node: '>=6.9.0'}
    dependencies:
      '@babel/code-frame': 7.16.7
      '@babel/generator': 7.17.10
      '@babel/helper-environment-visitor': 7.16.7
      '@babel/helper-function-name': 7.17.9
      '@babel/helper-hoist-variables': 7.16.7
      '@babel/helper-split-export-declaration': 7.16.7
      '@babel/parser': 7.17.10
      '@babel/types': 7.17.10
      debug: 4.3.4
      globals: 11.12.0
    transitivePeerDependencies:
      - supports-color
    dev: true

  /@babel/traverse/7.18.10:
    resolution: {integrity: sha512-J7ycxg0/K9XCtLyHf0cz2DqDihonJeIo+z+HEdRe9YuT8TY4A66i+Ab2/xZCEW7Ro60bPCBBfqqboHSamoV3+g==}
    engines: {node: '>=6.9.0'}
    dependencies:
      '@babel/code-frame': 7.18.6
      '@babel/generator': 7.18.10
      '@babel/helper-environment-visitor': 7.18.9
      '@babel/helper-function-name': 7.18.9
      '@babel/helper-hoist-variables': 7.18.6
      '@babel/helper-split-export-declaration': 7.18.6
      '@babel/parser': 7.18.10
      '@babel/types': 7.18.10
      debug: 4.3.4
      globals: 11.12.0
    transitivePeerDependencies:
      - supports-color
    dev: true

  /@babel/types/7.17.10:
    resolution: {integrity: sha512-9O26jG0mBYfGkUYCYZRnBwbVLd1UZOICEr2Em6InB6jVfsAv1GKgwXHmrSg+WFWDmeKTA6vyTZiN8tCSM5Oo3A==}
    engines: {node: '>=6.9.0'}
    dependencies:
      '@babel/helper-validator-identifier': 7.16.7
      to-fast-properties: 2.0.0
    dev: true

  /@babel/types/7.18.10:
    resolution: {integrity: sha512-MJvnbEiiNkpjo+LknnmRrqbY1GPUUggjv+wQVjetM/AONoupqRALB7I6jGqNUAZsKcRIEu2J6FRFvsczljjsaQ==}
    engines: {node: '>=6.9.0'}
    dependencies:
      '@babel/helper-string-parser': 7.18.10
      '@babel/helper-validator-identifier': 7.18.6
      to-fast-properties: 2.0.0
    dev: true

  /@bcoe/v8-coverage/0.2.3:
    resolution: {integrity: sha512-0hYQ8SB4Db5zvZB4axdMHGwEaQjkZzFjQiN9LVYvIFB2nSUHW9tYpxWriPrWDASIxiaXax83REcLxuSdnGPZtw==}
    dev: true

  /@commitlint/cli/17.0.2:
    resolution: {integrity: sha512-Axe89Js0YzGGd4gxo3JLlF7yIdjOVpG1LbOorGc6PfYF+drBh14PvarSDLzyd2TNqdylUCq9wb9/A88ZjIdyhA==}
    engines: {node: '>=v14'}
    hasBin: true
    dependencies:
      '@commitlint/format': 17.0.0
      '@commitlint/lint': 17.0.0
      '@commitlint/load': 17.0.0
      '@commitlint/read': 17.0.0
      '@commitlint/types': 17.0.0
      execa: 5.1.1
      lodash: 4.17.21
      resolve-from: 5.0.0
      resolve-global: 1.0.0
      yargs: 17.5.1
    transitivePeerDependencies:
      - '@swc/core'
      - '@swc/wasm'
    dev: true

  /@commitlint/config-conventional/17.0.2:
    resolution: {integrity: sha512-MfP0I/JbxKkzo+HXWB7B3WstGS4BiniotU3d3xQ9gK8cR0DbeZ4MuyGCWF65YDyrcDTS3WlrJ3ndSPA1pqhoPw==}
    engines: {node: '>=v14'}
    dependencies:
      conventional-changelog-conventionalcommits: 5.0.0
    dev: true

  /@commitlint/config-validator/17.0.0:
    resolution: {integrity: sha512-78IQjoZWR4kDHp/U5y17euEWzswJpPkA9TDL5F6oZZZaLIEreWzrDZD5PWtM8MsSRl/K2LDU/UrzYju2bKLMpA==}
    engines: {node: '>=v14'}
    dependencies:
      '@commitlint/types': 17.0.0
      ajv: 6.12.6
    dev: true

  /@commitlint/ensure/17.0.0:
    resolution: {integrity: sha512-M2hkJnNXvEni59S0QPOnqCKIK52G1XyXBGw51mvh7OXDudCmZ9tZiIPpU882p475Mhx48Ien1MbWjCP1zlyC0A==}
    engines: {node: '>=v14'}
    dependencies:
      '@commitlint/types': 17.0.0
      lodash: 4.17.21
    dev: true

  /@commitlint/execute-rule/17.0.0:
    resolution: {integrity: sha512-nVjL/w/zuqjCqSJm8UfpNaw66V9WzuJtQvEnCrK4jDw6qKTmZB+1JQ8m6BQVZbNBcwfYdDNKnhIhqI0Rk7lgpQ==}
    engines: {node: '>=v14'}
    dev: true

  /@commitlint/format/17.0.0:
    resolution: {integrity: sha512-MZzJv7rBp/r6ZQJDEodoZvdRM0vXu1PfQvMTNWFb8jFraxnISMTnPBWMMjr2G/puoMashwaNM//fl7j8gGV5lA==}
    engines: {node: '>=v14'}
    dependencies:
      '@commitlint/types': 17.0.0
      chalk: 4.1.2
    dev: true

  /@commitlint/is-ignored/17.0.0:
    resolution: {integrity: sha512-UmacD0XM/wWykgdXn5CEWVS4XGuqzU+ZGvM2hwv85+SXGnIOaG88XHrt81u37ZeVt1riWW+YdOxcJW6+nd5v5w==}
    engines: {node: '>=v14'}
    dependencies:
      '@commitlint/types': 17.0.0
      semver: 7.3.7
    dev: true

  /@commitlint/lint/17.0.0:
    resolution: {integrity: sha512-5FL7VLvGJQby24q0pd4UdM8FNFcL+ER1T/UBf8A9KRL5+QXV1Rkl6Zhcl7+SGpGlVo6Yo0pm6aLW716LVKWLGg==}
    engines: {node: '>=v14'}
    dependencies:
      '@commitlint/is-ignored': 17.0.0
      '@commitlint/parse': 17.0.0
      '@commitlint/rules': 17.0.0
      '@commitlint/types': 17.0.0
    dev: true

  /@commitlint/load/17.0.0:
    resolution: {integrity: sha512-XaiHF4yWQOPAI0O6wXvk+NYLtJn/Xb7jgZEeKd4C1ZWd7vR7u8z5h0PkWxSr0uLZGQsElGxv3fiZ32C5+q6M8w==}
    engines: {node: '>=v14'}
    dependencies:
      '@commitlint/config-validator': 17.0.0
      '@commitlint/execute-rule': 17.0.0
      '@commitlint/resolve-extends': 17.0.0
      '@commitlint/types': 17.0.0
      '@types/node': 17.0.32
      chalk: 4.1.2
      cosmiconfig: 7.0.1
      cosmiconfig-typescript-loader: 2.0.1_kinmrfkfpnsw6cabmdetwdmglm
      lodash: 4.17.21
      resolve-from: 5.0.0
      typescript: 4.7.2
    transitivePeerDependencies:
      - '@swc/core'
      - '@swc/wasm'
    dev: true

  /@commitlint/message/17.0.0:
    resolution: {integrity: sha512-LpcwYtN+lBlfZijHUdVr8aNFTVpHjuHI52BnfoV01TF7iSLnia0jttzpLkrLmI8HNQz6Vhr9UrxDWtKZiMGsBw==}
    engines: {node: '>=v14'}
    dev: true

  /@commitlint/parse/17.0.0:
    resolution: {integrity: sha512-cKcpfTIQYDG1ywTIr5AG0RAiLBr1gudqEsmAGCTtj8ffDChbBRxm6xXs2nv7GvmJN7msOt7vOKleLvcMmRa1+A==}
    engines: {node: '>=v14'}
    dependencies:
      '@commitlint/types': 17.0.0
      conventional-changelog-angular: 5.0.13
      conventional-commits-parser: 3.2.4
    dev: true

  /@commitlint/read/17.0.0:
    resolution: {integrity: sha512-zkuOdZayKX3J6F6mPnVMzohK3OBrsEdOByIqp4zQjA9VLw1hMsDEFQ18rKgUc2adkZar+4S01QrFreDCfZgbxA==}
    engines: {node: '>=v14'}
    dependencies:
      '@commitlint/top-level': 17.0.0
      '@commitlint/types': 17.0.0
      fs-extra: 10.1.0
      git-raw-commits: 2.0.11
    dev: true

  /@commitlint/resolve-extends/17.0.0:
    resolution: {integrity: sha512-wi60WiJmwaQ7lzMXK8Vbc18Hq9tE2j/6iv2AFfPUGV7fvfY6Sf1iNKuUHirSqR0fquUyufIXe4y/K9A6LVIIvw==}
    engines: {node: '>=v14'}
    dependencies:
      '@commitlint/config-validator': 17.0.0
      '@commitlint/types': 17.0.0
      import-fresh: 3.3.0
      lodash: 4.17.21
      resolve-from: 5.0.0
      resolve-global: 1.0.0
    dev: true

  /@commitlint/rules/17.0.0:
    resolution: {integrity: sha512-45nIy3dERKXWpnwX9HeBzK5SepHwlDxdGBfmedXhL30fmFCkJOdxHyOJsh0+B0RaVsLGT01NELpfzJUmtpDwdQ==}
    engines: {node: '>=v14'}
    dependencies:
      '@commitlint/ensure': 17.0.0
      '@commitlint/message': 17.0.0
      '@commitlint/to-lines': 17.0.0
      '@commitlint/types': 17.0.0
      execa: 5.1.1
    dev: true

  /@commitlint/to-lines/17.0.0:
    resolution: {integrity: sha512-nEi4YEz04Rf2upFbpnEorG8iymyH7o9jYIVFBG1QdzebbIFET3ir+8kQvCZuBE5pKCtViE4XBUsRZz139uFrRQ==}
    engines: {node: '>=v14'}
    dev: true

  /@commitlint/top-level/17.0.0:
    resolution: {integrity: sha512-dZrEP1PBJvodNWYPOYiLWf6XZergdksKQaT6i1KSROLdjf5Ai0brLOv5/P+CPxBeoj3vBxK4Ax8H1Pg9t7sHIQ==}
    engines: {node: '>=v14'}
    dependencies:
      find-up: 5.0.0
    dev: true

  /@commitlint/types/17.0.0:
    resolution: {integrity: sha512-hBAw6U+SkAT5h47zDMeOu3HSiD0SODw4Aq7rRNh1ceUmL7GyLKYhPbUvlRWqZ65XjBLPHZhFyQlRaPNz8qvUyQ==}
    engines: {node: '>=v14'}
    dependencies:
      chalk: 4.1.2
    dev: true

  /@corex/deepmerge/4.0.29:
    resolution: {integrity: sha512-q/yVUnqckA8Do+EvAfpy7RLdumnBy9ZsducMUtZTvpdbJC7azEf1hGtnYYxm0QfphYxjwggv6XtH64prvS1W+A==}
    dev: false

  /@cspotcode/source-map-support/0.8.1:
    resolution: {integrity: sha512-IchNf6dN4tHoMFIn/7OE8LWZ19Y6q/67Bmf6vnGREv8RSbBVb9LPJxEcnwrcwX6ixSvaiGoomAUvu4YSxXrVgw==}
    engines: {node: '>=12'}
    dependencies:
      '@jridgewell/trace-mapping': 0.3.9
    dev: true

  /@docsearch/css/3.1.1:
    resolution: {integrity: sha512-utLgg7E1agqQeqCJn05DWC7XXMk4tMUUnL7MZupcknRu2OzGN13qwey2qA/0NAKkVBGugiWtON0+rlU0QIPojg==}
    dev: false

  /@docsearch/react/3.1.1_bb2bxwco6ptpubzwpazr52qf6i:
    resolution: {integrity: sha512-cfoql4qvtsVRqBMYxhlGNpvyy/KlCoPqjIsJSZYqYf9AplZncKjLBTcwBu6RXFMVCe30cIFljniI4OjqAU67pQ==}
    peerDependencies:
      '@types/react': '>= 16.8.0 < 19.0.0'
      react: '>= 16.8.0 < 19.0.0'
      react-dom: '>= 16.8.0 < 19.0.0'
    dependencies:
      '@algolia/autocomplete-core': 1.7.1
      '@algolia/autocomplete-preset-algolia': 1.7.1_algoliasearch@4.13.1
      '@docsearch/css': 3.1.1
      '@types/react': 18.0.15
      algoliasearch: 4.13.1
      react: 18.2.0
      react-dom: 18.2.0_react@18.2.0
    transitivePeerDependencies:
      - '@algolia/client-search'
    dev: false

  /@esbuild/linux-loong64/0.14.53:
    resolution: {integrity: sha512-W2dAL6Bnyn4xa/QRSU3ilIK4EzD5wgYXKXJiS1HDF5vU3675qc2bvFyLwbUcdmssDveyndy7FbitrCoiV/eMLg==}
    engines: {node: '>=12'}
    cpu: [loong64]
    os: [linux]
    requiresBuild: true
    dev: true
    optional: true

  /@eslint/eslintrc/1.3.0:
    resolution: {integrity: sha512-UWW0TMTmk2d7hLcWD1/e2g5HDM/HQ3csaLSqXCfqwh4uNDuNqlaKWXmEsL4Cs41Z0KnILNvwbHAah3C2yt06kw==}
    engines: {node: ^12.22.0 || ^14.17.0 || >=16.0.0}
    dependencies:
      ajv: 6.12.6
      debug: 4.3.4
      espree: 9.3.2
      globals: 13.16.0
      ignore: 5.2.0
      import-fresh: 3.3.0
      js-yaml: 4.1.0
      minimatch: 3.1.2
      strip-json-comments: 3.1.1
    transitivePeerDependencies:
      - supports-color
    dev: true

  /@exodus/schemasafe/1.0.0-rc.6:
    resolution: {integrity: sha512-dDnQizD94EdBwEj/fh3zPRa/HWCS9O5au2PuHhZBbuM3xWHxuaKzPBOEWze7Nn0xW68MIpZ7Xdyn1CoCpjKCuQ==}
    dev: false

  /@faker-js/faker/6.0.0:
    resolution: {integrity: sha512-10zLCKhp3YEmBuko71ivcMoIZcCLXgQVck6aNswX+AWwaek/L8S3yz9i8m3tHigRkcF6F2vI+qtdtyySHK+bGA==}
    engines: {node: '>=14.0.0', npm: '>=7.0.0'}
    dev: false

  /@fastify/ajv-compiler/3.1.2:
    resolution: {integrity: sha512-m2nzzQJeuVmeGOB9rnII9sZiY8AZ02a9WMQfMBfK1jxdFnxm3FPYKGbYpPjODj4halNogwpolyugbTNpnDCi0A==}
    dependencies:
      ajv: 8.11.0
      ajv-formats: 2.1.1
      fast-uri: 2.1.0
    dev: false

  /@fastify/deepmerge/1.1.0:
    resolution: {integrity: sha512-E8Hfdvs1bG6u0N4vN5Nty6JONUfTdOciyD5rn8KnEsLKIenvOVcr210BQR9t34PRkNyjqnMLGk3e0BsaxRdL+g==}
    dev: false

  /@fastify/error/3.0.0:
    resolution: {integrity: sha512-dPRyT40GiHRzSCll3/Jn2nPe25+E1VXc9tDwRAIKwFCxd5Np5wzgz1tmooWG3sV0qKgrBibihVoCna2ru4SEFg==}
    dev: false

  /@fastify/fast-json-stringify-compiler/4.0.0:
    resolution: {integrity: sha512-9pCi6c6tmGt/qfuf2koZQuSIG6ckP9q3mz+JoMmAq9eQ4EtA92sWoK7E0LJUn2FFTS/hp5kag+4+dWsV5ZfcXg==}
    dependencies:
      fast-json-stringify: 5.1.0
    dev: false

  /@fastify/formbody/7.0.1:
    resolution: {integrity: sha512-CY6IfzdtidHbZezyyXv7u9dzmb2Lv92HyOZDqANuFb++5ojsqoqIb8bJz11bSgPK0MDoqww/dH6DxZDMM8N4ng==}
    dependencies:
      fastify-plugin: 3.0.1
    dev: false

  /@gar/promisify/1.1.3:
    resolution: {integrity: sha512-k2Ty1JcVojjJFwrg/ThKi2ujJ7XNLYaFGNB/bWT9wGR+oSMJHMa5w+CUq6p/pVrKeNNgA7pCqEcjSnHVoqJQFw==}
    dev: true

  /@graphile/lru/4.11.0:
    resolution: {integrity: sha512-Fakuk190EAKxWSa9YQyr/87g8mvAv8HBvk6yPCPuIoA3bYXF7n6kl0XSqKjSd5VfjEqhtnzQ6zJGzDf1Gv/tJg==}
    engines: {node: '>=8.6'}
    dependencies:
      tslib: 2.4.0
    dev: false

  /@graphql-tools/merge/8.2.10_graphql@16.4.0:
    resolution: {integrity: sha512-wpg22seOTNfkIO8jFAgo8w1BsT3IS2OTMpkCNf+dvcKSP09SVidYCOliyWHgjDCmpCrvvSjOX855NUKDx/Biew==}
    peerDependencies:
      graphql: ^14.0.0 || ^15.0.0 || ^16.0.0
    dependencies:
      '@graphql-tools/utils': 8.6.9_graphql@16.4.0
      graphql: 16.4.0
      tslib: 2.3.1
    dev: false

  /@graphql-tools/schema/8.3.10_graphql@16.4.0:
    resolution: {integrity: sha512-tfhjSTi3OzheDrVzG7rkPZg2BbQjmZRLM2vvQoM2b1TnUwgUIbpAgcnf+AWDLRsoCOWlezeLgij1BLeAR0Q0jg==}
    peerDependencies:
      graphql: ^14.0.0 || ^15.0.0 || ^16.0.0
    dependencies:
      '@graphql-tools/merge': 8.2.10_graphql@16.4.0
      '@graphql-tools/utils': 8.6.9_graphql@16.4.0
      graphql: 16.4.0
      tslib: 2.3.1
      value-or-promise: 1.0.11
    dev: false

  /@graphql-tools/utils/8.6.9_graphql@16.4.0:
    resolution: {integrity: sha512-Z1X4d4GCT81+8CSt6SgU4t1w1UAUsAIRb67mI90k/zAs+ArkB95iE3bWXuJCUmd1+r8DGGtmUNOArtd6wkt+OQ==}
    peerDependencies:
      graphql: ^14.0.0 || ^15.0.0 || ^16.0.0
    dependencies:
      graphql: 16.4.0
      tslib: 2.3.1
    dev: false

  /@hapi/hoek/9.2.1:
    resolution: {integrity: sha512-gfta+H8aziZsm8pZa0vj04KO6biEiisppNgA1kbJvFrrWu9Vm7eaUEy76DIxsuTaWvti5fkJVhllWc6ZTE+Mdw==}
    dev: true

  /@hapi/topo/5.1.0:
    resolution: {integrity: sha512-foQZKJig7Ob0BMAYBfcJk8d77QtOe7Wo4ox7ff1lQYoNNAb6jwcY1ncdoy2e9wQZzvNy7ODZCYJkK8kzmcAnAg==}
    dependencies:
      '@hapi/hoek': 9.2.1
    dev: true

  /@headlessui/react/1.6.6_biqbaboplfbrettd7655fr4n2y:
    resolution: {integrity: sha512-MFJtmj9Xh/hhBMhLccGbBoSk+sk61BlP6sJe4uQcVMtXZhCgGqd2GyIQzzmsdPdTEWGSF434CBi8mnhR6um46Q==}
    engines: {node: '>=10'}
    peerDependencies:
      react: ^16 || ^17 || ^18
      react-dom: ^16 || ^17 || ^18
    dependencies:
      react: 18.2.0
      react-dom: 18.2.0_react@18.2.0
    dev: false

  /@heroicons/react/1.0.6_react@18.2.0:
    resolution: {integrity: sha512-JJCXydOFWMDpCP4q13iEplA503MQO3xLoZiKum+955ZCtHINWnx26CUxVxxFQu/uLb4LW3ge15ZpzIkXKkJ8oQ==}
    peerDependencies:
      react: '>= 16'
    dependencies:
      react: 18.2.0
    dev: false

  /@humanwhocodes/config-array/0.9.5:
    resolution: {integrity: sha512-ObyMyWxZiCu/yTisA7uzx81s40xR2fD5Cg/2Kq7G02ajkNubJf6BopgDTmDyc3U7sXpNKM8cYOw7s7Tyr+DnCw==}
    engines: {node: '>=10.10.0'}
    dependencies:
      '@humanwhocodes/object-schema': 1.2.1
      debug: 4.3.4
      minimatch: 3.1.2
    transitivePeerDependencies:
      - supports-color
    dev: true

  /@humanwhocodes/object-schema/1.2.1:
    resolution: {integrity: sha512-ZnQMnLV4e7hDlUvw8H+U8ASL02SS2Gn6+9Ac3wGGLIe7+je2AeAOxPY+izIPJDfFDb7eDjev0Us8MO1iFRN8hA==}
    dev: true

  /@hutson/parse-repository-url/3.0.2:
    resolution: {integrity: sha512-H9XAx3hc0BQHY6l+IFSWHDySypcXsvsuLhgYLUGywmJ5pswRVQJUHpOsobnLYp2ZUaUlKiKDrgWWhosOwAEM8Q==}
    engines: {node: '>=6.9.0'}
    dev: true

  /@iarna/toml/2.2.5:
    resolution: {integrity: sha512-trnsAYxU3xnS1gPHPyU961coFyLkh4gAD/0zQ5mymY4yOZ+CYvsPqUbOFSw0aDM4y0tV7tiFxL/1XfXPNC6IPg==}
    dev: true

  /@istanbuljs/load-nyc-config/1.1.0:
    resolution: {integrity: sha512-VjeHSlIzpv/NyD3N0YuHfXOPDIixcA1q2ZV98wsMqcYlPmv2n3Yb2lYP9XMElnaFVXg5A7YLTeLu6V84uQDjmQ==}
    engines: {node: '>=8'}
    dependencies:
      camelcase: 5.3.1
      find-up: 4.1.0
      get-package-type: 0.1.0
      js-yaml: 3.14.1
      resolve-from: 5.0.0
    dev: true

  /@istanbuljs/schema/0.1.3:
    resolution: {integrity: sha512-ZXRY4jNvVgSVQ8DL3LTcakaAtXwTVUxE81hslsyD2AtoXW/wVob10HkOJ1X/pAlcI7D+2YoZKg5do8G/w6RYgA==}
    engines: {node: '>=8'}
    dev: true

  /@jest/console/28.1.0:
    resolution: {integrity: sha512-tscn3dlJFGay47kb4qVruQg/XWlmvU0xp3EJOjzzY+sBaI+YgwKcvAmTcyYU7xEiLLIY5HCdWRooAL8dqkFlDA==}
    engines: {node: ^12.13.0 || ^14.15.0 || ^16.10.0 || >=17.0.0}
    dependencies:
      '@jest/types': 28.1.0
      '@types/node': 17.0.32
      chalk: 4.1.2
      jest-message-util: 28.1.0
      jest-util: 28.1.0
      slash: 3.0.0
    dev: true

  /@jest/core/28.1.0:
    resolution: {integrity: sha512-/2PTt0ywhjZ4NwNO4bUqD9IVJfmFVhVKGlhvSpmEfUCuxYf/3NHcKmRFI+I71lYzbTT3wMuYpETDCTHo81gC/g==}
    engines: {node: ^12.13.0 || ^14.15.0 || ^16.10.0 || >=17.0.0}
    peerDependencies:
      node-notifier: ^8.0.1 || ^9.0.0 || ^10.0.0
    peerDependenciesMeta:
      node-notifier:
        optional: true
    dependencies:
      '@jest/console': 28.1.0
      '@jest/reporters': 28.1.0
      '@jest/test-result': 28.1.0
      '@jest/transform': 28.1.0
      '@jest/types': 28.1.0
      '@types/node': 17.0.32
      ansi-escapes: 4.3.2
      chalk: 4.1.2
      ci-info: 3.3.0
      exit: 0.1.2
      graceful-fs: 4.2.10
      jest-changed-files: 28.0.2
      jest-config: 28.1.0_@types+node@17.0.32
      jest-haste-map: 28.1.0
      jest-message-util: 28.1.0
      jest-regex-util: 28.0.2
      jest-resolve: 28.1.0
      jest-resolve-dependencies: 28.1.0
      jest-runner: 28.1.0
      jest-runtime: 28.1.0
      jest-snapshot: 28.1.0
      jest-util: 28.1.0
      jest-validate: 28.1.0
      jest-watcher: 28.1.0
      micromatch: 4.0.5
      pretty-format: 28.1.0
      rimraf: 3.0.2
      slash: 3.0.0
      strip-ansi: 6.0.1
    transitivePeerDependencies:
      - supports-color
      - ts-node
    dev: true

  /@jest/environment/28.1.0:
    resolution: {integrity: sha512-S44WGSxkRngzHslhV6RoAExekfF7Qhwa6R5+IYFa81mpcj0YgdBnRSmvHe3SNwOt64yXaE5GG8Y2xM28ii5ssA==}
    engines: {node: ^12.13.0 || ^14.15.0 || ^16.10.0 || >=17.0.0}
    dependencies:
      '@jest/fake-timers': 28.1.0
      '@jest/types': 28.1.0
      '@types/node': 17.0.32
      jest-mock: 28.1.0
    dev: true

  /@jest/expect-utils/28.1.0:
    resolution: {integrity: sha512-5BrG48dpC0sB80wpeIX5FU6kolDJI4K0n5BM9a5V38MGx0pyRvUBSS0u2aNTdDzmOrCjhOg8pGs6a20ivYkdmw==}
    engines: {node: ^12.13.0 || ^14.15.0 || ^16.10.0 || >=17.0.0}
    dependencies:
      jest-get-type: 28.0.2
    dev: true

  /@jest/expect/28.1.0:
    resolution: {integrity: sha512-be9ETznPLaHOmeJqzYNIXv1ADEzENuQonIoobzThOYPuK/6GhrWNIJDVTgBLCrz3Am73PyEU2urQClZp0hLTtA==}
    engines: {node: ^12.13.0 || ^14.15.0 || ^16.10.0 || >=17.0.0}
    dependencies:
      expect: 28.1.0
      jest-snapshot: 28.1.0
    transitivePeerDependencies:
      - supports-color
    dev: true

  /@jest/fake-timers/28.1.0:
    resolution: {integrity: sha512-Xqsf/6VLeAAq78+GNPzI7FZQRf5cCHj1qgQxCjws9n8rKw8r1UYoeaALwBvyuzOkpU3c1I6emeMySPa96rxtIg==}
    engines: {node: ^12.13.0 || ^14.15.0 || ^16.10.0 || >=17.0.0}
    dependencies:
      '@jest/types': 28.1.0
      '@sinonjs/fake-timers': 9.1.2
      '@types/node': 17.0.32
      jest-message-util: 28.1.0
      jest-mock: 28.1.0
      jest-util: 28.1.0
    dev: true

  /@jest/globals/28.1.0:
    resolution: {integrity: sha512-3m7sTg52OTQR6dPhsEQSxAvU+LOBbMivZBwOvKEZ+Rb+GyxVnXi9HKgOTYkx/S99T8yvh17U4tNNJPIEQmtwYw==}
    engines: {node: ^12.13.0 || ^14.15.0 || ^16.10.0 || >=17.0.0}
    dependencies:
      '@jest/environment': 28.1.0
      '@jest/expect': 28.1.0
      '@jest/types': 28.1.0
    transitivePeerDependencies:
      - supports-color
    dev: true

  /@jest/reporters/28.1.0:
    resolution: {integrity: sha512-qxbFfqap/5QlSpIizH9c/bFCDKsQlM4uAKSOvZrP+nIdrjqre3FmKzpTtYyhsaVcOSNK7TTt2kjm+4BJIjysFA==}
    engines: {node: ^12.13.0 || ^14.15.0 || ^16.10.0 || >=17.0.0}
    peerDependencies:
      node-notifier: ^8.0.1 || ^9.0.0 || ^10.0.0
    peerDependenciesMeta:
      node-notifier:
        optional: true
    dependencies:
      '@bcoe/v8-coverage': 0.2.3
      '@jest/console': 28.1.0
      '@jest/test-result': 28.1.0
      '@jest/transform': 28.1.0
      '@jest/types': 28.1.0
      '@jridgewell/trace-mapping': 0.3.9
      '@types/node': 17.0.32
      chalk: 4.1.2
      collect-v8-coverage: 1.0.1
      exit: 0.1.2
      glob: 7.2.0
      graceful-fs: 4.2.10
      istanbul-lib-coverage: 3.2.0
      istanbul-lib-instrument: 5.2.0
      istanbul-lib-report: 3.0.0
      istanbul-lib-source-maps: 4.0.1
      istanbul-reports: 3.1.4
      jest-util: 28.1.0
      jest-worker: 28.1.0
      slash: 3.0.0
      string-length: 4.0.2
      strip-ansi: 6.0.1
      terminal-link: 2.1.1
      v8-to-istanbul: 9.0.0
    transitivePeerDependencies:
      - supports-color
    dev: true

  /@jest/schemas/28.0.2:
    resolution: {integrity: sha512-YVDJZjd4izeTDkij00vHHAymNXQ6WWsdChFRK86qck6Jpr3DCL5W3Is3vslviRlP+bLuMYRLbdp98amMvqudhA==}
    engines: {node: ^12.13.0 || ^14.15.0 || ^16.10.0 || >=17.0.0}
    dependencies:
      '@sinclair/typebox': 0.23.5
    dev: true

  /@jest/source-map/28.0.2:
    resolution: {integrity: sha512-Y9dxC8ZpN3kImkk0LkK5XCEneYMAXlZ8m5bflmSL5vrwyeUpJfentacCUg6fOb8NOpOO7hz2+l37MV77T6BFPw==}
    engines: {node: ^12.13.0 || ^14.15.0 || ^16.10.0 || >=17.0.0}
    dependencies:
      '@jridgewell/trace-mapping': 0.3.9
      callsites: 3.1.0
      graceful-fs: 4.2.10
    dev: true

  /@jest/test-result/28.1.0:
    resolution: {integrity: sha512-sBBFIyoPzrZho3N+80P35A5oAkSKlGfsEFfXFWuPGBsW40UAjCkGakZhn4UQK4iQlW2vgCDMRDOob9FGKV8YoQ==}
    engines: {node: ^12.13.0 || ^14.15.0 || ^16.10.0 || >=17.0.0}
    dependencies:
      '@jest/console': 28.1.0
      '@jest/types': 28.1.0
      '@types/istanbul-lib-coverage': 2.0.4
      collect-v8-coverage: 1.0.1
    dev: true

  /@jest/test-sequencer/28.1.0:
    resolution: {integrity: sha512-tZCEiVWlWNTs/2iK9yi6o3AlMfbbYgV4uuZInSVdzZ7ftpHZhCMuhvk2HLYhCZzLgPFQ9MnM1YaxMnh3TILFiQ==}
    engines: {node: ^12.13.0 || ^14.15.0 || ^16.10.0 || >=17.0.0}
    dependencies:
      '@jest/test-result': 28.1.0
      graceful-fs: 4.2.10
      jest-haste-map: 28.1.0
      slash: 3.0.0
    dev: true

  /@jest/transform/28.1.0:
    resolution: {integrity: sha512-omy2xe5WxlAfqmsTjTPxw+iXRTRnf+NtX0ToG+4S0tABeb4KsKmPUHq5UBuwunHg3tJRwgEQhEp0M/8oiatLEA==}
    engines: {node: ^12.13.0 || ^14.15.0 || ^16.10.0 || >=17.0.0}
    dependencies:
      '@babel/core': 7.17.10
      '@jest/types': 28.1.0
      '@jridgewell/trace-mapping': 0.3.9
      babel-plugin-istanbul: 6.1.1
      chalk: 4.1.2
      convert-source-map: 1.8.0
      fast-json-stable-stringify: 2.1.0
      graceful-fs: 4.2.10
      jest-haste-map: 28.1.0
      jest-regex-util: 28.0.2
      jest-util: 28.1.0
      micromatch: 4.0.5
      pirates: 4.0.5
      slash: 3.0.0
      write-file-atomic: 4.0.1
    transitivePeerDependencies:
      - supports-color
    dev: true

  /@jest/types/28.1.0:
    resolution: {integrity: sha512-xmEggMPr317MIOjjDoZ4ejCSr9Lpbt/u34+dvc99t7DS8YirW5rwZEhzKPC2BMUFkUhI48qs6qLUSGw5FuL0GA==}
    engines: {node: ^12.13.0 || ^14.15.0 || ^16.10.0 || >=17.0.0}
    dependencies:
      '@jest/schemas': 28.0.2
      '@types/istanbul-lib-coverage': 2.0.4
      '@types/istanbul-reports': 3.0.1
      '@types/node': 17.0.32
      '@types/yargs': 17.0.10
      chalk: 4.1.2
    dev: true

  /@jridgewell/gen-mapping/0.1.1:
    resolution: {integrity: sha512-sQXCasFk+U8lWYEe66WxRDOE9PjVz4vSM51fTu3Hw+ClTpUSQb718772vH3pyS5pShp6lvQM7SxgIDXXXmOX7w==}
    engines: {node: '>=6.0.0'}
    dependencies:
      '@jridgewell/set-array': 1.1.0
      '@jridgewell/sourcemap-codec': 1.4.11
    dev: true

  /@jridgewell/gen-mapping/0.3.2:
    resolution: {integrity: sha512-mh65xKQAzI6iBcFzwv28KVWSmCkdRBWoOh+bYQGW3+6OZvbbN3TqMGo5hqYxQniRcH9F2VZIoJCm4pa3BPDK/A==}
    engines: {node: '>=6.0.0'}
    dependencies:
      '@jridgewell/set-array': 1.1.0
      '@jridgewell/sourcemap-codec': 1.4.11
      '@jridgewell/trace-mapping': 0.3.9
    dev: true

  /@jridgewell/resolve-uri/3.0.6:
    resolution: {integrity: sha512-R7xHtBSNm+9SyvpJkdQl+qrM3Hm2fea3Ef197M3mUug+v+yR+Rhfbs7PBtcBUVnIWJ4JcAdjvij+c8hXS9p5aw==}
    engines: {node: '>=6.0.0'}
    dev: true

  /@jridgewell/set-array/1.1.0:
    resolution: {integrity: sha512-SfJxIxNVYLTsKwzB3MoOQ1yxf4w/E6MdkvTgrgAt1bfxjSrLUoHMKrDOykwN14q65waezZIdqDneUIPh4/sKxg==}
    engines: {node: '>=6.0.0'}
    dev: true

  /@jridgewell/sourcemap-codec/1.4.11:
    resolution: {integrity: sha512-Fg32GrJo61m+VqYSdRSjRXMjQ06j8YIYfcTqndLYVAaHmroZHLJZCydsWBOTDqXS2v+mjxohBWEMfg97GXmYQg==}
    dev: true

  /@jridgewell/trace-mapping/0.3.9:
    resolution: {integrity: sha512-3Belt6tdc8bPgAtbcmdtNJlirVoTmEb5e2gC94PnkwEW9jI6CAHUeoG85tjWP5WquqfavoMtMwiG4P926ZKKuQ==}
    dependencies:
      '@jridgewell/resolve-uri': 3.0.6
      '@jridgewell/sourcemap-codec': 1.4.11
    dev: true

  /@lerna-lite/cli/1.11.1:
    resolution: {integrity: sha512-gzu+OkTMOAaTKW7KZKLo/1mQ1yNgAnAn8vizwVumomFVUkLpBc5fnrtoL+sD1ExTM+GoDP4U7ZwQxA9KjEGH4Q==}
    engines: {node: '>=14.15.0', npm: '>=8.0.0'}
    hasBin: true
    dependencies:
      '@lerna-lite/core': 1.11.1
      '@lerna-lite/info': 1.11.1
      '@lerna-lite/init': 1.11.1
      '@lerna-lite/listable': 1.11.1
      '@lerna-lite/publish': 1.11.1
      '@lerna-lite/version': 1.11.1
      dedent: 0.7.0
      dotenv: 16.0.1
      import-local: 3.1.0
      load-json-file: 6.2.0
      npmlog: 6.0.2
      path: 0.12.7
      yargs: 17.5.1
    transitivePeerDependencies:
      - bluebird
      - encoding
      - supports-color
    dev: true

  /@lerna-lite/core/1.11.1:
    resolution: {integrity: sha512-wquCKOH0CsmRgcjvZ6BbnM6fuJ8WBSF0dzDn5PdcKMVhDL7D4lbaWLwsrI4G6X1XEpkm8RFQSgMtJx3OwE7H1w==}
    engines: {node: '>=14.15.0', npm: '>=8.0.0'}
    dependencies:
      os: 0.1.2
      '@npmcli/run-script': 4.2.1
      '@octokit/plugin-enterprise-rest': 6.0.1
      '@octokit/rest': 19.0.4
      async: 3.2.4
      chalk: 4.1.2
      clone-deep: 4.0.1
      config-chain: 1.1.13
      conventional-changelog-angular: 5.0.13
      conventional-changelog-core: 4.2.4
      conventional-changelog-writer: 5.0.1
      conventional-commits-parser: 3.2.4
      conventional-recommended-bump: 6.1.0
      cosmiconfig: 7.0.1
      dedent: 0.7.0
      execa: 5.1.1
      fs-extra: 10.1.0
      get-stream: 6.0.1
      git-url-parse: 12.0.0
      glob-parent: 6.0.2
      globby: 11.1.0
      graceful-fs: 4.2.10
      inquirer: 8.2.4
      is-ci: 3.0.1
      is-stream: 2.0.1
      libnpmaccess: 6.0.3
      libnpmpublish: 6.0.4
      load-json-file: 6.2.0
      make-dir: 3.1.0
      minimatch: 5.1.0
      node-fetch: 2.6.7
      npm-package-arg: 9.1.0
      npm-packlist: 5.1.2
      npm-registry-fetch: 13.3.1
      npmlog: 6.0.2
      p-map: 4.0.0
      p-pipe: 3.1.0
      p-queue: 6.6.2
      p-reduce: 2.1.0
      pacote: 13.6.2
      path: 0.12.7
      pify: 5.0.0
      resolve-from: 5.0.0
      semver: 7.3.7
      slash: 3.0.0
      ssri: 9.0.1
      strong-log-transformer: 2.1.0
      tar: 6.1.11
      temp-dir: 1.0.0
      uuid: 8.3.2
      write-file-atomic: 4.0.2
      write-json-file: 4.3.0
      write-pkg: 4.0.0
      yargs: 17.5.1
    transitivePeerDependencies:
      - bluebird
      - encoding
      - supports-color
    dev: true

  /@lerna-lite/info/1.11.1:
    resolution: {integrity: sha512-o+vWt0Rb4e6rj0Uvn+r5OYaLqZQVavKcFRgr1ssbpWPt6KvfBlwfxDBuIpqmf0d0qZqAJWZx0QOepbvnj9wn9g==}
    engines: {node: '>=14.15.0', npm: '>=8.0.0'}
    dependencies:
      '@lerna-lite/core': 1.11.1
      dedent: 0.7.0
      envinfo: 7.8.1
      yargs: 17.5.1
    transitivePeerDependencies:
      - bluebird
      - encoding
      - supports-color
    dev: true

  /@lerna-lite/init/1.11.1:
    resolution: {integrity: sha512-F8E7DG76hBG4QXYV2Aw/Tkz4C9WKW2UWxul6JOGI5dAUYNx6AYwLQAuEkCuOwIsryLYKQxLQ4Ocuh+zz8wOm0Q==}
    engines: {node: '>=14.15.0', npm: '>=8.0.0'}
    dependencies:
      '@lerna-lite/core': 1.11.1
      fs-extra: 10.1.0
      p-map: 4.0.0
      write-json-file: 4.3.0
    transitivePeerDependencies:
      - bluebird
      - encoding
      - supports-color
    dev: true

  /@lerna-lite/listable/1.11.1:
    resolution: {integrity: sha512-SNUdVe5MSuI97NL4erwP6Yh0ptlidGb/7p7y8uHeDrDwy7pJMu7fs3aGc8G5SxN8c8XmwqBXur1g9hwO0vi5KQ==}
    engines: {node: '>=14.15.0', npm: '>=8.0.0'}
    dependencies:
      '@lerna-lite/core': 1.11.1
      chalk: 4.1.2
      columnify: 1.6.0
    transitivePeerDependencies:
      - bluebird
      - encoding
      - supports-color
    dev: true

  /@lerna-lite/publish/1.11.1:
    resolution: {integrity: sha512-1iC201Kyy6JVlf13AP4KgiOz/19Vh65/OYZlUDGysPIKI7zqeT5NII8qlFA/S0dO13X+b2GOYZBnoUMGYCyP9g==}
    engines: {node: '>=14.15.0', npm: '>=8.0.0'}
    dependencies:
      os: 0.1.2
      '@lerna-lite/core': 1.11.1
      '@lerna-lite/version': 1.11.1
      byte-size: 7.0.1
      columnify: 1.6.0
      fs-extra: 10.1.0
      has-unicode: 2.0.1
      libnpmaccess: 6.0.3
      libnpmpublish: 6.0.4
      npm-package-arg: 9.1.0
      npm-packlist: 5.1.2
      npm-registry-fetch: 13.3.1
      npmlog: 6.0.2
      p-map: 4.0.0
      p-pipe: 3.1.0
      pacote: 13.6.2
      path: 0.12.7
      pify: 5.0.0
      read-package-json: 5.0.2
      resolve-from: 5.0.0
      semver: 7.3.7
      slash: 3.0.0
      ssri: 9.0.1
      strong-log-transformer: 2.1.0
      tar: 6.1.11
      write-file-atomic: 4.0.2
      write-json-file: 4.3.0
      write-pkg: 4.0.0
      yargs: 17.5.1
    transitivePeerDependencies:
      - bluebird
      - encoding
      - supports-color
    dev: true

  /@lerna-lite/version/1.11.1:
    resolution: {integrity: sha512-osPh2wEYcvN9SzkUaF01vy6MbHW+U1AIHfxVphMLwC2hbXMOdnVAvPvyAHfCka9mV1YtIWiBfADZyYyXzIlr7g==}
    engines: {node: '>=14.15.0', npm: '>=8.0.0'}
    dependencies:
      os: 0.1.2
      '@lerna-lite/core': 1.11.1
      chalk: 4.1.2
      dedent: 0.7.0
      load-json-file: 6.2.0
      minimatch: 5.1.0
      npmlog: 6.0.2
      p-map: 4.0.0
      p-pipe: 3.1.0
      p-reduce: 2.1.0
      path: 0.12.7
      semver: 7.3.7
      slash: 3.0.0
      write-json-file: 4.3.0
      yargs: 17.5.1
    transitivePeerDependencies:
      - bluebird
      - encoding
      - supports-color
    dev: true

  /@markdoc/markdoc/0.1.3:
    resolution: {integrity: sha512-4n2cobUSeOob+237wZhpNiOEHCSfOydlQnKHTFdRY6ug/DupXGaxkkkszJYQxRftiMs8jmb10XvVO1svEYD43Q==}
    engines: {node: '>=14.7.0'}
    dev: false

  /@markdoc/next.js/0.1.7-0_lwqxoh3rgnuyv5dvpdzsgpfajq:
    resolution: {integrity: sha512-Mi3N+KuamGve3GEe2fVXdLnnEvbPC82kQeG9iZffmAD3CqkGUJXSfIfSQqeoEAERE4MZH0j5pfc3Z/5iF711jg==}
    peerDependencies:
      '@markdoc/markdoc': ^0.1.1
      next: '*'
      react: '*'
    dependencies:
      '@markdoc/markdoc': 0.1.3
      js-yaml: 4.1.0
      next: 12.2.0_biqbaboplfbrettd7655fr4n2y
      react: 18.2.0
    dev: false

  /@milahu/patch-package-with-pnpm-support/6.4.10:
    resolution: {integrity: sha512-v39Gi8NffnZsxbg0EPVEKGiHA6LAzhbCHyWjT/J9QCuwUvoMihPBjtUzUA+jLBDQZcwIezzsy/g84l6BJDK4Xw==}
    engines: {npm: '>5'}
    deprecated: the package was renamed to @milahu/patch-package
    hasBin: true
    dependencies:
      '@types/dashdash': 1.14.1
      '@yarnpkg/lockfile': 1.1.0
      chalk: 2.4.2
      cross-spawn: 7.0.3
      dashdash: 2.0.0
      find-yarn-workspace-root: 2.0.0
      fs-extra: 10.1.0
      is-ci: 3.0.1
      klaw-sync: 6.0.0
      open: 8.4.0
      rimraf: 3.0.2
      semver: 7.3.7
      shlex: 2.1.0
      slash: 2.0.0
      tmp: 0.2.1
    dev: true

  /@next/env/12.1.6:
    resolution: {integrity: sha512-Te/OBDXFSodPU6jlXYPAXpmZr/AkG6DCATAxttQxqOWaq6eDFX25Db3dK0120GZrSZmv4QCe9KsZmJKDbWs4OA==}
    dev: false

  /@next/env/12.2.0:
    resolution: {integrity: sha512-/FCkDpL/8SodJEXvx/DYNlOD5ijTtkozf4PPulYPtkPOJaMPpBSOkzmsta4fnrnbdH6eZjbwbiXFdr6gSQCV4w==}
    dev: false

  /@next/eslint-plugin-next/12.2.0:
    resolution: {integrity: sha512-nIj5xV/z3dOfeBnE7qFAjUQZAi4pTlIMuusRM6s/T6lOz8x7mjY5s1ZkTUBmcjPVCb2VIv3CrMH0WZL6xfjZZg==}
    dependencies:
      glob: 7.1.7
    dev: true

  /@next/swc-android-arm-eabi/12.1.6:
    resolution: {integrity: sha512-BxBr3QAAAXWgk/K7EedvzxJr2dE014mghBSA9iOEAv0bMgF+MRq4PoASjuHi15M2zfowpcRG8XQhMFtxftCleQ==}
    engines: {node: '>= 10'}
    cpu: [arm]
    os: [android]
    requiresBuild: true
    dev: false
    optional: true

  /@next/swc-android-arm-eabi/12.2.0:
    resolution: {integrity: sha512-hbneH8DNRB2x0Nf5fPCYoL8a0osvdTCe4pvOc9Rv5CpDsoOlf8BWBs2OWpeP0U2BktGvIsuUhmISmdYYGyrvTw==}
    engines: {node: '>= 10'}
    cpu: [arm]
    os: [android]
    requiresBuild: true
    dev: false
    optional: true

  /@next/swc-android-arm64/12.1.6:
    resolution: {integrity: sha512-EboEk3ROYY7U6WA2RrMt/cXXMokUTXXfnxe2+CU+DOahvbrO8QSWhlBl9I9ZbFzJx28AGB9Yo3oQHCvph/4Lew==}
    engines: {node: '>= 10'}
    cpu: [arm64]
    os: [android]
    requiresBuild: true
    dev: false
    optional: true

  /@next/swc-android-arm64/12.2.0:
    resolution: {integrity: sha512-1eEk91JHjczcJomxJ8X0XaUeNcp5Lx1U2Ic7j15ouJ83oRX+3GIslOuabW2oPkSgXbHkThMClhirKpvG98kwZg==}
    engines: {node: '>= 10'}
    cpu: [arm64]
    os: [android]
    requiresBuild: true
    dev: false
    optional: true

  /@next/swc-darwin-arm64/12.1.6:
    resolution: {integrity: sha512-P0EXU12BMSdNj1F7vdkP/VrYDuCNwBExtRPDYawgSUakzi6qP0iKJpya2BuLvNzXx+XPU49GFuDC5X+SvY0mOw==}
    engines: {node: '>= 10'}
    cpu: [arm64]
    os: [darwin]
    requiresBuild: true
    dev: false
    optional: true

  /@next/swc-darwin-arm64/12.2.0:
    resolution: {integrity: sha512-x5U5gJd7ZvrEtTFnBld9O2bUlX8opu7mIQUqRzj7KeWzBwPhrIzTTsQXAiNqsaMuaRPvyHBVW/5d/6g6+89Y8g==}
    engines: {node: '>= 10'}
    cpu: [arm64]
    os: [darwin]
    requiresBuild: true
    dev: false
    optional: true

  /@next/swc-darwin-x64/12.1.6:
    resolution: {integrity: sha512-9FptMnbgHJK3dRDzfTpexs9S2hGpzOQxSQbe8omz6Pcl7rnEp9x4uSEKY51ho85JCjL4d0tDLBcXEJZKKLzxNg==}
    engines: {node: '>= 10'}
    cpu: [x64]
    os: [darwin]
    requiresBuild: true
    dev: false
    optional: true

  /@next/swc-darwin-x64/12.2.0:
    resolution: {integrity: sha512-iwMNFsrAPjfedjKDv9AXPAV16PWIomP3qw/FfPaxkDVRbUls7BNdofBLzkQmqxqWh93WrawLwaqyXpJuAaiwJA==}
    engines: {node: '>= 10'}
    cpu: [x64]
    os: [darwin]
    requiresBuild: true
    dev: false
    optional: true

  /@next/swc-freebsd-x64/12.2.0:
    resolution: {integrity: sha512-gRiAw8g3Akf6niTDLEm1Emfa7jXDjvaAj/crDO8hKASKA4Y1fS4kbi/tyWw5VtoFI4mUzRmCPmZ8eL0tBSG58A==}
    engines: {node: '>= 10'}
    cpu: [x64]
    os: [freebsd]
    requiresBuild: true
    dev: false
    optional: true

  /@next/swc-linux-arm-gnueabihf/12.1.6:
    resolution: {integrity: sha512-PvfEa1RR55dsik/IDkCKSFkk6ODNGJqPY3ysVUZqmnWMDSuqFtf7BPWHFa/53znpvVB5XaJ5Z1/6aR5CTIqxPw==}
    engines: {node: '>= 10'}
    cpu: [arm]
    os: [linux]
    requiresBuild: true
    dev: false
    optional: true

  /@next/swc-linux-arm-gnueabihf/12.2.0:
    resolution: {integrity: sha512-/TJZkxaIpeEwnXh6A40trgwd40C5+LJroLUOEQwMOJdavLl62PjCA6dGl1pgooWLCIb5YdBQ0EG4ylzvLwS2+Q==}
    engines: {node: '>= 10'}
    cpu: [arm]
    os: [linux]
    requiresBuild: true
    dev: false
    optional: true

  /@next/swc-linux-arm64-gnu/12.1.6:
    resolution: {integrity: sha512-53QOvX1jBbC2ctnmWHyRhMajGq7QZfl974WYlwclXarVV418X7ed7o/EzGY+YVAEKzIVaAB9JFFWGXn8WWo0gQ==}
    engines: {node: '>= 10'}
    cpu: [arm64]
    os: [linux]
    requiresBuild: true
    dev: false
    optional: true

  /@next/swc-linux-arm64-gnu/12.2.0:
    resolution: {integrity: sha512-++WAB4ElXCSOKG9H8r4ENF8EaV+w0QkrpjehmryFkQXmt5juVXz+nKDVlCRMwJU7A1O0Mie82XyEoOrf6Np1pA==}
    engines: {node: '>= 10'}
    cpu: [arm64]
    os: [linux]
    requiresBuild: true
    dev: false
    optional: true

  /@next/swc-linux-arm64-musl/12.1.6:
    resolution: {integrity: sha512-CMWAkYqfGdQCS+uuMA1A2UhOfcUYeoqnTW7msLr2RyYAys15pD960hlDfq7QAi8BCAKk0sQ2rjsl0iqMyziohQ==}
    engines: {node: '>= 10'}
    cpu: [arm64]
    os: [linux]
    requiresBuild: true
    dev: false
    optional: true

  /@next/swc-linux-arm64-musl/12.2.0:
    resolution: {integrity: sha512-XrqkHi/VglEn5zs2CYK6ofJGQySrd+Lr4YdmfJ7IhsCnMKkQY1ma9Hv5THwhZVof3e+6oFHrQ9bWrw9K4WTjFA==}
    engines: {node: '>= 10'}
    cpu: [arm64]
    os: [linux]
    requiresBuild: true
    dev: false
    optional: true

  /@next/swc-linux-x64-gnu/12.1.6:
    resolution: {integrity: sha512-AC7jE4Fxpn0s3ujngClIDTiEM/CQiB2N2vkcyWWn6734AmGT03Duq6RYtPMymFobDdAtZGFZd5nR95WjPzbZAQ==}
    engines: {node: '>= 10'}
    cpu: [x64]
    os: [linux]
    requiresBuild: true
    dev: false
    optional: true

  /@next/swc-linux-x64-gnu/12.2.0:
    resolution: {integrity: sha512-MyhHbAKVjpn065WzRbqpLu2krj4kHLi6RITQdD1ee+uxq9r2yg5Qe02l24NxKW+1/lkmpusl4Y5Lks7rBiJn4w==}
    engines: {node: '>= 10'}
    cpu: [x64]
    os: [linux]
    requiresBuild: true
    dev: false
    optional: true

  /@next/swc-linux-x64-musl/12.1.6:
    resolution: {integrity: sha512-c9Vjmi0EVk0Kou2qbrynskVarnFwfYIi+wKufR9Ad7/IKKuP6aEhOdZiIIdKsYWRtK2IWRF3h3YmdnEa2WLUag==}
    engines: {node: '>= 10'}
    cpu: [x64]
    os: [linux]
    requiresBuild: true
    dev: false
    optional: true

  /@next/swc-linux-x64-musl/12.2.0:
    resolution: {integrity: sha512-Tz1tJZ5egE0S/UqCd5V6ZPJsdSzv/8aa7FkwFmIJ9neLS8/00za+OY5pq470iZQbPrkTwpKzmfTTIPRVD5iqDg==}
    engines: {node: '>= 10'}
    cpu: [x64]
    os: [linux]
    requiresBuild: true
    dev: false
    optional: true

  /@next/swc-win32-arm64-msvc/12.1.6:
    resolution: {integrity: sha512-3UTOL/5XZSKFelM7qN0it35o3Cegm6LsyuERR3/OoqEExyj3aCk7F025b54/707HTMAnjlvQK3DzLhPu/xxO4g==}
    engines: {node: '>= 10'}
    cpu: [arm64]
    os: [win32]
    requiresBuild: true
    dev: false
    optional: true

  /@next/swc-win32-arm64-msvc/12.2.0:
    resolution: {integrity: sha512-0iRO/CPMCdCYUzuH6wXLnsfJX1ykBX4emOOvH0qIgtiZM0nVYbF8lkEyY2ph4XcsurpinS+ziWuYCXVqrOSqiw==}
    engines: {node: '>= 10'}
    cpu: [arm64]
    os: [win32]
    requiresBuild: true
    dev: false
    optional: true

  /@next/swc-win32-ia32-msvc/12.1.6:
    resolution: {integrity: sha512-8ZWoj6nCq6fI1yCzKq6oK0jE6Mxlz4MrEsRyu0TwDztWQWe7rh4XXGLAa2YVPatYcHhMcUL+fQQbqd1MsgaSDA==}
    engines: {node: '>= 10'}
    cpu: [ia32]
    os: [win32]
    requiresBuild: true
    dev: false
    optional: true

  /@next/swc-win32-ia32-msvc/12.2.0:
    resolution: {integrity: sha512-8A26RJVcJHwIKm8xo/qk2ePRquJ6WCI2keV2qOW/Qm+ZXrPXHMIWPYABae/nKN243YFBNyPiHytjX37VrcpUhg==}
    engines: {node: '>= 10'}
    cpu: [ia32]
    os: [win32]
    requiresBuild: true
    dev: false
    optional: true

  /@next/swc-win32-x64-msvc/12.1.6:
    resolution: {integrity: sha512-4ZEwiRuZEicXhXqmhw3+de8Z4EpOLQj/gp+D9fFWo6ii6W1kBkNNvvEx4A90ugppu+74pT1lIJnOuz3A9oQeJA==}
    engines: {node: '>= 10'}
    cpu: [x64]
    os: [win32]
    requiresBuild: true
    dev: false
    optional: true

  /@next/swc-win32-x64-msvc/12.2.0:
    resolution: {integrity: sha512-OI14ozFLThEV3ey6jE47zrzSTV/6eIMsvbwozo+XfdWqOPwQ7X00YkRx4GVMKMC0rM44oGS2gmwMKYpe4EblnA==}
    engines: {node: '>= 10'}
    cpu: [x64]
    os: [win32]
    requiresBuild: true
    dev: false
    optional: true

  /@nodelib/fs.scandir/2.1.5:
    resolution: {integrity: sha512-vq24Bq3ym5HEQm2NKCr3yXDwjc7vTsEThRDnkp2DK9p1uqLR+DHurm/NOTo0KG7HYHU7eppKZj3MyqYuMBf62g==}
    engines: {node: '>= 8'}
    dependencies:
      '@nodelib/fs.stat': 2.0.5
      run-parallel: 1.2.0

  /@nodelib/fs.stat/2.0.5:
    resolution: {integrity: sha512-RkhPPp2zrqDAQA/2jNhnztcPAlv64XdhIp7a7454A5ovI7Bukxgt7MX7udwAu3zg1DcpPU0rz3VV1SeaqvY4+A==}
    engines: {node: '>= 8'}

  /@nodelib/fs.walk/1.2.8:
    resolution: {integrity: sha512-oGB+UxlgWcgQkgwo8GcEGwemoTFt3FIO9ababBmaGwXIoBKZ+GTy0pP185beGg7Llih/NSHSV2XAs1lnznocSg==}
    engines: {node: '>= 8'}
    dependencies:
      '@nodelib/fs.scandir': 2.1.5
      fastq: 1.13.0

  /@npmcli/fs/2.1.0:
    resolution: {integrity: sha512-DmfBvNXGaetMxj9LTp8NAN9vEidXURrf5ZTslQzEAi/6GbW+4yjaLFQc6Tue5cpZ9Frlk4OBo/Snf1Bh/S7qTQ==}
    engines: {node: ^12.13.0 || ^14.15.0 || >=16.0.0}
    dependencies:
      '@gar/promisify': 1.1.3
      semver: 7.3.7
    dev: true

  /@npmcli/git/3.0.1:
    resolution: {integrity: sha512-UU85F/T+F1oVn3IsB/L6k9zXIMpXBuUBE25QDH0SsURwT6IOBqkC7M16uqo2vVZIyji3X1K4XH9luip7YekH1A==}
    engines: {node: ^12.13.0 || ^14.15.0 || >=16.0.0}
    dependencies:
      '@npmcli/promise-spawn': 3.0.0
      lru-cache: 7.10.1
      mkdirp: 1.0.4
      npm-pick-manifest: 7.0.1
      proc-log: 2.0.1
      promise-inflight: 1.0.1
      promise-retry: 2.0.1
      semver: 7.3.7
      which: 2.0.2
    transitivePeerDependencies:
      - bluebird
    dev: true

  /@npmcli/installed-package-contents/1.0.7:
    resolution: {integrity: sha512-9rufe0wnJusCQoLpV9ZPKIVP55itrM5BxOXs10DmdbRfgWtHy1LDyskbwRnBghuB0PrF7pNPOqREVtpz4HqzKw==}
    engines: {node: '>= 10'}
    hasBin: true
    dependencies:
      npm-bundled: 1.1.2
      npm-normalize-package-bin: 1.0.1
    dev: true

  /@npmcli/move-file/2.0.0:
    resolution: {integrity: sha512-UR6D5f4KEGWJV6BGPH3Qb2EtgH+t+1XQ1Tt85c7qicN6cezzuHPdZwwAxqZr4JLtnQu0LZsTza/5gmNmSl8XLg==}
    engines: {node: ^12.13.0 || ^14.15.0 || >=16.0.0}
    dependencies:
      mkdirp: 1.0.4
      rimraf: 3.0.2
    dev: true

  /@npmcli/node-gyp/2.0.0:
    resolution: {integrity: sha512-doNI35wIe3bBaEgrlPfdJPaCpUR89pJWep4Hq3aRdh6gKazIVWfs0jHttvSSoq47ZXgC7h73kDsUl8AoIQUB+A==}
    engines: {node: ^12.13.0 || ^14.15.0 || >=16.0.0}
    dev: true

  /@npmcli/promise-spawn/3.0.0:
    resolution: {integrity: sha512-s9SgS+p3a9Eohe68cSI3fi+hpcZUmXq5P7w0kMlAsWVtR7XbK3ptkZqKT2cK1zLDObJ3sR+8P59sJE0w/KTL1g==}
    engines: {node: ^12.13.0 || ^14.15.0 || >=16.0.0}
    dependencies:
      infer-owner: 1.0.4
    dev: true

  /@npmcli/run-script/4.2.1:
    resolution: {integrity: sha512-7dqywvVudPSrRCW5nTHpHgeWnbBtz8cFkOuKrecm6ih+oO9ciydhWt6OF7HlqupRRmB8Q/gECVdB9LMfToJbRg==}
    engines: {node: ^12.13.0 || ^14.15.0 || >=16.0.0}
    dependencies:
      '@npmcli/node-gyp': 2.0.0
      '@npmcli/promise-spawn': 3.0.0
      node-gyp: 9.0.0
      read-package-json-fast: 2.0.3
      which: 2.0.2
    transitivePeerDependencies:
      - bluebird
      - supports-color
    dev: true

  /@octokit/auth-token/3.0.1:
    resolution: {integrity: sha512-/USkK4cioY209wXRpund6HZzHo9GmjakpV9ycOkpMcMxMk7QVcVFVyCMtzvXYiHsB2crgDgrtNYSELYFBXhhaA==}
    engines: {node: '>= 14'}
    dependencies:
      '@octokit/types': 7.1.0
    dev: true

  /@octokit/core/4.0.5:
    resolution: {integrity: sha512-4R3HeHTYVHCfzSAi0C6pbGXV8UDI5Rk+k3G7kLVNckswN9mvpOzW9oENfjfH3nEmzg8y3AmKmzs8Sg6pLCeOCA==}
    engines: {node: '>= 14'}
    dependencies:
      '@octokit/auth-token': 3.0.1
      '@octokit/graphql': 5.0.1
      '@octokit/request': 6.2.1
      '@octokit/request-error': 3.0.1
      '@octokit/types': 7.1.0
      before-after-hook: 2.2.2
      universal-user-agent: 6.0.0
    transitivePeerDependencies:
      - encoding
    dev: true

  /@octokit/endpoint/7.0.1:
    resolution: {integrity: sha512-/wTXAJwt0HzJ2IeE4kQXO+mBScfzyCkI0hMtkIaqyXd9zg76OpOfNQfHL9FlaxAV2RsNiOXZibVWloy8EexENg==}
    engines: {node: '>= 14'}
    dependencies:
      '@octokit/types': 7.1.0
      is-plain-object: 5.0.0
      universal-user-agent: 6.0.0
    dev: true

  /@octokit/graphql/5.0.1:
    resolution: {integrity: sha512-sxmnewSwAixkP1TrLdE6yRG53eEhHhDTYUykUwdV9x8f91WcbhunIHk9x1PZLALdBZKRPUO2HRcm4kezZ79HoA==}
    engines: {node: '>= 14'}
    dependencies:
      '@octokit/request': 6.2.1
      '@octokit/types': 7.1.0
      universal-user-agent: 6.0.0
    transitivePeerDependencies:
      - encoding
    dev: true

  /@octokit/openapi-types/13.2.0:
    resolution: {integrity: sha512-1BhjsVrCe2cyE36Rorpeq331bcYzdb9ksCpkFdAN6RVtW67YdO3Pl4YXDC5dF2D1ia76MssJdn5RV+Gj9Fu7dQ==}
    dev: true

  /@octokit/plugin-enterprise-rest/6.0.1:
    resolution: {integrity: sha512-93uGjlhUD+iNg1iWhUENAtJata6w5nE+V4urXOAlIXdco6xNZtUSfYY8dzp3Udy74aqO/B5UZL80x/YMa5PKRw==}
    dev: true

  /@octokit/plugin-paginate-rest/4.0.0_@octokit+core@4.0.5:
    resolution: {integrity: sha512-g4GJMt/7VDmIMMdQenN6bmsmRoZca1c7IxOdF2yMiMwQYrE2bmmypGQeQSD5rsaffsFMCUS7Br4pMVZamareYA==}
    engines: {node: '>= 14'}
    peerDependencies:
      '@octokit/core': '>=4'
    dependencies:
      '@octokit/core': 4.0.5
      '@octokit/types': 7.1.0
    dev: true

  /@octokit/plugin-request-log/1.0.4_@octokit+core@4.0.5:
    resolution: {integrity: sha512-mLUsMkgP7K/cnFEw07kWqXGF5LKrOkD+lhCrKvPHXWDywAwuDUeDwWBpc69XK3pNX0uKiVt8g5z96PJ6z9xCFA==}
    peerDependencies:
      '@octokit/core': '>=3'
    dependencies:
      '@octokit/core': 4.0.5
    dev: true

  /@octokit/plugin-rest-endpoint-methods/6.3.0_@octokit+core@4.0.5:
    resolution: {integrity: sha512-qEu2wn6E7hqluZwIEUnDxWROvKjov3zMIAi4H4d7cmKWNMeBprEXZzJe8pE5eStUYC1ysGhD0B7L6IeG1Rfb+g==}
    engines: {node: '>= 14'}
    peerDependencies:
      '@octokit/core': '>=3'
    dependencies:
      '@octokit/core': 4.0.5
      '@octokit/types': 7.1.0
      deprecation: 2.3.1
    dev: true

  /@octokit/request-error/3.0.1:
    resolution: {integrity: sha512-ym4Bp0HTP7F3VFssV88WD1ZyCIRoE8H35pXSKwLeMizcdZAYc/t6N9X9Yr9n6t3aG9IH75XDnZ6UeZph0vHMWQ==}
    engines: {node: '>= 14'}
    dependencies:
      '@octokit/types': 7.1.0
      deprecation: 2.3.1
      once: 1.4.0
    dev: true

  /@octokit/request/6.2.1:
    resolution: {integrity: sha512-gYKRCia3cpajRzDSU+3pt1q2OcuC6PK8PmFIyxZDWCzRXRSIBH8jXjFJ8ZceoygBIm0KsEUg4x1+XcYBz7dHPQ==}
    engines: {node: '>= 14'}
    dependencies:
      '@octokit/endpoint': 7.0.1
      '@octokit/request-error': 3.0.1
      '@octokit/types': 7.1.0
      is-plain-object: 5.0.0
      node-fetch: 2.6.7
      universal-user-agent: 6.0.0
    transitivePeerDependencies:
      - encoding
    dev: true

  /@octokit/rest/19.0.4:
    resolution: {integrity: sha512-LwG668+6lE8zlSYOfwPj4FxWdv/qFXYBpv79TWIQEpBLKA9D/IMcWsF/U9RGpA3YqMVDiTxpgVpEW3zTFfPFTA==}
    engines: {node: '>= 14'}
    dependencies:
      '@octokit/core': 4.0.5
      '@octokit/plugin-paginate-rest': 4.0.0_@octokit+core@4.0.5
      '@octokit/plugin-request-log': 1.0.4_@octokit+core@4.0.5
      '@octokit/plugin-rest-endpoint-methods': 6.3.0_@octokit+core@4.0.5
    transitivePeerDependencies:
      - encoding
    dev: true

  /@octokit/types/7.1.0:
    resolution: {integrity: sha512-+ClA0jRc9zGFj5mfQeQNfgTlelzhpAexbAueQG1t2Xn8yhgnsjkF8bgLcUUpwrpqkv296uXyiGwkqXRSU7KYzQ==}
    dependencies:
      '@octokit/openapi-types': 13.2.0
    dev: true

  /@pnpm/network.ca-file/1.0.1:
    resolution: {integrity: sha512-gkINruT2KUhZLTaiHxwCOh1O4NVnFT0wLjWFBHmTz9vpKag/C/noIMJXBxFe4F0mYpUVX2puLwAieLYFg2NvoA==}
    engines: {node: '>=12.22.0'}
    dependencies:
      graceful-fs: 4.2.10
    dev: true

  /@pnpm/npm-conf/1.0.4:
    resolution: {integrity: sha512-o5YFq/+ksEJMbSzzkaQDHlp00aonLDU5xNPVTRL12hTWBbVSSeWXxPukq75h+mvXnoOWT95vV2u1HSTw2C4XOw==}
    engines: {node: '>=12'}
    dependencies:
      '@pnpm/network.ca-file': 1.0.1
      config-chain: 1.1.13
    dev: true

  /@prisma/debug/3.13.0:
    resolution: {integrity: sha512-uzL4ug7pWbiodTSW/WMAJ9SOP/ulxn6EVlV4YTpKaidgPMOLPqSV7iLZP7P4w7q3HGSpWZp+kr2a4nq7+ANEfg==}
    dependencies:
      '@types/debug': 4.1.7
      ms: 2.1.3
      strip-ansi: 6.0.1
    dev: false

  /@prisma/generator-helper/3.13.0:
    resolution: {integrity: sha512-PgSqCaDPfnr0txfxnJFyqGkhobOzWNBX+8uQK/qgBde83Lb0Q58JEkWn1QzisUl6IHtVwL9Us0D7G2K77ph5yw==}
    dependencies:
      '@prisma/debug': 3.13.0
      '@types/cross-spawn': 6.0.2
      chalk: 4.1.2
      cross-spawn: 7.0.3
    dev: false

  /@protobufjs/aspromise/1.1.2:
    resolution: {integrity: sha1-m4sMxmPWaafY9vXQiToU00jzD78=}
    dev: false

  /@protobufjs/base64/1.1.2:
    resolution: {integrity: sha512-AZkcAA5vnN/v4PDqKyMR5lx7hZttPDgClv83E//FMNhR2TMcLUhfRUBHCmSl0oi9zMgDDqRUJkSxO3wm85+XLg==}
    dev: false

  /@protobufjs/codegen/2.0.4:
    resolution: {integrity: sha512-YyFaikqM5sH0ziFZCN3xDC7zeGaB/d0IUb9CATugHWbd1FRFwWwt4ld4OYMPWu5a3Xe01mGAULCdqhMlPl29Jg==}
    dev: false

  /@protobufjs/eventemitter/1.1.0:
    resolution: {integrity: sha1-NVy8mLr61ZePntCV85diHx0Ga3A=}
    dev: false

  /@protobufjs/fetch/1.1.0:
    resolution: {integrity: sha1-upn7WYYUr2VwDBYZ/wbUVLDYTEU=}
    dependencies:
      '@protobufjs/aspromise': 1.1.2
      '@protobufjs/inquire': 1.1.0
    dev: false

  /@protobufjs/float/1.0.2:
    resolution: {integrity: sha1-Xp4avctz/Ap8uLKR33jIy9l7h9E=}
    dev: false

  /@protobufjs/inquire/1.1.0:
    resolution: {integrity: sha1-/yAOPnzyQp4tyvwRQIKOjMY48Ik=}
    dev: false

  /@protobufjs/path/1.1.2:
    resolution: {integrity: sha1-bMKyDFya1q0NzP0hynZz2Nf79o0=}
    dev: false

  /@protobufjs/pool/1.1.0:
    resolution: {integrity: sha1-Cf0V8tbTq/qbZbw2ZQbWrXhG/1Q=}
    dev: false

  /@protobufjs/utf8/1.1.0:
    resolution: {integrity: sha1-p3c2C1s5oaLlEG+OhY8v0tBgxXA=}
    dev: false

  /@protoplasm/recall/0.2.4:
    resolution: {integrity: sha512-+w5WCHQwuZ0RZ3+ayJ42ArGPIeew2Wxb+g1rPNA+qiehCc4EDTDjW7DyPPq9FBa4lFUDC4mgDytV8Fkxe/Z3iQ==}
    engines: {node: '>=12.13.0'}
    dev: false

  /@radix-ui/number/0.1.1-rc.7:
    resolution: {integrity: sha512-GNU/zLZJp6ZW7QaBcauo1KRWZfTjnq4W23LIkq110Cx/QhJ6ebhHjiLAghV07K406ORy5AXaKGyJkdkuVTra5A==}
    dependencies:
      '@babel/runtime': 7.18.6
    dev: false

  /@radix-ui/primitive/0.1.1-rc.7:
    resolution: {integrity: sha512-JA0hJY7t2ZACmziHmtO85b5f1haxt9ptWJN9wdVePehfui3ZS3SqpL4asA6lRvvpiLDOl+0y6i69siHpeoUtgA==}
    dependencies:
      '@babel/runtime': 7.18.6
    dev: false

  /@radix-ui/react-collection/0.1.5-rc.47_biqbaboplfbrettd7655fr4n2y:
    resolution: {integrity: sha512-5Z2BNtU4mCiYUjW8GtUq/KQ5JKl1omug09DFoxww+TQha6moF0ejhzEPPkOuWfKKm09zel4LBbOsbo1xB67gHg==}
    peerDependencies:
      react: ^16.8 || ^17.0 || ^18.0
      react-dom: ^16.8 || ^17.0 || ^18.0
    dependencies:
      '@babel/runtime': 7.18.6
      '@radix-ui/react-compose-refs': 0.1.1-rc.47_react@18.2.0
      '@radix-ui/react-context': 0.1.2-rc.47_react@18.2.0
      '@radix-ui/react-primitive': 0.1.5-rc.47_biqbaboplfbrettd7655fr4n2y
      '@radix-ui/react-slot': 0.1.3-rc.47_react@18.2.0
      react: 18.2.0
      react-dom: 18.2.0_react@18.2.0
    dev: false

  /@radix-ui/react-compose-refs/0.1.1-rc.47_react@18.2.0:
    resolution: {integrity: sha512-FJRPt4lAfYEFVc5XfIa1ICprJNGjldbRN6v3NsQVZjNcStQcgFaNvvKzvaUyJS7SwNip0F5Inm7wX7aXOEjxiQ==}
    peerDependencies:
      react: ^16.8 || ^17.0 || ^18.0
    dependencies:
      '@babel/runtime': 7.18.6
      react: 18.2.0
    dev: false

  /@radix-ui/react-context/0.1.2-rc.47_react@18.2.0:
    resolution: {integrity: sha512-0FphpYHmFDKXnxBGgshj0rxDTkws0OfxJ+9ozYtKLDXZ0XLfTt4iTdtjCz8bq7y/6NTa58xnydooGMvR0sVibw==}
    peerDependencies:
      react: ^16.8 || ^17.0 || ^18.0
    dependencies:
      '@babel/runtime': 7.18.6
      react: 18.2.0
    dev: false

  /@radix-ui/react-direction/0.1.0-rc.50_react@18.2.0:
    resolution: {integrity: sha512-CQNkqIa/aD/lzVrxbE/AwB8DeFWVY3+2tTX97xnToYATh5v44Mum/NUQjRzk8aaKAx/aRcdmhcxd8CKagOi8Jg==}
    peerDependencies:
      react: ^16.8 || ^17.0 || ^18.0
    dependencies:
      '@babel/runtime': 7.18.6
      react: 18.2.0
    dev: false

  /@radix-ui/react-id/0.1.6-rc.47_react@18.2.0:
    resolution: {integrity: sha512-6JS+DXKyLgLPeLPnEXdN8vBjFME2P290/xvsQ5NDZq0WWCCzjaCgB1jq+ZnazVQPdtq7PBhldDN3j33QYMUOlg==}
    peerDependencies:
      react: ^16.8 || ^17.0 || ^18.0
    dependencies:
      '@babel/runtime': 7.18.6
      '@radix-ui/react-use-layout-effect': 0.1.1-rc.47_react@18.2.0
      react: 18.2.0
    dev: false

  /@radix-ui/react-presence/0.1.3-rc.47_biqbaboplfbrettd7655fr4n2y:
    resolution: {integrity: sha512-7Ey537IfQvXVBq66FyUEVfSPG5/4k46by/3VTmKgDYVD9MXG1TSyML7sJxaphydDAYTqCcPTFcWNTwbMDGiMvw==}
    peerDependencies:
      react: ^16.8 || ^17.0 || ^18.0
      react-dom: ^16.8 || ^17.0 || ^18.0
    dependencies:
      '@babel/runtime': 7.18.6
      '@radix-ui/react-compose-refs': 0.1.1-rc.47_react@18.2.0
      '@radix-ui/react-use-layout-effect': 0.1.1-rc.47_react@18.2.0
      react: 18.2.0
      react-dom: 18.2.0_react@18.2.0
    dev: false

  /@radix-ui/react-primitive/0.1.5-rc.47_biqbaboplfbrettd7655fr4n2y:
    resolution: {integrity: sha512-eLpWe5H3YoLUjmAERxRQSBjWwu1yhhgljUcxdZMisGBEZNDrRF4Kg1oQvOGJTvQNQ/gUqD784MkbOP6woFcqzg==}
    peerDependencies:
      react: ^16.8 || ^17.0 || ^18.0
      react-dom: ^16.8 || ^17.0 || ^18.0
    dependencies:
      '@babel/runtime': 7.18.6
      '@radix-ui/react-slot': 0.1.3-rc.47_react@18.2.0
      react: 18.2.0
      react-dom: 18.2.0_react@18.2.0
    dev: false

  /@radix-ui/react-roving-focus/0.1.6-rc.50_biqbaboplfbrettd7655fr4n2y:
    resolution: {integrity: sha512-gy3gAWJWn0xkGF7Rd3lOkuR4uy9Kq8T3PjkX3ojIxcNu2DgbBTU+GRk1TX2mUFU7MlKEbMRzOoiQ8W8LXHvHpQ==}
    peerDependencies:
      react: ^16.8 || ^17.0 || ^18.0
      react-dom: ^16.8 || ^17.0 || ^18.0
    dependencies:
      '@babel/runtime': 7.18.6
      '@radix-ui/primitive': 0.1.1-rc.7
      '@radix-ui/react-collection': 0.1.5-rc.47_biqbaboplfbrettd7655fr4n2y
      '@radix-ui/react-compose-refs': 0.1.1-rc.47_react@18.2.0
      '@radix-ui/react-context': 0.1.2-rc.47_react@18.2.0
      '@radix-ui/react-direction': 0.1.0-rc.50_react@18.2.0
      '@radix-ui/react-id': 0.1.6-rc.47_react@18.2.0
      '@radix-ui/react-primitive': 0.1.5-rc.47_biqbaboplfbrettd7655fr4n2y
      '@radix-ui/react-use-callback-ref': 0.1.1-rc.47_react@18.2.0
      '@radix-ui/react-use-controllable-state': 0.1.1-rc.47_react@18.2.0
      react: 18.2.0
      react-dom: 18.2.0_react@18.2.0
    dev: false

  /@radix-ui/react-scroll-area/0.1.5-rc.50_biqbaboplfbrettd7655fr4n2y:
    resolution: {integrity: sha512-h8lrDtF9wvbdOfLMCnjBNY8iGor6CVEAeOBPs37JjFHkJ1y7Ei3XBjYjykwl8nZt1KmDg84/oYih+0Gn/EKWRA==}
    peerDependencies:
      react: ^16.8 || ^17.0 || ^18.0
      react-dom: ^16.8 || ^17.0 || ^18.0
    dependencies:
      '@babel/runtime': 7.18.6
      '@radix-ui/number': 0.1.1-rc.7
      '@radix-ui/primitive': 0.1.1-rc.7
      '@radix-ui/react-compose-refs': 0.1.1-rc.47_react@18.2.0
      '@radix-ui/react-context': 0.1.2-rc.47_react@18.2.0
      '@radix-ui/react-direction': 0.1.0-rc.50_react@18.2.0
      '@radix-ui/react-presence': 0.1.3-rc.47_biqbaboplfbrettd7655fr4n2y
      '@radix-ui/react-primitive': 0.1.5-rc.47_biqbaboplfbrettd7655fr4n2y
      '@radix-ui/react-use-callback-ref': 0.1.1-rc.47_react@18.2.0
      '@radix-ui/react-use-layout-effect': 0.1.1-rc.47_react@18.2.0
      react: 18.2.0
      react-dom: 18.2.0_react@18.2.0
    dev: false

  /@radix-ui/react-slot/0.1.3-rc.47_react@18.2.0:
    resolution: {integrity: sha512-nurUm75+/nb38nKpHjMqc4GNTDTbDu6KYDdZVJOm+sChaUDVFSdYTHC4A1c9R7k7vtrytFV/obTCc8pqEkU4Gg==}
    peerDependencies:
      react: ^16.8 || ^17.0 || ^18.0
    dependencies:
      '@babel/runtime': 7.18.6
      '@radix-ui/react-compose-refs': 0.1.1-rc.47_react@18.2.0
      react: 18.2.0
    dev: false

  /@radix-ui/react-tabs/0.2.0-rc.27_biqbaboplfbrettd7655fr4n2y:
    resolution: {integrity: sha512-LW3H5SLzWlSxK2/FuwLnuorfHHpbE+L5+KVnaR19bbXSsrbSgN/2xmwkG0uf7AYHpIrX4EOUaI5wqPQt3r2i5g==}
    peerDependencies:
      react: ^16.8 || ^17.0 || ^18.0
      react-dom: ^16.8 || ^17.0 || ^18.0
    dependencies:
      '@babel/runtime': 7.18.6
      '@radix-ui/primitive': 0.1.1-rc.7
      '@radix-ui/react-context': 0.1.2-rc.47_react@18.2.0
      '@radix-ui/react-direction': 0.1.0-rc.50_react@18.2.0
      '@radix-ui/react-id': 0.1.6-rc.47_react@18.2.0
      '@radix-ui/react-presence': 0.1.3-rc.47_biqbaboplfbrettd7655fr4n2y
      '@radix-ui/react-primitive': 0.1.5-rc.47_biqbaboplfbrettd7655fr4n2y
      '@radix-ui/react-roving-focus': 0.1.6-rc.50_biqbaboplfbrettd7655fr4n2y
      '@radix-ui/react-use-controllable-state': 0.1.1-rc.47_react@18.2.0
      react: 18.2.0
      react-dom: 18.2.0_react@18.2.0
    dev: false

  /@radix-ui/react-use-callback-ref/0.1.1-rc.47_react@18.2.0:
    resolution: {integrity: sha512-a/Q1GFXBDzgnRXI1/MV+P8CRXJZtManDS3zqq34avcLJB4adTVR4+mA3jPMEPsyKaqA08wzHtynSC2hgstRXsw==}
    peerDependencies:
      react: ^16.8 || ^17.0 || ^18.0
    dependencies:
      '@babel/runtime': 7.18.6
      react: 18.2.0
    dev: false

  /@radix-ui/react-use-controllable-state/0.1.1-rc.47_react@18.2.0:
    resolution: {integrity: sha512-3MclvPRcCKFXDBxVAJdrkl7s3GKunav/fPE9plYwXy4Kg0cHT4EVAMfZZSG2MhqnBf5WpovYsX5Rtsrh7LwWRQ==}
    peerDependencies:
      react: ^16.8 || ^17.0 || ^18.0
    dependencies:
      '@babel/runtime': 7.18.6
      '@radix-ui/react-use-callback-ref': 0.1.1-rc.47_react@18.2.0
      react: 18.2.0
    dev: false

  /@radix-ui/react-use-layout-effect/0.1.1-rc.47_react@18.2.0:
    resolution: {integrity: sha512-ke77SzDqR+7qOXSL6wg95VxMRa3v+J//bnFZXdyA2Pc/J6EtwINoopOzDZvs2cp6yC3qRIWg5NWyGZVKUeQzSw==}
    peerDependencies:
      react: ^16.8 || ^17.0 || ^18.0
    dependencies:
      '@babel/runtime': 7.18.6
      react: 18.2.0
    dev: false

  /@release-it/bumper/4.0.0_release-it@15.4.1:
    resolution: {integrity: sha512-DswMVRuWNeeuDPd8DNpMhuHjqxnwOi5A+v9CTrbAQ7/1K+VOGUGItS4ekjWfb1qBvJw/ouiAinBo9ckjtnhktA==}
    engines: {node: '>=14'}
    peerDependencies:
      release-it: ^15.0.0-esm.4
    dependencies:
      '@iarna/toml': 2.2.5
      detect-indent: 7.0.0
      fast-glob: 3.2.11
      ini: 3.0.0
      js-yaml: 4.1.0
      lodash.castarray: 4.4.0
      lodash.get: 4.4.2
      lodash.set: 4.3.2
      release-it: 15.4.1
      semver: 7.3.7
    dev: true

  /@release-it/conventional-changelog/5.1.0_release-it@15.4.1:
    resolution: {integrity: sha512-o55D822tVIoldUDj1Fp1KvenVREcEEjYOyuVNwRVnTcExFN6nWUPrH05q7Y8opT23N5snuCwPJ5bzLPEcpBvRg==}
    engines: {node: '>=14'}
    peerDependencies:
      release-it: ^15.3.0
    dependencies:
      concat-stream: 2.0.0
      conventional-changelog: 3.1.25
      conventional-recommended-bump: 6.1.0
      release-it: 15.4.1
      semver: 7.3.7
    dev: true

  /@remix-run/web-blob/3.0.4:
    resolution: {integrity: sha512-AfegzZvSSDc+LwnXV+SwROTrDtoLiPxeFW+jxgvtDAnkuCX1rrzmVJ6CzqZ1Ai0bVfmJadkG5GxtAfYclpPmgw==}
    dependencies:
      '@remix-run/web-stream': 1.0.3
      web-encoding: 1.1.5
    dev: false

  /@remix-run/web-fetch/4.2.0:
    resolution: {integrity: sha512-Bll+4Z3CT4ryYKRFTbdanLaXbOjtSuwYcj8s6DSXehVcZWWrz7mA3O394T52iFjvhaJ+ELSstNhVeBQc6NUfGg==}
    engines: {node: ^10.17 || >=12.3}
    dependencies:
      '@remix-run/web-blob': 3.0.4
      '@remix-run/web-form-data': 3.0.3
      '@remix-run/web-stream': 1.0.3
      '@web3-storage/multipart-parser': 1.0.0
      data-uri-to-buffer: 3.0.1
      mrmime: 1.0.1
    dev: false

  /@remix-run/web-form-data/3.0.3:
    resolution: {integrity: sha512-wL4veBtVPazSpXfPMzrbmeV3IxuxCfcQYPerQ8BXRO5ahAEVw23tv7xS+yoX0XDO5j+vpRaSbhHJK1H5gF7eYQ==}
    dependencies:
      web-encoding: 1.1.5
    dev: false

  /@remix-run/web-stream/1.0.3:
    resolution: {integrity: sha512-wlezlJaA5NF6SsNMiwQnnAW6tnPzQ5I8qk0Y0pSohm0eHKa2FQ1QhEKLVVcDDu02TmkfHgnux0igNfeYhDOXiA==}
    dependencies:
      web-streams-polyfill: 3.2.1
    dev: false

  /@rushstack/eslint-patch/1.1.4:
    resolution: {integrity: sha512-LwzQKA4vzIct1zNZzBmRKI9QuNpLgTQMEjsQLf3BXuGYb3QPTP4Yjf6mkdX+X1mYttZ808QpOwAzZjv28kq7DA==}
    dev: true

  /@sideway/address/4.1.4:
    resolution: {integrity: sha512-7vwq+rOHVWjyXxVlR76Agnvhy8I9rpzjosTESvmhNeXOXdZZB15Fl+TI9x1SiHZH5Jv2wTGduSxFDIaq0m3DUw==}
    dependencies:
      '@hapi/hoek': 9.2.1
    dev: true

  /@sideway/formula/3.0.0:
    resolution: {integrity: sha512-vHe7wZ4NOXVfkoRb8T5otiENVlT7a3IAiw7H5M2+GO+9CDgcVUUsX1zalAztCmwyOr2RUTGJdgB+ZvSVqmdHmg==}
    dev: true

  /@sideway/pinpoint/2.0.0:
    resolution: {integrity: sha512-RNiOoTPkptFtSVzQevY/yWtZwf/RxyVnPy/OcA9HBM3MlGDnBEYL5B41H0MTn0Uec8Hi+2qUtTfG2WWZBmMejQ==}
    dev: true

  /@sinclair/typebox/0.23.5:
    resolution: {integrity: sha512-AFBVi/iT4g20DHoujvMH1aEDn8fGJh4xsRGCP6d8RpLPMqsNPvW01Jcn0QysXTsg++/xj25NmJsGyH9xug/wKg==}
    dev: true

  /@sindresorhus/is/5.3.0:
    resolution: {integrity: sha512-CX6t4SYQ37lzxicAqsBtxA3OseeoVrh9cSJ5PFYam0GksYlupRfy1A+Q4aYD3zvcfECLc0zO2u+ZnR2UYKvCrw==}
    engines: {node: '>=14.16'}
    dev: true

  /@sindresorhus/slugify/2.1.0:
    resolution: {integrity: sha512-gU3Gdm/V167BmUwIn8APHZ3SeeRVRUSOdXxnt7Q/JkUHLXaaTA/prYmoRumwsSitJZWUDYMzDWdWgrOdvE8IRQ==}
    engines: {node: '>=12'}
    dependencies:
      '@sindresorhus/transliterate': 1.5.0
      escape-string-regexp: 5.0.0
    dev: false

  /@sindresorhus/transliterate/1.5.0:
    resolution: {integrity: sha512-/sfSkoNelLq5riqNRp5uBjHIKBi1MWZk9ubRT1WiBQuTfmDf7BeQkph2DJzRB83QagMPHk2VDjuvpy0VuwyzdA==}
    engines: {node: '>=12'}
    dependencies:
      escape-string-regexp: 5.0.0
      lodash.deburr: 4.1.0
    dev: false

  /@sinonjs/commons/1.8.3:
    resolution: {integrity: sha512-xkNcLAn/wZaX14RPlwizcKicDk9G3F8m2nU3L7Ukm5zBgTwiT0wsoFAHx9Jq56fJA1z/7uKGtCRu16sOUCLIHQ==}
    dependencies:
      type-detect: 4.0.8
    dev: true

  /@sinonjs/fake-timers/9.1.2:
    resolution: {integrity: sha512-BPS4ynJW/o92PUR4wgriz2Ud5gpST5vz6GQfMixEDK0Z8ZCUv2M7SkBLykH56T++Xs+8ln9zTGbOvNGIe02/jw==}
    dependencies:
      '@sinonjs/commons': 1.8.3
    dev: true

  /@swc/helpers/0.4.2:
    resolution: {integrity: sha512-556Az0VX7WR6UdoTn4htt/l3zPQ7bsQWK+HqdG4swV7beUCxo/BqmvbOpUkTIm/9ih86LIf1qsUnywNL3obGHw==}
    dependencies:
      tslib: 2.4.0
    dev: false

  /@szmarczak/http-timer/5.0.1:
    resolution: {integrity: sha512-+PmQX0PiAYPMeVYe237LJAYvOMYW1j2rH5YROyS3b4CTVJum34HfRvKvAzozHAQG0TnHNdUfY9nCeUyRAs//cw==}
    engines: {node: '>=14.16'}
    dependencies:
      defer-to-connect: 2.0.1
    dev: true

  /@tailwindcss/typography/0.5.3_tailwindcss@3.1.5:
    resolution: {integrity: sha512-Cn4MufL/xiTh2Npw26xiL7gP3GFkJH+zWM8DAm/NNEr4gF5N9D6gY9zMNNQUu27m8g0IIk665BUuoU92wVUBkA==}
    peerDependencies:
      tailwindcss: '>=3.0.0 || insiders'
    dependencies:
      lodash.castarray: 4.4.0
      lodash.isplainobject: 4.0.6
      lodash.merge: 4.6.2
      tailwindcss: 3.1.5
    dev: false

  /@tokenizer/token/0.3.0:
    resolution: {integrity: sha512-OvjF+z51L3ov0OyAU0duzsYuvO01PH7x4t6DJx+guahgTnBHkhJdG7soQeTSFLWN3efnHyibZ4Z8l2EuWwJN3A==}
    dev: true

  /@tootallnate/once/1.1.2:
    resolution: {integrity: sha512-RbzJvlNzmRq5c3O09UipeuXno4tA1FE6ikOjxZK0tuxVv3412l64l5t1W5pj4+rJq9vpkm/kwiR07aZXnsKPxw==}
    engines: {node: '>= 6'}
    dev: true

  /@tootallnate/once/2.0.0:
    resolution: {integrity: sha512-XCuKFP5PS55gnMVu3dty8KPatLqUoy/ZYzDzAGCQ8JNFCkLXzmI7vNHCR+XpbZaMWQK/vQubr7PkYq8g470J/A==}
    engines: {node: '>= 10'}
    dev: true

  /@tsconfig/node10/1.0.8:
    resolution: {integrity: sha512-6XFfSQmMgq0CFLY1MslA/CPUfhIL919M1rMsa5lP2P097N2Wd1sSX0tx1u4olM16fLNhtHZpRhedZJphNJqmZg==}
    dev: true

  /@tsconfig/node12/1.0.9:
    resolution: {integrity: sha512-/yBMcem+fbvhSREH+s14YJi18sp7J9jpuhYByADT2rypfajMZZN4WQ6zBGgBKp53NKmqI36wFYDb3yaMPurITw==}
    dev: true

  /@tsconfig/node14/1.0.1:
    resolution: {integrity: sha512-509r2+yARFfHHE7T6Puu2jjkoycftovhXRqW328PDXTVGKihlb1P8Z9mMZH04ebyajfRY7dedfGynlrFHJUQCg==}
    dev: true

  /@tsconfig/node16/1.0.2:
    resolution: {integrity: sha512-eZxlbI8GZscaGS7kkc/trHTT5xgrjH3/1n2JDwusC9iahPKWMRvRjJSAN5mCXviuTGQ/lHnhvv8Q1YTpnfz9gA==}
    dev: true

  /@types/axios/0.14.0:
    resolution: {integrity: sha512-KqQnQbdYE54D7oa/UmYVMZKq7CO4l8DEENzOKc4aBRwxCXSlJXGz83flFx5L7AWrOQnmuN3kVsRdt+GZPPjiVQ==}
    deprecated: This is a stub types definition for axios (https://github.com/mzabriskie/axios). axios provides its own type definitions, so you don't need @types/axios installed!
    dependencies:
      axios: 0.27.2
    transitivePeerDependencies:
      - debug
    dev: true

  /@types/babel__core/7.1.19:
    resolution: {integrity: sha512-WEOTgRsbYkvA/KCsDwVEGkd7WAr1e3g31VHQ8zy5gul/V1qKullU/BU5I68X5v7V3GnB9eotmom4v5a5gjxorw==}
    dependencies:
      '@babel/parser': 7.17.10
      '@babel/types': 7.17.10
      '@types/babel__generator': 7.6.4
      '@types/babel__template': 7.4.1
      '@types/babel__traverse': 7.17.1
    dev: true

  /@types/babel__generator/7.6.4:
    resolution: {integrity: sha512-tFkciB9j2K755yrTALxD44McOrk+gfpIpvC3sxHjRawj6PfnQxrse4Clq5y/Rq+G3mrBurMax/lG8Qn2t9mSsg==}
    dependencies:
      '@babel/types': 7.17.10
    dev: true

  /@types/babel__template/7.4.1:
    resolution: {integrity: sha512-azBFKemX6kMg5Io+/rdGT0dkGreboUVR0Cdm3fz9QJWpaQGJRQXl7C+6hOTCZcMll7KFyEQpgbYI2lHdsS4U7g==}
    dependencies:
      '@babel/parser': 7.17.10
      '@babel/types': 7.17.10
    dev: true

  /@types/babel__traverse/7.17.1:
    resolution: {integrity: sha512-kVzjari1s2YVi77D3w1yuvohV2idweYXMCDzqBiVNN63TcDWrIlTVOYpqVrvbbyOE/IyzBoTKF0fdnLPEORFxA==}
    dependencies:
      '@babel/types': 7.17.10
    dev: true

  /@types/cacheable-request/6.0.2:
    resolution: {integrity: sha512-B3xVo+dlKM6nnKTcmm5ZtY/OL8bOAOd2Olee9M1zft65ox50OzjEHW91sDiU9j6cvW8Ejg1/Qkf4xd2kugApUA==}
    dependencies:
      '@types/http-cache-semantics': 4.0.1
      '@types/keyv': 3.1.4
      '@types/node': 18.0.3
      '@types/responselike': 1.0.0
    dev: true

  /@types/chai/4.3.1:
    resolution: {integrity: sha512-/zPMqDkzSZ8t3VtxOa4KPq7uzzW978M9Tvh+j7GHKuo6k6GTLxPJ4J5gE5cjfJ26pnXst0N5Hax8Sr0T2Mi9zQ==}
    dev: true

  /@types/colors/1.2.1:
    resolution: {integrity: sha512-7jNkpfN2lVO07nJ1RWzyMnNhH/I5N9iWuMPx9pedptxJ4MODf8rRV0lbJi6RakQ4sKQk231Fw4e2W9n3D7gZ3w==}
    deprecated: This is a stub types definition. colors provides its own type definitions, so you don't need this installed.
    dependencies:
      colors: 1.4.0
    dev: true

  /@types/cors/2.8.12:
    resolution: {integrity: sha512-vt+kDhq/M2ayberEtJcIN/hxXy1Pk+59g2FV/ZQceeaTyCtCucjL2Q7FXlFjtWn4n15KCr1NE2lNNFhp0lEThw==}
    dev: true

  /@types/cross-spawn/6.0.2:
    resolution: {integrity: sha512-KuwNhp3eza+Rhu8IFI5HUXRP0LIhqH5cAjubUvGXXthh4YYBuP2ntwEX+Cz8GJoZUHlKo247wPWOfA9LYEq4cw==}
    dependencies:
      '@types/node': 17.0.32
    dev: false

  /@types/dashdash/1.14.1:
    resolution: {integrity: sha512-3UAiw52g6LARDS9I5lpYwUzj/nBuMvor/0BWiza7ibuOIEaNIo+m3whnVBLLj/ue0DzlcX+96c24YdZCuDwOiQ==}
    dev: true

  /@types/debug/4.1.7:
    resolution: {integrity: sha512-9AonUzyTjXXhEOa0DnqpzZi6VHlqKMswga9EXjpXnnqxwLtdvPPtlO8evrI5D9S6asFRCQ6v+wpiUKbw+vKqyg==}
    dependencies:
      '@types/ms': 0.7.31

  /@types/glob/7.2.0:
    resolution: {integrity: sha512-ZUxbzKl0IfJILTS6t7ip5fQQM/J3TJYubDm3nMbgubNNYS62eXeUpoLUC8/7fJNiFYHTrGPQn7hspDUzIHX3UA==}
    dependencies:
      '@types/minimatch': 3.0.5
      '@types/node': 17.0.32
    dev: true

  /@types/graceful-fs/4.1.5:
    resolution: {integrity: sha512-anKkLmZZ+xm4p8JWBf4hElkM4XR+EZeA2M9BAkkTldmcyDY4mbdIJnRghDJH3Ov5ooY7/UAoENtmdMSkaAd7Cw==}
    dependencies:
      '@types/node': 17.0.32
    dev: true

  /@types/http-cache-semantics/4.0.1:
    resolution: {integrity: sha512-SZs7ekbP8CN0txVG2xVRH6EgKmEm31BOxA07vkFaETzZz1xh+cbt8BcI0slpymvwhx5dlFnQG2rTlPVQn+iRPQ==}
    dev: true

  /@types/istanbul-lib-coverage/2.0.4:
    resolution: {integrity: sha512-z/QT1XN4K4KYuslS23k62yDIDLwLFkzxOuMplDtObz0+y7VqJCaO2o+SPwHCvLFZh7xazvvoor2tA/hPz9ee7g==}
    dev: true

  /@types/istanbul-lib-report/3.0.0:
    resolution: {integrity: sha512-plGgXAPfVKFoYfa9NpYDAkseG+g6Jr294RqeqcqDixSbU34MZVJRi/P+7Y8GDpzkEwLaGZZOpKIEmeVZNtKsrg==}
    dependencies:
      '@types/istanbul-lib-coverage': 2.0.4
    dev: true

  /@types/istanbul-reports/3.0.1:
    resolution: {integrity: sha512-c3mAZEuK0lvBp8tmuL74XRKn1+y2dcwOUpH7x4WrF6gk1GIgiluDRgMYQtw2OFcBvAJWlt6ASU3tSqxp0Uu0Aw==}
    dependencies:
      '@types/istanbul-lib-report': 3.0.0
    dev: true

  /@types/jest/28.1.1:
    resolution: {integrity: sha512-C2p7yqleUKtCkVjlOur9BWVA4HgUQmEj/HWCt5WzZ5mLXrWnyIfl0wGuArc+kBXsy0ZZfLp+7dywB4HtSVYGVA==}
    dependencies:
      jest-matcher-utils: 27.5.1
      pretty-format: 27.5.1
    dev: true

  /@types/js-yaml/4.0.5:
    resolution: {integrity: sha512-FhpRzf927MNQdRZP0J5DLIdTXhjLYzeUTmLAu69mnVksLH9CJY3IuSeEgbKUki7GQZm0WqDkGzyxju2EZGD2wA==}
    dev: true

  /@types/json-buffer/3.0.0:
    resolution: {integrity: sha512-3YP80IxxFJB4b5tYC2SUPwkg0XQLiu0nWvhRgEatgjf+29IcWO9X1k8xRv5DGssJ/lCrjYTjQPcobJr2yWIVuQ==}
    dev: true

  /@types/json-schema/7.0.11:
    resolution: {integrity: sha512-wOuvG1SN4Us4rez+tylwwwCV1psiNVOkJeM3AUWUNWg/jDQY2+HE/444y5gc+jBmRqASOm2Oeh5c1axHobwRKQ==}
    dev: true

  /@types/json5/0.0.29:
    resolution: {integrity: sha512-dRLjCWHYg4oaA77cxO64oO+7JwCwnIzkZPdrrC71jQmQtlhM556pwKo5bUzqvZndkVbeFLIIi+9TC40JNF5hNQ==}
    dev: true

  /@types/json5/0.0.30:
    resolution: {integrity: sha512-sqm9g7mHlPY/43fcSNrCYfOeX9zkTTK+euO5E6+CVijSMm5tTjkVdwdqRkY3ljjIAf8679vps5jKUoJBCLsMDA==}
    dev: false

  /@types/jsonwebtoken/8.5.8:
    resolution: {integrity: sha512-zm6xBQpFDIDM6o9r6HSgDeIcLy82TKWctCXEPbJJcXb5AKmi5BNNdLXneixK4lplX3PqIVcwLBCGE/kAGnlD4A==}
    dependencies:
      '@types/node': 17.0.30
    dev: false

  /@types/keyv/3.1.4:
    resolution: {integrity: sha512-BQ5aZNSCpj7D6K2ksrRCTmKRLEpnPvWDiLPfoGyhZ++8YtiK9d/3DBKPJgry359X/P1PfruyYwvnvwFjuEiEIg==}
    dependencies:
      '@types/node': 18.0.3
    dev: true

  /@types/lodash/4.14.182:
    resolution: {integrity: sha512-/THyiqyQAP9AfARo4pF+aCGcyiQ94tX/Is2I7HofNRqoYLgN1PBoOWu2/zTA5zMxzP5EFutMtWtGAFRKUe961Q==}
    dev: true

  /@types/long/4.0.2:
    resolution: {integrity: sha512-MqTGEo5bj5t157U6fA/BiDynNkn0YknVdh48CMPkTSpFTVmvao5UQmm7uEF6xBEo7qIMAlY/JSleYaE6VOdpaA==}
    dev: false

  /@types/minimatch/3.0.5:
    resolution: {integrity: sha512-Klz949h02Gz2uZCMGwDUSDS1YBlTdDDgbWHi+81l29tQALUtvz4rAYi5uoVhE5Lagoq6DeqAUlbrHvW/mXDgdQ==}
    dev: true

  /@types/minimist/1.2.2:
    resolution: {integrity: sha512-jhuKLIRrhvCPLqwPcx6INqmKeiA5EWrsCOPhrlFSrbrmU4ZMPjj5Ul/oLCMDO98XRUIwVm78xICz4EPCektzeQ==}
    dev: true

  /@types/minipass/3.1.2:
    resolution: {integrity: sha512-foLGjgrJkUjLG/o2t2ymlZGEoBNBa/TfoUZ7oCTkOjP1T43UGBJspovJou/l3ZuHvye2ewR5cZNtp2zyWgILMA==}
    dependencies:
      '@types/node': 17.0.32
    dev: true

  /@types/ms/0.7.31:
    resolution: {integrity: sha512-iiUgKzV9AuaEkZqkOLDIvlQiL6ltuZd9tGcW3gwpnX8JbuiuhFlEGmmFXEXkN50Cvq7Os88IY2v0dkDqXYWVgA==}

  /@types/node/10.17.60:
    resolution: {integrity: sha512-F0KIgDJfy2nA3zMLmWGKxcH2ZVEtCZXHHdOQs2gSaQ27+lNeEfGxzkIw90aXswATX7AZ33tahPbzy6KAfUreVw==}
    dev: false

  /@types/node/14.18.16:
    resolution: {integrity: sha512-X3bUMdK/VmvrWdoTkz+VCn6nwKwrKCFTHtqwBIaQJNx4RUIBBUFXM00bqPz/DsDd+Icjmzm6/tyYZzeGVqb6/Q==}

  /@types/node/17.0.30:
    resolution: {integrity: sha512-oNBIZjIqyHYP8VCNAV9uEytXVeXG2oR0w9lgAXro20eugRQfY002qr3CUl6BAe+Yf/z3CRjPdz27Pu6WWtuSRw==}

  /@types/node/17.0.32:
    resolution: {integrity: sha512-eAIcfAvhf/BkHcf4pkLJ7ECpBAhh9kcxRBpip9cTiO+hf+aJrsxYxBeS6OXvOd9WqNAJmavXVpZvY1rBjNsXmw==}

  /@types/node/18.0.3:
    resolution: {integrity: sha512-HzNRZtp4eepNitP+BD6k2L6DROIDG4Q0fm4x+dwfsr6LGmROENnok75VGw40628xf+iR24WeMFcHuuBDUAzzsQ==}
    dev: true

  /@types/normalize-package-data/2.4.1:
    resolution: {integrity: sha512-Gj7cI7z+98M282Tqmp2K5EIsoouUEzbBJhQQzDE3jSIRk6r9gsz0oUokqIUR4u1R3dMHo0pDHM7sNOHyhulypw==}
    dev: true

  /@types/object-hash/1.3.4:
    resolution: {integrity: sha512-xFdpkAkikBgqBdG9vIlsqffDV8GpvnPEzs0IUtr1v3BEB97ijsFQ4RXVbUZwjFThhB4MDSTUfvmxUD5PGx0wXA==}

  /@types/parse-json/4.0.0:
    resolution: {integrity: sha512-//oorEZjL6sbPcKUaCdIGlIUeH26mgzimjBB77G6XRgnDl/L5wOnpyBGRe/Mmf5CVW3PwEBE1NjiMZ/ssFh4wA==}
    dev: true

  /@types/pg/8.6.5:
    resolution: {integrity: sha512-tOkGtAqRVkHa/PVZicq67zuujI4Oorfglsr2IbKofDwBSysnaqSx7W1mDqFqdkGE6Fbgh+PZAl0r/BWON/mozw==}
    dependencies:
      '@types/node': 17.0.30
      pg-protocol: 1.5.0
      pg-types: 2.2.0
    dev: false

  /@types/prettier/2.6.0:
    resolution: {integrity: sha512-G/AdOadiZhnJp0jXCaBQU449W2h716OW/EoXeYkCytxKL06X1WCXB4DZpp8TpZ8eyIJVS1cw4lrlkkSYU21cDw==}
    dev: true

  /@types/prop-types/15.7.5:
    resolution: {integrity: sha512-JCB8C6SnDoQf0cNycqd/35A7MjcnK+ZTqE7judS6o7utxUCg6imJg3QK2qzHKszlTjcj2cn+NwMB2i96ubpj7w==}

  /@types/react-dom/18.0.6:
    resolution: {integrity: sha512-/5OFZgfIPSwy+YuIBP/FgJnQnsxhZhjjrnxudMddeblOouIodEQ75X14Rr4wGSG/bknL+Omy9iWlLo1u/9GzAA==}
    dependencies:
      '@types/react': 18.0.15
    dev: true

  /@types/react/18.0.15:
    resolution: {integrity: sha512-iz3BtLuIYH1uWdsv6wXYdhozhqj20oD4/Hk2DNXIn1kFsmp9x8d9QB6FnPhfkbhd2PgEONt9Q1x/ebkwjfFLow==}
    dependencies:
      '@types/prop-types': 15.7.5
      '@types/scheduler': 0.16.2
      csstype: 3.0.11

  /@types/react/18.0.8:
    resolution: {integrity: sha512-+j2hk9BzCOrrOSJASi5XiOyBbERk9jG5O73Ya4M0env5Ixi6vUNli4qy994AINcEF+1IEHISYFfIT4zwr++LKw==}
    dependencies:
      '@types/prop-types': 15.7.5
      '@types/scheduler': 0.16.2
      csstype: 3.0.11
    dev: true

  /@types/responselike/1.0.0:
    resolution: {integrity: sha512-85Y2BjiufFzaMIlvJDvTTB8Fxl2xfLo4HgmHzVBz08w4wDePCTjYw66PdrolO0kzli3yam/YCgRufyo1DdQVTA==}
    dependencies:
      '@types/node': 18.0.3
    dev: true

  /@types/rimraf/3.0.2:
    resolution: {integrity: sha512-F3OznnSLAUxFrCEu/L5PY8+ny8DtcFRjx7fZZ9bycvXRi3KPTRS9HOitGZwvPg0juRhXFWIeKX58cnX5YqLohQ==}
    dependencies:
      '@types/glob': 7.2.0
      '@types/node': 17.0.32
    dev: true

  /@types/scheduler/0.16.2:
    resolution: {integrity: sha512-hppQEBDmlwhFAXKJX2KnWLYu5yMfi91yazPb2l+lbJiwW+wdo1gNeRA+3RgNSO39WYX2euey41KEwnqesU2Jew==}

  /@types/stack-utils/2.0.1:
    resolution: {integrity: sha512-Hl219/BT5fLAaz6NDkSuhzasy49dwQS/DSdu4MdggFB8zcXv7vflBI3xp7FEmkmdDkBUI2bPUNeMttp2knYdxw==}
    dev: true

  /@types/tar/4.0.5:
    resolution: {integrity: sha512-cgwPhNEabHaZcYIy5xeMtux2EmYBitfqEceBUi2t5+ETy4dW6kswt6WX4+HqLeiiKOo42EXbGiDmVJ2x+vi37Q==}
    dependencies:
      '@types/minipass': 3.1.2
      '@types/node': 17.0.32
    dev: true

  /@types/ws/7.4.7:
    resolution: {integrity: sha512-JQbbmxZTZehdc2iszGKs5oC3NFnjeay7mtAWrdt7qNtAVK0g19muApzAy4bm9byz79xa2ZnO/BOBC2R8RC5Lww==}
    dependencies:
      '@types/node': 17.0.30
    dev: false

  /@types/yargs-parser/21.0.0:
    resolution: {integrity: sha512-iO9ZQHkZxHn4mSakYV0vFHAVDyEOIJQrV2uZ06HxEPcx+mt8swXoZHIbaaJ2crJYFfErySgktuTZ3BeLz+XmFA==}
    dev: true

  /@types/yargs/17.0.10:
    resolution: {integrity: sha512-gmEaFwpj/7f/ROdtIlci1R1VYU1J4j95m8T+Tj3iBgiBFKg1foE/PSl93bBd5T9LDXNPo8UlNN6W0qwD8O5OaA==}
    dependencies:
      '@types/yargs-parser': 21.0.0
    dev: true

  /@typescript-eslint/parser/5.30.5_eslint@8.19.0:
    resolution: {integrity: sha512-zj251pcPXI8GO9NDKWWmygP6+UjwWmrdf9qMW/L/uQJBM/0XbU2inxe5io/234y/RCvwpKEYjZ6c1YrXERkK4Q==}
    engines: {node: ^12.22.0 || ^14.17.0 || >=16.0.0}
    peerDependencies:
      eslint: ^6.0.0 || ^7.0.0 || ^8.0.0
      typescript: '*'
    peerDependenciesMeta:
      typescript:
        optional: true
    dependencies:
      '@typescript-eslint/scope-manager': 5.30.5
      '@typescript-eslint/types': 5.30.5
      '@typescript-eslint/typescript-estree': 5.30.5
      debug: 4.3.4
      eslint: 8.19.0
    transitivePeerDependencies:
      - supports-color
    dev: true

  /@typescript-eslint/scope-manager/5.30.5:
    resolution: {integrity: sha512-NJ6F+YHHFT/30isRe2UTmIGGAiXKckCyMnIV58cE3JkHmaD6e5zyEYm5hBDv0Wbin+IC0T1FWJpD3YqHUG/Ydg==}
    engines: {node: ^12.22.0 || ^14.17.0 || >=16.0.0}
    dependencies:
      '@typescript-eslint/types': 5.30.5
      '@typescript-eslint/visitor-keys': 5.30.5
    dev: true

  /@typescript-eslint/types/5.30.5:
    resolution: {integrity: sha512-kZ80w/M2AvsbRvOr3PjaNh6qEW1LFqs2pLdo2s5R38B2HYXG8Z0PP48/4+j1QHJFL3ssHIbJ4odPRS8PlHrFfw==}
    engines: {node: ^12.22.0 || ^14.17.0 || >=16.0.0}
    dev: true

  /@typescript-eslint/typescript-estree/5.30.5:
    resolution: {integrity: sha512-qGTc7QZC801kbYjAr4AgdOfnokpwStqyhSbiQvqGBLixniAKyH+ib2qXIVo4P9NgGzwyfD9I0nlJN7D91E1VpQ==}
    engines: {node: ^12.22.0 || ^14.17.0 || >=16.0.0}
    peerDependencies:
      typescript: '*'
    peerDependenciesMeta:
      typescript:
        optional: true
    dependencies:
      '@typescript-eslint/types': 5.30.5
      '@typescript-eslint/visitor-keys': 5.30.5
      debug: 4.3.4
      globby: 11.1.0
      is-glob: 4.0.3
      semver: 7.3.7
      tsutils: 3.21.0
    transitivePeerDependencies:
      - supports-color
    dev: true

  /@typescript-eslint/visitor-keys/5.30.5:
    resolution: {integrity: sha512-D+xtGo9HUMELzWIUqcQc0p2PO4NyvTrgIOK/VnSH083+8sq0tiLozNRKuLarwHYGRuA6TVBQSuuLwJUDWd3aaA==}
    engines: {node: ^12.22.0 || ^14.17.0 || >=16.0.0}
    dependencies:
      '@typescript-eslint/types': 5.30.5
      eslint-visitor-keys: 3.3.0
    dev: true

<<<<<<< HEAD
  /@vitejs/plugin-react/2.0.0_vite@3.0.4:
    resolution: {integrity: sha512-zHkRR+X4zqEPNBbKV2FvWSxK7Q6crjMBVIAYroSU8Nbb4M3E5x4qOiLoqJBHtXgr27kfednXjkwr3lr8jS6Wrw==}
    engines: {node: '>=14.18.0'}
    peerDependencies:
      vite: ^3.0.0
    dependencies:
      '@babel/core': 7.18.10
      '@babel/plugin-transform-react-jsx': 7.18.10_@babel+core@7.18.10
      '@babel/plugin-transform-react-jsx-development': 7.18.6_@babel+core@7.18.10
      '@babel/plugin-transform-react-jsx-self': 7.18.6_@babel+core@7.18.10
      '@babel/plugin-transform-react-jsx-source': 7.18.6_@babel+core@7.18.10
      magic-string: 0.26.2
      react-refresh: 0.14.0
      vite: 3.0.4
    transitivePeerDependencies:
      - supports-color
    dev: true
=======
  /@web-std/blob/3.0.4:
    resolution: {integrity: sha512-+dibyiw+uHYK4dX5cJ7HA+gtDAaUUe6JsOryp2ZpAC7h4ICsh49E34JwHoEKPlPvP0llCrNzz45vvD+xX5QDBg==}
    dependencies:
      '@web-std/stream': 1.0.0
      web-encoding: 1.1.5
    dev: false

  /@web-std/fetch/4.1.0:
    resolution: {integrity: sha512-ZRizMcP8YyuRlhIsRYNFD9x/w28K7kbUhNGmKM9hDy4qeQ5xMTk//wA89EF+Clbl6EP4ksmCcN+4TqBMSRL8Zw==}
    engines: {node: ^10.17 || >=12.3}
    dependencies:
      '@web-std/blob': 3.0.4
      '@web-std/form-data': 3.0.2
      '@web-std/stream': 1.0.1
      '@web3-storage/multipart-parser': 1.0.0
      data-uri-to-buffer: 3.0.1
      mrmime: 1.0.1
    dev: false

  /@web-std/form-data/3.0.2:
    resolution: {integrity: sha512-rhc8IRw66sJ0FHcnC84kT3mTN6eACTuNftkt1XSl1Ef6WRKq4Pz65xixxqZymAZl1K3USpwhLci4SKNn4PYxWQ==}
    dependencies:
      web-encoding: 1.1.5
    dev: false

  /@web-std/stream/1.0.0:
    resolution: {integrity: sha512-jyIbdVl+0ZJyKGTV0Ohb9E6UnxP+t7ZzX4Do3AHjZKxUXKMs9EmqnBDQgHF7bEw0EzbQygOjtt/7gvtmi//iCQ==}
    dependencies:
      web-streams-polyfill: 3.2.1
    dev: false

  /@web-std/stream/1.0.1:
    resolution: {integrity: sha512-tsz4Y0WNDgFA5jwLSeV7/UV5rfMIlj0cPsSLVfTihjaVW0OJPd5NxJ3le1B3yLyqqzRpeG5OAfJAADLc4VoGTA==}
    dependencies:
      web-streams-polyfill: 3.2.1
    dev: false

  /@web3-storage/multipart-parser/1.0.0:
    resolution: {integrity: sha512-BEO6al7BYqcnfX15W2cnGR+Q566ACXAT9UQykORCWW80lmkpWsnEob6zJS1ZVBKsSJC8+7vJkHwlp+lXG1UCdw==}
    dev: false
>>>>>>> 0bc9a24a

  /@yarnpkg/lockfile/1.1.0:
    resolution: {integrity: sha512-GpSwvyXOcOOlV70vbnzjj4fW5xW/FdUF6nQEt1ENy7m4ZCczi1+/buVUPAqmGfqznsORNFzUMjctTIp8a9tuCQ==}
    dev: true

  /@zxing/text-encoding/0.9.0:
    resolution: {integrity: sha512-U/4aVJ2mxI0aDNI8Uq0wEhMgY+u4CNtEb0om3+y3+niDAsoTCOB33UF0sxpzqzdqXLqmvc+vZyAt4O8pPdfkwA==}
    requiresBuild: true
    dev: false
    optional: true

  /JSONStream/1.3.5:
    resolution: {integrity: sha512-E+iruNOY8VV9s4JEbe1aNEm6MiszPRr/UfcHMz0TQh1BXSxHK+ASV1R6W4HpjBhSeS+54PIsAMCBmwD06LLsqQ==}
    hasBin: true
    dependencies:
      jsonparse: 1.3.1
      through: 2.3.8
    dev: true

  /abbrev/1.1.1:
    resolution: {integrity: sha512-nne9/IiQ/hzIhY6pdDnbBtz7DjPTKrY00P/zvPSm5pOFkl6xuGrGnXn/VtTNNfNtAfZ9/1RtehkszU9qcTii0Q==}
    dev: true

  /abort-controller/3.0.0:
    resolution: {integrity: sha512-h8lQ8tacZYnR3vNQTgibj+tODHI5/+l06Au2Pcriv/Gmet0eaj4TwWH41sO9wnHDiQsEj19q0drzdWdeAHtweg==}
    engines: {node: '>=6.5'}
    dependencies:
      event-target-shim: 5.0.1
    dev: false

  /abstract-logging/2.0.1:
    resolution: {integrity: sha512-2BjRTZxTPvheOvGbBslFSYOUkr+SjPtOnrLP33f+VIWLzezQpZcqVg7ja3L4dBXmzzgwT+a029jRx5PCi3JuiA==}
    dev: false

  /acorn-jsx/5.3.2_acorn@8.7.1:
    resolution: {integrity: sha512-rq9s+JNhf0IChjtDXxllJ7g41oZk5SlXtp0LHwyA5cejwn7vKmKp4pPri6YEePv2PU65sAsegbXtIinmDFDXgQ==}
    peerDependencies:
      acorn: ^6.0.0 || ^7.0.0 || ^8.0.0
    dependencies:
      acorn: 8.7.1
    dev: true

  /acorn-node/1.8.2:
    resolution: {integrity: sha512-8mt+fslDufLYntIoPAaIMUe/lrbrehIiwmR3t2k9LljIzoigEPF27eLk2hy8zSGzmR/ogr7zbRKINMo1u0yh5A==}
    dependencies:
      acorn: 7.4.1
      acorn-walk: 7.2.0
      xtend: 4.0.2
    dev: false

  /acorn-walk/7.2.0:
    resolution: {integrity: sha512-OPdCF6GsMIP+Az+aWfAAOEt2/+iVDKE7oy6lJ098aoe59oAmK76qV6Gw60SbZ8jHuG2wH058GF4pLFbYamYrVA==}
    engines: {node: '>=0.4.0'}
    dev: false

  /acorn-walk/8.2.0:
    resolution: {integrity: sha512-k+iyHEuPgSw6SbuDpGQM+06HQUa04DZ3o+F6CSzXMvvI5KMvnaEqXe+YVe555R9nn6GPt404fos4wcgpw12SDA==}
    engines: {node: '>=0.4.0'}
    dev: true

  /acorn/7.4.1:
    resolution: {integrity: sha512-nQyp0o1/mNdbTO1PO6kHkwSrmgZ0MT/jCCpNiwbUjGoRN4dlBhqJtoQuCnEOKzgTVwg0ZWiCoQy6SxMebQVh8A==}
    engines: {node: '>=0.4.0'}
    hasBin: true
    dev: false

  /acorn/8.7.1:
    resolution: {integrity: sha512-Xx54uLJQZ19lKygFXOWsscKUbsBZW0CPykPhVQdhIeIwrbPmJzqeASDInc8nKBnp/JT6igTs82qPXz069H8I/A==}
    engines: {node: '>=0.4.0'}
    hasBin: true
    dev: true

  /add-stream/1.0.0:
    resolution: {integrity: sha512-qQLMr+8o0WC4FZGQTcJiKBVC59JylcPSrTtk6usvmIDFUOCKegapy1VHQwRbFMOFyb/inzUVqHs+eMYKDM1YeQ==}
    dev: true

  /agent-base/6.0.2:
    resolution: {integrity: sha512-RZNwNclF7+MS/8bDg70amg32dyeZGZxiDuQmZxKLAlQjr3jGyLx+4Kkk58UO7D2QdgFIQCovuSuZESne6RG6XQ==}
    engines: {node: '>= 6.0.0'}
    dependencies:
      debug: 4.3.4
    transitivePeerDependencies:
      - supports-color
    dev: true

  /agentkeepalive/4.2.1:
    resolution: {integrity: sha512-Zn4cw2NEqd+9fiSVWMscnjyQ1a8Yfoc5oBajLeo5w+YBHgDUcEBY2hS4YpTz6iN5f/2zQiktcuM6tS8x1p9dpA==}
    engines: {node: '>= 8.0.0'}
    dependencies:
      debug: 4.3.4
      depd: 1.1.2
      humanize-ms: 1.2.1
    transitivePeerDependencies:
      - supports-color
    dev: true

  /aggregate-error/3.1.0:
    resolution: {integrity: sha512-4I7Td01quW/RpocfNayFdFVk1qSuoh0E7JrbRJ16nH01HhKFQ88INq9Sd+nd72zqRySlr9BmDA8xlEJ6vJMrYA==}
    engines: {node: '>=8'}
    dependencies:
      clean-stack: 2.2.0
      indent-string: 4.0.0
    dev: true

  /aggregate-error/4.0.0:
    resolution: {integrity: sha512-8DGp7zUt1E9k0NE2q4jlXHk+V3ORErmwolEdRz9iV+LKJ40WhMHh92cxAvhqV2I+zEn/gotIoqoMs0NjF3xofg==}
    engines: {node: '>=12'}
    dependencies:
      clean-stack: 4.2.0
      indent-string: 5.0.0
    dev: true

  /ajv-formats/2.1.1:
    resolution: {integrity: sha512-Wx0Kx52hxE7C18hkMEggYlEifqWZtYaRgouJor+WMdPnQyEK13vgEWyVNup7SoeeoLMsr4kf5h6dOW11I15MUA==}
    peerDependenciesMeta:
      ajv:
        optional: true
    dependencies:
      ajv: 8.11.0
    dev: false

  /ajv/6.12.6:
    resolution: {integrity: sha512-j3fVLgvTo527anyYyJOGTYJbG+vnnQYvE0m5mmkc1TK+nxAppkCLMIL0aZ4dblVCNoGShhm+kzE4ZUykBoMg4g==}
    dependencies:
      fast-deep-equal: 3.1.3
      fast-json-stable-stringify: 2.1.0
      json-schema-traverse: 0.4.1
      uri-js: 4.4.1
    dev: true

  /ajv/8.11.0:
    resolution: {integrity: sha512-wGgprdCvMalC0BztXvitD2hC04YffAvtsUn93JbGXYLAtCUO4xd17mCCZQxUOItiBwZvJScWo8NIvQMQ71rdpg==}
    dependencies:
      fast-deep-equal: 3.1.3
      json-schema-traverse: 1.0.0
      require-from-string: 2.0.2
      uri-js: 4.4.1
    dev: false

  /algoliasearch/4.13.1:
    resolution: {integrity: sha512-dtHUSE0caWTCE7liE1xaL+19AFf6kWEcyn76uhcitWpntqvicFHXKFoZe5JJcv9whQOTRM6+B8qJz6sFj+rDJA==}
    dependencies:
      '@algolia/cache-browser-local-storage': 4.13.1
      '@algolia/cache-common': 4.13.1
      '@algolia/cache-in-memory': 4.13.1
      '@algolia/client-account': 4.13.1
      '@algolia/client-analytics': 4.13.1
      '@algolia/client-common': 4.13.1
      '@algolia/client-personalization': 4.13.1
      '@algolia/client-search': 4.13.1
      '@algolia/logger-common': 4.13.1
      '@algolia/logger-console': 4.13.1
      '@algolia/requester-browser-xhr': 4.13.1
      '@algolia/requester-common': 4.13.1
      '@algolia/requester-node-http': 4.13.1
      '@algolia/transporter': 4.13.1
    dev: false

  /ansi-align/3.0.1:
    resolution: {integrity: sha512-IOfwwBF5iczOjp/WeY4YxyjqAFMQoZufdQWDd19SEExbVLNXqvpzSJ/M7Za4/sCPmQ0+GRquoA7bGcINcxew6w==}
    dependencies:
      string-width: 4.2.3
    dev: true

  /ansi-escapes/4.3.2:
    resolution: {integrity: sha512-gKXj5ALrKWQLsYG9jlTRmR/xKluxHV+Z9QEwNIgCfM1/uwPMCuzVVnh5mwTd+OuBZcwSIMbqssNWRm1lE51QaQ==}
    engines: {node: '>=8'}
    dependencies:
      type-fest: 0.21.3
    dev: true

  /ansi-escapes/5.0.0:
    resolution: {integrity: sha512-5GFMVX8HqE/TB+FuBJGuO5XG0WrsA6ptUqoODaT/n9mmUaZFkqnBueB4leqGBCmrUHnCnC4PCZTCd0E7QQ83bA==}
    engines: {node: '>=12'}
    dependencies:
      type-fest: 1.4.0
    dev: true

  /ansi-regex/5.0.1:
    resolution: {integrity: sha512-quJQXlTSUGL2LH9SUXo8VwsY4soanhgo6LNSm84E1LBcE8s3O0wpdiRzyR9z/ZZJMlMWv37qOOb9pdJlMUEKFQ==}
    engines: {node: '>=8'}

  /ansi-regex/6.0.1:
    resolution: {integrity: sha512-n5M855fKb2SsfMIiFFoVrABHJC8QtHwVx+mHWP3QcEqBHYienj5dHSgjbxtC0WEZXYt4wcD6zrQElDPhFuZgfA==}
    engines: {node: '>=12'}
    dev: true

  /ansi-styles/3.2.1:
    resolution: {integrity: sha512-VT0ZI6kZRdTh8YyJw3SMbYm/u+NqfsAxEpWO0Pf9sq8/e94WxxOpPKx9FR1FlyCtOVDNOQ+8ntlqFxiRc+r5qA==}
    engines: {node: '>=4'}
    dependencies:
      color-convert: 1.9.3

  /ansi-styles/4.3.0:
    resolution: {integrity: sha512-zbB9rCJAT1rbjiVDb2hqKFHNYLxgtk8NURxZ3IZwD3F6NtxbXZQCnnSi1Lkx+IDohdPlFp222wVALIheZJQSEg==}
    engines: {node: '>=8'}
    dependencies:
      color-convert: 2.0.1

  /ansi-styles/5.2.0:
    resolution: {integrity: sha512-Cxwpt2SfTzTtXcfOlzGEee8O+c+MmUgGrNiBcXnuWxuFJHe6a5Hz7qwhwe5OgaSYI0IJvkLqWX1ASG+cJOkEiA==}
    engines: {node: '>=10'}
    dev: true

  /ansi-styles/6.1.0:
    resolution: {integrity: sha512-VbqNsoz55SYGczauuup0MFUyXNQviSpFTj1RQtFzmQLk18qbVSpTFFGMT293rmDaQuKCT6InmbuEyUne4mTuxQ==}
    engines: {node: '>=12'}
    dev: true

  /anymatch/3.1.2:
    resolution: {integrity: sha512-P43ePfOAIupkguHUycrc4qJ9kz8ZiuOUijaETwX7THt0Y/GNK7v0aa8rY816xWjZ7rJdA5XdMcpVFTKMq+RvWg==}
    engines: {node: '>= 8'}
    dependencies:
      normalize-path: 3.0.0
      picomatch: 2.3.1

  /apollo-reporting-protobuf/3.3.1:
    resolution: {integrity: sha512-tyvj3Vj71TCh6c8PtdHOLgHHBSJ05DF/A/Po3q8yfHTBkOPcOJZE/GGN/PT/pwKg7HHxKcAeHDw7+xciVvGx0w==}
    dependencies:
      '@apollo/protobufjs': 1.2.2
    dev: false

  /apollo-server-caching/3.3.0:
    resolution: {integrity: sha512-Wgcb0ArjZ5DjQ7ID+tvxUcZ7Yxdbk5l1MxZL8D8gkyjooOkhPNzjRVQ7ubPoXqO54PrOMOTm1ejVhsF+AfIirQ==}
    engines: {node: '>=12.0'}
    dependencies:
      lru-cache: 6.0.0
    dev: false

  /apollo-server-env/4.2.1:
    resolution: {integrity: sha512-vm/7c7ld+zFMxibzqZ7SSa5tBENc4B0uye9LTfjJwGoQFY5xsUPH5FpO5j0bMUDZ8YYNbrF9SNtzc5Cngcr90g==}
    engines: {node: '>=12.0'}
    dependencies:
      node-fetch: 2.6.7
    transitivePeerDependencies:
      - encoding
    dev: false

  /apollo-server-types/3.5.2_graphql@16.4.0:
    resolution: {integrity: sha512-vhcbIWsBkoNibABOym4AAPBoNDjokhjUQokKYdwZMeqrb850PMQdNJFrGyXT5onP408Ghv4O8PfgBuPQmeJhVQ==}
    engines: {node: '>=12.0'}
    peerDependencies:
      graphql: ^15.3.0 || ^16.0.0
    dependencies:
      apollo-reporting-protobuf: 3.3.1
      apollo-server-caching: 3.3.0
      apollo-server-env: 4.2.1
      graphql: 16.4.0
    transitivePeerDependencies:
      - encoding
    dev: false

  /aproba/2.0.0:
    resolution: {integrity: sha512-lYe4Gx7QT+MKGbDsA+Z+he/Wtef0BiwDOlK/XkBrdfsh9J/jPPXbX0tE9x9cl27Tmu5gg3QUbUrQYa/y+KOHPQ==}
    dev: true

  /archy/1.0.0:
    resolution: {integrity: sha512-Xg+9RwCg/0p32teKdGMPTPnVXKD0w3DfHnFTficozsAgsvq2XenPJq/MYpzzQ/v8zrOyJn6Ds39VA4JIDwFfqw==}
    dev: false

  /are-we-there-yet/3.0.0:
    resolution: {integrity: sha512-0GWpv50YSOcLXaN6/FAKY3vfRbllXWV2xvfA/oKJF8pzFhWXPV+yjhJXDBbjscDYowv7Yw1A3uigpzn5iEGTyw==}
    engines: {node: ^12.13.0 || ^14.15.0 || >=16}
    dependencies:
      delegates: 1.0.0
      readable-stream: 3.6.0
    dev: true

  /arg/4.1.3:
    resolution: {integrity: sha512-58S9QDqG0Xx27YwPSt9fJxivjYl432YCwfDMfZ+71RAqUrZef7LrKQZ3LHLOwCS4FLNBplP533Zx895SeOCHvA==}
    dev: true

  /arg/5.0.2:
    resolution: {integrity: sha512-PYjyFOLKQ9y57JvQ6QLo8dAgNqswh8M1RMJYdQduT6xbWSgK36P/Z/v+p888pM69jMMfS8Xd8F6I1kQ/I9HUGg==}
    dev: false

  /argparse/1.0.10:
    resolution: {integrity: sha512-o5Roy6tNG4SL/FOkCAN6RzjiakZS25RLYFrcMttJqbdd8BWrnA+fGz57iN5Pb06pvBGvl5gQ0B48dJlslXvoTg==}
    dependencies:
      sprintf-js: 1.0.3
    dev: true

  /argparse/2.0.1:
    resolution: {integrity: sha512-8+9WqebbFzpX9OR+Wa6O29asIogeRMzcGtAINdpMHHyAg10f05aSFVBbcEqGf/PXw1EjAZ+q2/bEBg3DvurK3Q==}

  /aria-query/4.2.2:
    resolution: {integrity: sha512-o/HelwhuKpTj/frsOsbNLNgnNGVIFsVP/SW2BSF14gVl7kAfMOJ6/8wUAUvG1R1NHKrfG+2sHZTu0yauT1qBrA==}
    engines: {node: '>=6.0'}
    dependencies:
      '@babel/runtime': 7.18.6
      '@babel/runtime-corejs3': 7.18.6
    dev: true

  /array-ify/1.0.0:
    resolution: {integrity: sha512-c5AMf34bKdvPhQ7tBGhqkgKNUzMr4WUs+WDtC2ZUGOUncbxKMTvqxYctiseW3+L4bA8ec+GcZ6/A/FW4m8ukng==}
    dev: true

  /array-includes/3.1.5:
    resolution: {integrity: sha512-iSDYZMMyTPkiFasVqfuAQnWAYcvO/SeBSCGKePoEthjp4LEMTe4uLc7b025o4jAZpHhihh8xPo99TNWUWWkGDQ==}
    engines: {node: '>= 0.4'}
    dependencies:
      call-bind: 1.0.2
      define-properties: 1.1.4
      es-abstract: 1.19.5
      get-intrinsic: 1.1.1
      is-string: 1.0.7
    dev: true

  /array-union/2.1.0:
    resolution: {integrity: sha512-HGyxoOTYUyCM6stUe6EJgnd4EoewAI7zMdfqO+kGjnlZmBDz/cR5pf8r/cR4Wq60sL/p0IkcjUEEPwS3GFrIyw==}
    engines: {node: '>=8'}
    dev: true

  /array.prototype.flat/1.3.0:
    resolution: {integrity: sha512-12IUEkHsAhA4DY5s0FPgNXIdc8VRSqD9Zp78a5au9abH/SOBrsp082JOWFNTjkMozh8mqcdiKuaLGhPeYztxSw==}
    engines: {node: '>= 0.4'}
    dependencies:
      call-bind: 1.0.2
      define-properties: 1.1.4
      es-abstract: 1.19.5
      es-shim-unscopables: 1.0.0
    dev: true

  /array.prototype.flatmap/1.3.0:
    resolution: {integrity: sha512-PZC9/8TKAIxcWKdyeb77EzULHPrIX/tIZebLJUQOMR1OwYosT8yggdfWScfTBCDj5utONvOuPQQumYsU2ULbkg==}
    engines: {node: '>= 0.4'}
    dependencies:
      call-bind: 1.0.2
      define-properties: 1.1.4
      es-abstract: 1.19.5
      es-shim-unscopables: 1.0.0
    dev: true

  /array.prototype.map/1.0.4:
    resolution: {integrity: sha512-Qds9QnX7A0qISY7JT5WuJO0NJPE9CMlC6JzHQfhpqAAQQzufVRoeH7EzUY5GcPTx72voG8LV/5eo+b8Qi8hmhA==}
    engines: {node: '>= 0.4'}
    dependencies:
      call-bind: 1.0.2
      define-properties: 1.1.4
      es-abstract: 1.19.5
      es-array-method-boxes-properly: 1.0.0
      is-string: 1.0.7
    dev: true

  /arrify/1.0.1:
    resolution: {integrity: sha512-3CYzex9M9FGQjCGMGyi6/31c8GJbgb0qGyrx5HWxPd0aCwh4cB2YjMb2Xf9UuoogrMrlO9cTqnB5rI5GHZTcUA==}
    engines: {node: '>=0.10.0'}
    dev: true

  /arrify/3.0.0:
    resolution: {integrity: sha512-tLkvA81vQG/XqE2mjDkGQHoOINtMHtysSnemrmoGe6PydDPMRbVugqyk4A6V/WDWEfm3l+0d8anA9r8cv/5Jaw==}
    engines: {node: '>=12'}
    dev: true

  /assert-plus/1.0.0:
    resolution: {integrity: sha512-NfJ4UzBCcQGLDlQq7nHxH+tv3kyZ0hHQqF5BO6J7tNJeP5do1llPr8dZ8zHonfhAu0PHAdMkSo+8o0wxg9lZWw==}
    engines: {node: '>=0.8'}
    dev: true

  /assertion-error/1.1.0:
    resolution: {integrity: sha512-jgsaNduz+ndvGyFt3uSuWqvy4lCnIJiovtouQN5JZHOKCS2QuhEdbcQHFhVksz2N2U9hXJo8odG7ETyWlEeuDw==}
    dev: true

  /ast-types-flow/0.0.7:
    resolution: {integrity: sha512-eBvWn1lvIApYMhzQMsu9ciLfkBY499mFZlNqG+/9WR7PVlroQw0vG30cOQQbaKz3sCEc44TAOu2ykzqXSNnwag==}
    dev: true

  /ast-types/0.13.4:
    resolution: {integrity: sha512-x1FCFnFifvYDDzTaLII71vG5uvDwgtmDTEVWAxrgeiR8VjMONcCXJx7E+USjDtHlwFmt9MysbqgF9b9Vjr6w+w==}
    engines: {node: '>=4'}
    dependencies:
      tslib: 2.4.0
    dev: true

  /astral-regex/2.0.0:
    resolution: {integrity: sha512-Z7tMw1ytTXt5jqMcOP+OQteU1VuNK9Y02uuJtKQ1Sv69jXQKKg5cibLwGJow8yzZP+eAc18EmLGPal0bp36rvQ==}
    engines: {node: '>=8'}
    dev: true

  /async-retry/1.3.3:
    resolution: {integrity: sha512-wfr/jstw9xNi/0teMHrRW7dsz3Lt5ARhYNZ2ewpadnhaIp5mbALhOAP+EAdsC7t4Z6wqsDVv9+W6gm1Dk9mEyw==}
    dependencies:
      retry: 0.13.1
    dev: true

  /async/3.2.4:
    resolution: {integrity: sha512-iAB+JbDEGXhyIUavoDl9WP/Jj106Kz9DEn1DPgYw5ruDn0e3Wgi3sKFm55sASdGBNOQB8F59d9qQ7deqrHA8wQ==}
    dev: true

  /asynckit/0.4.0:
    resolution: {integrity: sha512-Oei9OH4tRh0YqU3GxhX79dM/mwVgvbZJaSNaRk+bshkj0S5cfHcgYakreBjrHwatXKbz+IoIdYLxrKim2MjW0Q==}

  /atomic-sleep/1.0.0:
    resolution: {integrity: sha512-kNOjDqAh7px0XWNI+4QbzoiR/nTkHAWNud2uvnJquD1/x5a7EQZMJT0AczqK0Qn67oY/TTQ1LbUKajZpp3I9tQ==}
    engines: {node: '>=8.0.0'}
    dev: false

  /autoprefixer/10.4.7:
    resolution: {integrity: sha512-ypHju4Y2Oav95SipEcCcI5J7CGPuvz8oat7sUtYj3ClK44bldfvtvcxK6IEK++7rqB7YchDGzweZIBG+SD0ZAA==}
    engines: {node: ^10 || ^12 || >=14}
    hasBin: true
    peerDependencies:
      postcss: ^8.1.0
    dependencies:
      browserslist: 4.20.3
      caniuse-lite: 1.0.30001363
      fraction.js: 4.2.0
      normalize-range: 0.1.2
      picocolors: 1.0.0
      postcss-value-parser: 4.2.0
    dev: false

  /available-typed-arrays/1.0.5:
    resolution: {integrity: sha512-DMD0KiN46eipeziST1LPP/STfDU0sufISXmjSgvVsoU2tqxctQeASejWcfNtxYKqETM1UxQ8sp2OrSBWpHY6sw==}
    engines: {node: '>= 0.4'}
    dev: false

  /avvio/8.2.0:
    resolution: {integrity: sha512-bbCQdg7bpEv6kGH41RO/3B2/GMMmJSo2iBK+X8AWN9mujtfUipMDfIjsgHCfpnKqoGEQrrmCDKSa5OQ19+fDmg==}
    dependencies:
      archy: 1.0.0
      debug: 4.3.4
      fastq: 1.13.0
    transitivePeerDependencies:
      - supports-color
    dev: false

  /axe-core/4.4.2:
    resolution: {integrity: sha512-LVAaGp/wkkgYJcjmHsoKx4juT1aQvJyPcW09MLCjVTh3V2cc6PnyempiLMNH5iMdfIX/zdbjUx2KDjMLCTdPeA==}
    engines: {node: '>=12'}
    dev: true

  /axios/0.25.0:
    resolution: {integrity: sha512-cD8FOb0tRH3uuEe6+evtAbgJtfxr7ly3fQjYcMcuPlgkwVS9xboaVIpcDV+cYQe+yGykgwZCs1pzjntcGa6l5g==}
    dependencies:
      follow-redirects: 1.14.9
    transitivePeerDependencies:
      - debug
    dev: true

  /axios/0.26.1:
    resolution: {integrity: sha512-fPwcX4EvnSHuInCMItEhAGnaSEXRBjtzh9fOtsE6E1G6p7vl7edEeZe11QHf18+6+9gR5PbKV/sGKNaD8YaMeA==}
    dependencies:
      follow-redirects: 1.14.9
    transitivePeerDependencies:
      - debug
    dev: false

  /axios/0.26.1_debug@4.3.4:
    resolution: {integrity: sha512-fPwcX4EvnSHuInCMItEhAGnaSEXRBjtzh9fOtsE6E1G6p7vl7edEeZe11QHf18+6+9gR5PbKV/sGKNaD8YaMeA==}
    dependencies:
      follow-redirects: 1.14.9
    transitivePeerDependencies:
      - debug
    dev: false

  /axios/0.27.2:
    resolution: {integrity: sha512-t+yRIyySRTp/wua5xEr+z1q60QmLq8ABsS5O9Me1AsE5dfKqgnCFzwiCZZ/cGNd1lq4/7akDWMxdhVlucjmnOQ==}
    dependencies:
      follow-redirects: 1.14.9
      form-data: 4.0.0
    transitivePeerDependencies:
      - debug
    dev: true

  /axobject-query/2.2.0:
    resolution: {integrity: sha512-Td525n+iPOOyUQIeBfcASuG6uJsDOITl7Mds5gFyerkWiX7qhUTdYUBlSgNMyVqtSJqwpt1kXGLdUt6SykLMRA==}
    dev: true

  /babel-jest/28.1.0_@babel+core@7.17.10:
    resolution: {integrity: sha512-zNKk0yhDZ6QUwfxh9k07GII6siNGMJWVUU49gmFj5gfdqDKLqa2RArXOF2CODp4Dr7dLxN2cvAV+667dGJ4b4w==}
    engines: {node: ^12.13.0 || ^14.15.0 || ^16.10.0 || >=17.0.0}
    peerDependencies:
      '@babel/core': ^7.8.0
    dependencies:
      '@babel/core': 7.17.10
      '@jest/transform': 28.1.0
      '@types/babel__core': 7.1.19
      babel-plugin-istanbul: 6.1.1
      babel-preset-jest: 28.0.2_@babel+core@7.17.10
      chalk: 4.1.2
      graceful-fs: 4.2.10
      slash: 3.0.0
    transitivePeerDependencies:
      - supports-color
    dev: true

  /babel-plugin-istanbul/6.1.1:
    resolution: {integrity: sha512-Y1IQok9821cC9onCx5otgFfRm7Lm+I+wwxOx738M/WLPZ9Q42m4IG5W0FNX8WLL2gYMZo3JkuXIH2DOpWM+qwA==}
    engines: {node: '>=8'}
    dependencies:
      '@babel/helper-plugin-utils': 7.16.7
      '@istanbuljs/load-nyc-config': 1.1.0
      '@istanbuljs/schema': 0.1.3
      istanbul-lib-instrument: 5.2.0
      test-exclude: 6.0.0
    transitivePeerDependencies:
      - supports-color
    dev: true

  /babel-plugin-jest-hoist/28.0.2:
    resolution: {integrity: sha512-Kizhn/ZL+68ZQHxSnHyuvJv8IchXD62KQxV77TBDV/xoBFBOfgRAk97GNs6hXdTTCiVES9nB2I6+7MXXrk5llQ==}
    engines: {node: ^12.13.0 || ^14.15.0 || ^16.10.0 || >=17.0.0}
    dependencies:
      '@babel/template': 7.16.7
      '@babel/types': 7.17.10
      '@types/babel__core': 7.1.19
      '@types/babel__traverse': 7.17.1
    dev: true

  /babel-preset-current-node-syntax/1.0.1_@babel+core@7.17.10:
    resolution: {integrity: sha512-M7LQ0bxarkxQoN+vz5aJPsLBn77n8QgTFmo8WK0/44auK2xlCXrYcUxHFxgU7qW5Yzw/CjmLRK2uJzaCd7LvqQ==}
    peerDependencies:
      '@babel/core': ^7.0.0
    dependencies:
      '@babel/core': 7.17.10
      '@babel/plugin-syntax-async-generators': 7.8.4_@babel+core@7.17.10
      '@babel/plugin-syntax-bigint': 7.8.3_@babel+core@7.17.10
      '@babel/plugin-syntax-class-properties': 7.12.13_@babel+core@7.17.10
      '@babel/plugin-syntax-import-meta': 7.10.4_@babel+core@7.17.10
      '@babel/plugin-syntax-json-strings': 7.8.3_@babel+core@7.17.10
      '@babel/plugin-syntax-logical-assignment-operators': 7.10.4_@babel+core@7.17.10
      '@babel/plugin-syntax-nullish-coalescing-operator': 7.8.3_@babel+core@7.17.10
      '@babel/plugin-syntax-numeric-separator': 7.10.4_@babel+core@7.17.10
      '@babel/plugin-syntax-object-rest-spread': 7.8.3_@babel+core@7.17.10
      '@babel/plugin-syntax-optional-catch-binding': 7.8.3_@babel+core@7.17.10
      '@babel/plugin-syntax-optional-chaining': 7.8.3_@babel+core@7.17.10
      '@babel/plugin-syntax-top-level-await': 7.14.5_@babel+core@7.17.10
    dev: true

  /babel-preset-jest/28.0.2_@babel+core@7.17.10:
    resolution: {integrity: sha512-sYzXIdgIXXroJTFeB3S6sNDWtlJ2dllCdTEsnZ65ACrMojj3hVNFRmnJ1HZtomGi+Be7aqpY/HJ92fr8OhKVkQ==}
    engines: {node: ^12.13.0 || ^14.15.0 || ^16.10.0 || >=17.0.0}
    peerDependencies:
      '@babel/core': ^7.0.0
    dependencies:
      '@babel/core': 7.17.10
      babel-plugin-jest-hoist: 28.0.2
      babel-preset-current-node-syntax: 1.0.1_@babel+core@7.17.10
    dev: true

  /backo2/1.0.2:
    resolution: {integrity: sha1-MasayLEpNjRj41s+u2n038+6eUc=}
    dev: false

  /balanced-match/1.0.2:
    resolution: {integrity: sha512-3oSeUO0TMV67hN1AmbXsK4yaqU7tjiHlbxRDZOpH0KW9+CeX4bRAaX0Anxt0tx2MrpRpWwQaPwIlISEJhYU5Pw==}

  /base64-js/1.5.1:
    resolution: {integrity: sha512-AKpaYlHn8t4SVbOHCy+b5+KKgvR4vrsD8vbvrbiQJps7fKDTkjkDry6ji0rUJjC0kzbNePLwzxq8iypo41qeWA==}
    dev: true

  /before-after-hook/2.2.2:
    resolution: {integrity: sha512-3pZEU3NT5BFUo/AD5ERPWOgQOCZITni6iavr5AUw5AUwQjMlI0kzu5btnyD39AF0gUEsDPwJT+oY1ORBJijPjQ==}
    dev: true

  /binary-extensions/2.2.0:
    resolution: {integrity: sha512-jDctJ/IVQbZoJykoeHbhXpOlNBqGNcwXJKJog42E5HDPUwQTSdjCHdihjj0DlnheQ7blbT6dHOafNAiS8ooQKA==}
    engines: {node: '>=8'}
    dev: false

  /bl/4.1.0:
    resolution: {integrity: sha512-1W07cM9gS6DcLperZfFSj+bWLtaPGSOHWhPiGzXmvVJbRLdG82sH/Kn8EtW1VqWVA54AKf2h5k5BbnIbwF3h6w==}
    dependencies:
      buffer: 5.7.1
      inherits: 2.0.4
      readable-stream: 3.6.0
    dev: true

  /bl/5.0.0:
    resolution: {integrity: sha512-8vxFNZ0pflFfi0WXA3WQXlj6CaMEwsmh63I1CNp0q+wWv8sD0ARx1KovSQd0l2GkwrMIOyedq0EF1FxI+RCZLQ==}
    dependencies:
      buffer: 6.0.3
      inherits: 2.0.4
      readable-stream: 3.6.0
    dev: true

  /body-parser/1.20.0:
    resolution: {integrity: sha512-DfJ+q6EPcGKZD1QWUjSpqp+Q7bDQTsQIF4zfUAtZ6qk+H/3/QRhg9CEp39ss+/T2vw0+HaidC0ecJj/DRLIaKg==}
    engines: {node: '>= 0.8', npm: 1.2.8000 || >= 1.4.16}
    dependencies:
      bytes: 3.1.2
      content-type: 1.0.4
      debug: 2.6.9
      depd: 2.0.0
      destroy: 1.2.0
      http-errors: 2.0.0
      iconv-lite: 0.4.24
      on-finished: 2.4.1
      qs: 6.10.3
      raw-body: 2.5.1
      type-is: 1.6.18
      unpipe: 1.0.0
    transitivePeerDependencies:
      - supports-color
    dev: false

  /boxen/7.0.0:
    resolution: {integrity: sha512-j//dBVuyacJbvW+tvZ9HuH03fZ46QcaKvvhZickZqtB271DxJ7SNRSNxrV/dZX0085m7hISRZWbzWlJvx/rHSg==}
    engines: {node: '>=14.16'}
    dependencies:
      ansi-align: 3.0.1
      camelcase: 7.0.0
      chalk: 5.0.1
      cli-boxes: 3.0.0
      string-width: 5.1.2
      type-fest: 2.14.0
      widest-line: 4.0.1
      wrap-ansi: 8.0.1
    dev: true

  /brace-expansion/1.1.11:
    resolution: {integrity: sha512-iCuPHDFgrHX7H2vEI/5xpz07zSHB00TpugqhmYtVmMO6518mCuRMoOYFldEBl0g187ufozdaHgWKcYFb61qGiA==}
    dependencies:
      balanced-match: 1.0.2
      concat-map: 0.0.1

  /brace-expansion/2.0.1:
    resolution: {integrity: sha512-XnAIvQ8eM+kC6aULx6wuQiwVsnzsi9d3WxzV3FpWTGA19F621kwdbsAcFKXgKUHZWsy+mY6iL1sHTxWEFCytDA==}
    dependencies:
      balanced-match: 1.0.2
    dev: true

  /braces/3.0.2:
    resolution: {integrity: sha512-b8um+L1RzM3WDSzvhm6gIz1yfTbBt6YTlcEKAvsmqCZZFw46z626lVj9j1yEPW33H5H+lBQpZMP1k8l+78Ha0A==}
    engines: {node: '>=8'}
    dependencies:
      fill-range: 7.0.1

  /browserslist/4.20.3:
    resolution: {integrity: sha512-NBhymBQl1zM0Y5dQT/O+xiLP9/rzOIQdKM/eMJBAq7yBgaB6krIYLGejrwVYnSHZdqjscB1SPuAjHwxjvN6Wdg==}
    engines: {node: ^6 || ^7 || ^8 || ^9 || ^10 || ^11 || ^12 || >=13.7}
    hasBin: true
    dependencies:
      caniuse-lite: 1.0.30001363
      electron-to-chromium: 1.4.129
      escalade: 3.1.1
      node-releases: 2.0.4
      picocolors: 1.0.0

  /bs-logger/0.2.6:
    resolution: {integrity: sha512-pd8DCoxmbgc7hyPKOvxtqNcjYoOsABPQdcCUjGp3d42VR2CX1ORhk2A87oqqu5R1kk+76nsxZupkmyd+MVtCog==}
    engines: {node: '>= 6'}
    dependencies:
      fast-json-stable-stringify: 2.1.0
    dev: true

  /bser/2.1.1:
    resolution: {integrity: sha512-gQxTNE/GAfIIrmHLUE3oJyp5FO6HRBfhjnw4/wMmA63ZGDJnWBmgY/lyQBpnDUkGmAhbSe39tx2d/iTOAfglwQ==}
    dependencies:
      node-int64: 0.4.0
    dev: true

  /buffer-equal-constant-time/1.0.1:
    resolution: {integrity: sha1-+OcRMvf/5uAaXJaXpMbz5I1cyBk=}
    dev: false

  /buffer-from/1.1.2:
    resolution: {integrity: sha512-E+XQCRwSbaaiChtv6k6Dwgc+bx+Bs6vuKJHHl5kox/BaKbhiXzqQOwK4cO22yElGp2OCmjwVhT3HmxgyPGnJfQ==}
    dev: true

  /buffer-writer/2.0.0:
    resolution: {integrity: sha512-a7ZpuTZU1TRtnwyCNW3I5dc0wWNC3VR9S++Ewyk2HHZdrO3CQJqSpd+95Us590V6AL7JqUAH2IwZ/398PmNFgw==}
    engines: {node: '>=4'}
    dev: false

  /buffer/5.7.1:
    resolution: {integrity: sha512-EHcyIPBQ4BSGlvjB16k5KgAJ27CIsHY/2JBmCRReo48y9rQ3MaUzWX3KVlBa4U7MyX02HdVj0K7C3WaB3ju7FQ==}
    dependencies:
      base64-js: 1.5.1
      ieee754: 1.2.1
    dev: true

  /buffer/6.0.3:
    resolution: {integrity: sha512-FTiCpNxtwiZZHEZbcbTIcZjERVICn9yq/pDFkTl95/AxzD1naBctN7YO68riM/gLSDY7sdrMby8hofADYuuqOA==}
    dependencies:
      base64-js: 1.5.1
      ieee754: 1.2.1
    dev: true

  /builtins/5.0.1:
    resolution: {integrity: sha512-qwVpFEHNfhYJIzNRBvd2C1kyo6jz3ZSMPyyuR47OPdiKWlbYnZNyDWuyR175qDnAJLiCo5fBBqPb3RiXgWlkOQ==}
    dependencies:
      semver: 7.3.7
    dev: true

  /busboy/0.3.1:
    resolution: {integrity: sha512-y7tTxhGKXcyBxRKAni+awqx8uqaJKrSFSNFSeRG5CsWNdmy2BIK+6VGWEW7TZnIO/533mtMEA4rOevQV815YJw==}
    engines: {node: '>=4.5.0'}
    dependencies:
      dicer: 0.3.0
    dev: false

  /byte-size/7.0.1:
    resolution: {integrity: sha512-crQdqyCwhokxwV1UyDzLZanhkugAgft7vt0qbbdt60C6Zf3CAiGmtUCylbtYwrU6loOUw3euGrNtW1J651ot1A==}
    engines: {node: '>=10'}
    dev: true

  /bytes/3.1.2:
    resolution: {integrity: sha512-/Nf7TyzTx6S3yRJObOAV7956r8cr2+Oj8AC5dt8wSP3BQAoeX58NoHyCU8P8zGkNXStjTSi6fzO6F0pBdcYbEg==}
    engines: {node: '>= 0.8'}

  /cacache/16.1.0:
    resolution: {integrity: sha512-Pk4aQkwCW82A4jGKFvcGkQFqZcMspfP9YWq9Pr87/ldDvlWf718zeI6KWCdKt/jeihu6BytHRUicJPB1K2k8EQ==}
    engines: {node: ^12.13.0 || ^14.15.0 || >=16.0.0}
    dependencies:
      '@npmcli/fs': 2.1.0
      '@npmcli/move-file': 2.0.0
      chownr: 2.0.0
      fs-minipass: 2.1.0
      glob: 8.0.3
      infer-owner: 1.0.4
      lru-cache: 7.10.1
      minipass: 3.1.6
      minipass-collect: 1.0.2
      minipass-flush: 1.0.5
      minipass-pipeline: 1.2.4
      mkdirp: 1.0.4
      p-map: 4.0.0
      promise-inflight: 1.0.1
      rimraf: 3.0.2
      ssri: 9.0.1
      tar: 6.1.11
      unique-filename: 1.1.1
    transitivePeerDependencies:
      - bluebird
    dev: true

  /cacheable-lookup/6.0.4:
    resolution: {integrity: sha512-mbcDEZCkv2CZF4G01kr8eBd/5agkt9oCqz75tJMSIsquvRZ2sL6Hi5zGVKi/0OSC9oO1GHfJ2AV0ZIOY9vye0A==}
    engines: {node: '>=10.6.0'}
    dev: true

  /cacheable-request/7.0.2:
    resolution: {integrity: sha512-pouW8/FmiPQbuGpkXQ9BAPv/Mo5xDGANgSNXzTzJ8DrKGuXOssM4wIQRjfanNRh3Yu5cfYPvcorqbhg2KIJtew==}
    engines: {node: '>=8'}
    dependencies:
      clone-response: 1.0.2
      get-stream: 5.2.0
      http-cache-semantics: 4.1.0
      keyv: 4.2.7
      lowercase-keys: 2.0.0
      normalize-url: 6.1.0
      responselike: 2.0.0
    dev: true

  /call-bind/1.0.2:
    resolution: {integrity: sha512-7O+FbCihrB5WGbFYesctwmTKae6rOiIzmz1icreWJ+0aA7LJfuqhEso2T9ncpcFtzMQtzXf2QGGueWJGTYsqrA==}
    dependencies:
      function-bind: 1.1.1
      get-intrinsic: 1.1.1

  /call-me-maybe/1.0.1:
    resolution: {integrity: sha512-wCyFsDQkKPwwF8BDwOiWNx/9K45L/hvggQiDbve+viMNMQnWhrlYIuBk09offfwCRtCO9P6XwUttufzU11WCVw==}
    dev: false

  /callsites/3.1.0:
    resolution: {integrity: sha512-P8BjAsXvZS+VIDUI11hHCQEv74YT67YUi5JJFNWIqL235sBmjX4+qx9Muvls5ivyNENctx46xQLQ3aTuE7ssaQ==}
    engines: {node: '>=6'}
    dev: true

  /camelcase-css/2.0.1:
    resolution: {integrity: sha512-QOSvevhslijgYwRx6Rv7zKdMF8lbRmx+uQGx2+vDc+KI/eBnsy9kit5aj23AgGu3pa4t9AgwbnXWqS+iOY+2aA==}
    engines: {node: '>= 6'}
    dev: false

  /camelcase-keys/6.2.2:
    resolution: {integrity: sha512-YrwaA0vEKazPBkn0ipTiMpSajYDSe+KjQfrjhcBMxJt/znbvlHd8Pw/Vamaz5EB4Wfhs3SUR3Z9mwRu/P3s3Yg==}
    engines: {node: '>=8'}
    dependencies:
      camelcase: 5.3.1
      map-obj: 4.3.0
      quick-lru: 4.0.1
    dev: true

  /camelcase-keys/7.0.2:
    resolution: {integrity: sha512-Rjs1H+A9R+Ig+4E/9oyB66UC5Mj9Xq3N//vcLf2WzgdTi/3gUu3Z9KoqmlrEG4VuuLK8wJHofxzdQXz/knhiYg==}
    engines: {node: '>=12'}
    dependencies:
      camelcase: 6.3.0
      map-obj: 4.3.0
      quick-lru: 5.1.1
      type-fest: 1.4.0
    dev: true

  /camelcase/5.3.1:
    resolution: {integrity: sha512-L28STB170nwWS63UjtlEOE3dldQApaJXZkOI1uMFfzf3rRuPegHaHesyee+YxQ+W6SvRDQV6UrdOdRiR153wJg==}
    engines: {node: '>=6'}
    dev: true

  /camelcase/6.3.0:
    resolution: {integrity: sha512-Gmy6FhYlCY7uOElZUSbxo2UCDH8owEk996gkbrpsgGtrJLM3J7jGxl9Ic7Qwwj4ivOE5AWZWRMecDdF7hqGjFA==}
    engines: {node: '>=10'}
    dev: true

  /camelcase/7.0.0:
    resolution: {integrity: sha512-JToIvOmz6nhGsUhAYScbo2d6Py5wojjNfoxoc2mEVLUdJ70gJK2gnd+ABY1Tc3sVMyK7QDPtN0T/XdlCQWITyQ==}
    engines: {node: '>=14.16'}
    dev: true

  /caniuse-lite/1.0.30001334:
    resolution: {integrity: sha512-kbaCEBRRVSoeNs74sCuq92MJyGrMtjWVfhltoHUCW4t4pXFvGjUBrfo47weBRViHkiV3eBYyIsfl956NtHGazw==}
    dev: false

  /caniuse-lite/1.0.30001363:
    resolution: {integrity: sha512-HpQhpzTGGPVMnCjIomjt+jvyUu8vNFo3TaDiZ/RcoTrlOq/5+tC8zHdsbgFB6MxmaY+jCpsH09aD80Bb4Ow3Sg==}

  /chai/4.3.6:
    resolution: {integrity: sha512-bbcp3YfHCUzMOvKqsztczerVgBKSsEijCySNlHHbX3VG1nskvqjz5Rfso1gGwD6w6oOV3eI60pKuMOV5MV7p3Q==}
    engines: {node: '>=4'}
    dependencies:
      assertion-error: 1.1.0
      check-error: 1.0.2
      deep-eql: 3.0.1
      get-func-name: 2.0.0
      loupe: 2.3.4
      pathval: 1.1.1
      type-detect: 4.0.8
    dev: true

  /chalk/2.4.2:
    resolution: {integrity: sha512-Mti+f9lpJNcwF4tWV8/OrTTtF1gZi+f8FqlyAdouralcFWFQWF2+NgCHShjkCb+IFBLq9buZwE1xckQU4peSuQ==}
    engines: {node: '>=4'}
    dependencies:
      ansi-styles: 3.2.1
      escape-string-regexp: 1.0.5
      supports-color: 5.5.0

  /chalk/4.1.2:
    resolution: {integrity: sha512-oKnbhFyRIXpUuez8iBMmyEa4nbj4IOQyuhc/wy9kY7/WVPcwIO9VA668Pu8RkO7+0G76SLROeyw9CpQ061i4mA==}
    engines: {node: '>=10'}
    dependencies:
      ansi-styles: 4.3.0
      supports-color: 7.2.0

  /chalk/5.0.1:
    resolution: {integrity: sha512-Fo07WOYGqMfCWHOzSXOt2CxDbC6skS/jO9ynEcmpANMoPrD+W1r1K6Vx7iNm+AQmETU1Xr2t+n8nzkV9t6xh3w==}
    engines: {node: ^12.17.0 || ^14.13 || >=16.0.0}
    dev: true

  /char-regex/1.0.2:
    resolution: {integrity: sha512-kWWXztvZ5SBQV+eRgKFeh8q5sLuZY2+8WUIzlxWVTg+oGwY14qylx1KbKzHd8P6ZYkAg0xyIDU9JMHhyJMZ1jw==}
    engines: {node: '>=10'}
    dev: true

  /chardet/0.7.0:
    resolution: {integrity: sha512-mT8iDcrh03qDGRRmoA2hmBJnxpllMR+0/0qlzjqZES6NdiWDcZkCNAk4rPFZ9Q85r27unkiNNg8ZOiwZXBHwcA==}
    dev: true

  /charset/1.0.1:
    resolution: {integrity: sha512-6dVyOOYjpfFcL1Y4qChrAoQLRHvj2ziyhcm0QJlhOcAhykL/k1kTUPbeo+87MNRTRdk2OIIsIXbuF3x2wi5EXg==}
    engines: {node: '>=4.0.0'}
    dev: false

  /check-error/1.0.2:
    resolution: {integrity: sha1-V00xLt2Iu13YkS6Sht1sCu1KrII=}
    dev: true

  /chokidar/3.5.3:
    resolution: {integrity: sha512-Dr3sfKRP6oTcjf2JmUmFJfeVMvXBdegxB0iVQ5eb2V10uFJUCAS8OByZdVAyVb8xXNz3GjjTgj9kLWsZTqE6kw==}
    engines: {node: '>= 8.10.0'}
    dependencies:
      anymatch: 3.1.2
      braces: 3.0.2
      glob-parent: 5.1.2
      is-binary-path: 2.1.0
      is-glob: 4.0.3
      normalize-path: 3.0.0
      readdirp: 3.6.0
    optionalDependencies:
      fsevents: 2.3.2
    dev: false

  /chownr/2.0.0:
    resolution: {integrity: sha512-bIomtDF5KGpdogkLd9VspvFzk9KfpyyGlS8YFVZl7TGPBHL5snIOnxeshwVgPteQ9b4Eydl+pVbIyE1DcvCWgQ==}
    engines: {node: '>=10'}

  /ci-info/3.3.0:
    resolution: {integrity: sha512-riT/3vI5YpVH6/qomlDnJow6TBee2PBKSEpx3O32EGPYbWGIRsIlGRms3Sm74wYE1JMo8RnO04Hb12+v1J5ICw==}
    dev: true

  /cjs-module-lexer/1.2.2:
    resolution: {integrity: sha512-cOU9usZw8/dXIXKtwa8pM0OTJQuJkxMN6w30csNRUerHfeQ5R6U3kkU/FtJeIf3M202OHfY2U8ccInBG7/xogA==}
    dev: true

  /clean-stack/2.2.0:
    resolution: {integrity: sha512-4diC9HaTE+KRAMWhDhrGOECgWZxoevMc5TlkObMqNSsVU62PYzXZ/SMTjzyGAFF1YusgxGcSWTEXBhp0CPwQ1A==}
    engines: {node: '>=6'}
    dev: true

  /clean-stack/4.2.0:
    resolution: {integrity: sha512-LYv6XPxoyODi36Dp976riBtSY27VmFo+MKqEU9QCCWyTrdEPDog+RWA7xQWHi6Vbp61j5c4cdzzX1NidnwtUWg==}
    engines: {node: '>=12'}
    dependencies:
      escape-string-regexp: 5.0.0
    dev: true

  /cli-boxes/3.0.0:
    resolution: {integrity: sha512-/lzGpEWL/8PfI0BmBOPRwp0c/wFNX1RdUML3jK/RcSBA9T8mZDdQpqYBKtCFTOfQbwPqWEOpjqW+Fnayc0969g==}
    engines: {node: '>=10'}
    dev: true

  /cli-cursor/3.1.0:
    resolution: {integrity: sha512-I/zHAwsKf9FqGoXM4WWRACob9+SNukZTd94DWF57E4toouRulbCxcUh6RKUEOQlYTHJnzkPMySvPNaaSLNfLZw==}
    engines: {node: '>=8'}
    dependencies:
      restore-cursor: 3.1.0
    dev: true

  /cli-cursor/4.0.0:
    resolution: {integrity: sha512-VGtlMu3x/4DOtIUwEkRezxUZ2lBacNJCHash0N0WeZDBS+7Ux1dm3XWAgWYxLJFMMdOeXMHXorshEFhbMSGelg==}
    engines: {node: ^12.20.0 || ^14.13.1 || >=16.0.0}
    dependencies:
      restore-cursor: 4.0.0
    dev: true

  /cli-spinners/2.6.1:
    resolution: {integrity: sha512-x/5fWmGMnbKQAaNwN+UZlV79qBLM9JFnJuJ03gIi5whrob0xV0ofNVHy9DhwGdsMJQc2OKv0oGmLzvaqvAVv+g==}
    engines: {node: '>=6'}
    dev: true

  /cli-truncate/2.1.0:
    resolution: {integrity: sha512-n8fOixwDD6b/ObinzTrp1ZKFzbgvKZvuz/TvejnLn1aQfC6r52XEx85FmuC+3HI+JM7coBRXUvNqEU2PHVrHpg==}
    engines: {node: '>=8'}
    dependencies:
      slice-ansi: 3.0.0
      string-width: 4.2.3
    dev: true

  /cli-truncate/3.1.0:
    resolution: {integrity: sha512-wfOBkjXteqSnI59oPcJkcPl/ZmwvMMOj340qUIY1SKZCv0B9Cf4D4fAucRkIKQmsIuYK3x1rrgU7MeGRruiuiA==}
    engines: {node: ^12.20.0 || ^14.13.1 || >=16.0.0}
    dependencies:
      slice-ansi: 5.0.0
      string-width: 5.1.2
    dev: true

  /cli-width/3.0.0:
    resolution: {integrity: sha512-FxqpkPPwu1HjuN93Omfm4h8uIanXofW0RxVEW3k5RKx+mJJYSthzNhp32Kzxxy3YAEZ/Dc/EWN1vZRY0+kOhbw==}
    engines: {node: '>= 10'}
    dev: true

  /cli-width/4.0.0:
    resolution: {integrity: sha512-ZksGS2xpa/bYkNzN3BAw1wEjsLV/ZKOf/CCrJ/QOBsxx6fOARIkwTutxp1XIOIohi6HKmOFjMoK/XaqDVUpEEw==}
    engines: {node: '>= 12'}
    dev: true

  /cliui/7.0.4:
    resolution: {integrity: sha512-OcRE68cOsVMXp1Yvonl/fzkQOyjLSu/8bhPDfQt0e0/Eb283TKP20Fs2MqoPsr9SwA595rRCA+QMzYc9nBP+JQ==}
    dependencies:
      string-width: 4.2.3
      strip-ansi: 6.0.1
      wrap-ansi: 7.0.0

  /clone-deep/4.0.1:
    resolution: {integrity: sha512-neHB9xuzh/wk0dIHweyAXv2aPGZIVk3pLMe+/RNzINf17fe0OG96QroktYAUm7SM1PBnzTabaLboqqxDyMU+SQ==}
    engines: {node: '>=6'}
    dependencies:
      is-plain-object: 2.0.4
      kind-of: 6.0.3
      shallow-clone: 3.0.1
    dev: true

  /clone-response/1.0.2:
    resolution: {integrity: sha512-yjLXh88P599UOyPTFX0POsd7WxnbsVsGohcwzHOLspIhhpalPw1BcqED8NblyZLKcGrL8dTgMlcaZxV2jAD41Q==}
    dependencies:
      mimic-response: 1.0.1
    dev: true

  /clone/1.0.4:
    resolution: {integrity: sha512-JQHZ2QMW6l3aH/j6xCqQThY/9OH4D/9ls34cgkUBiEeocRTU04tHfKPBsUK1PqZCUQM7GiA0IIXJSuXHI64Kbg==}
    engines: {node: '>=0.8'}
    dev: true

  /clsx/1.2.1:
    resolution: {integrity: sha512-EcR6r5a8bj6pu3ycsa/E/cKVGuTgZJZdsyUYHOksG/UHIiKfjxzRxYJpyVBwYaQeOvghal9fcc4PidlgzugAQg==}
    engines: {node: '>=6'}
    dev: false

  /co/4.6.0:
    resolution: {integrity: sha512-QVb0dM5HvG+uaxitm8wONl7jltx8dqhfU33DcqtOZcLSVIKSDDLDi7+0LbAKiyI8hD9u42m2YxXSkMGWThaecQ==}
    engines: {iojs: '>= 1.0.0', node: '>= 0.12.0'}
    dev: true

  /collect-v8-coverage/1.0.1:
    resolution: {integrity: sha512-iBPtljfCNcTKNAto0KEtDfZ3qzjJvqE3aTGZsbhjSBlorqpXJlaWWtPO35D+ZImoC3KWejX64o+yPGxhWSTzfg==}
    dev: true

  /color-convert/1.9.3:
    resolution: {integrity: sha512-QfAUtd+vFdAtFQcC8CCyYt1fYWxSqAiK2cSD6zDB8N3cpsEBAvRxp9zOGg6G/SHHJYAT88/az/IuDGALsNVbGg==}
    dependencies:
      color-name: 1.1.3

  /color-convert/2.0.1:
    resolution: {integrity: sha512-RRECPsj7iu/xb5oKYcsFHSppFNnsj/52OVTRKb4zP5onXwVF3zVmmToNcOfGC+CRDpfK/U584fMg38ZHCaElKQ==}
    engines: {node: '>=7.0.0'}
    dependencies:
      color-name: 1.1.4

  /color-name/1.1.3:
    resolution: {integrity: sha512-72fSenhMw2HZMTVHeCA9KCmpEIbzWiQsjN+BHcBbS9vr1mtt+vJjPdksIBNUmKAW8TFUDPJK5SUU3QhE9NEXDw==}

  /color-name/1.1.4:
    resolution: {integrity: sha512-dOy+3AuW3a2wNbZHIuMZpTcgjGuLU/uBL/ubcZF9OXbDo8ff4O8yVp5Bf0efS8uEoYo5q4Fx7dY9OgQGXgAsQA==}

  /color-support/1.1.3:
    resolution: {integrity: sha512-qiBjkpbMLO/HL68y+lh4q0/O1MZFj2RX6X/KmMa3+gJD3z+WwI1ZzDHysvqHGS3mP6mznPckpXmw1nI9cJjyRg==}
    hasBin: true
    dev: true

  /colorette/2.0.16:
    resolution: {integrity: sha512-hUewv7oMjCp+wkBv5Rm0v87eJhq4woh5rSR+42YSQJKecCqgIqNkZ6lAlQms/BwHPJA5NKMRlpxPRv0n8HQW6g==}
    dev: true

  /colors/1.4.0:
    resolution: {integrity: sha512-a+UqTh4kgZg/SlGvfbzDHpgRu7AAQOmmqRHJnxhRZICKFUT91brVhNNt58CMWU9PsBbv3PDCZUHbVxuDiH2mtA==}
    engines: {node: '>=0.1.90'}

  /columnify/1.6.0:
    resolution: {integrity: sha512-lomjuFZKfM6MSAnV9aCZC9sc0qGbmZdfygNv+nCpqVkSKdCxCklLtd16O0EILGkImHw9ZpHkAnHaB+8Zxq5W6Q==}
    engines: {node: '>=8.0.0'}
    dependencies:
      strip-ansi: 6.0.1
      wcwidth: 1.0.1
    dev: true

  /combined-stream/1.0.8:
    resolution: {integrity: sha512-FQN4MRfuJeHf7cBbBMJFXhKSDq+2kAArBlmRBvcvFE5BB1HZKXtSFASDhdlz9zOYwxh8lDdnvmMOe/+5cdoEdg==}
    engines: {node: '>= 0.8'}
    dependencies:
      delayed-stream: 1.0.0

  /commander/2.20.3:
    resolution: {integrity: sha512-GpVkmM8vF2vQUkj2LvZmD35JxeJOLCwJ9cUkugyk2nuhbv3+mJvpLYYt+0+USMxE+oj+ey/lJEnhZw75x/OMcQ==}
    dev: false

  /commander/8.3.0:
    resolution: {integrity: sha512-OkTL9umf+He2DZkUq8f8J9of7yL6RJKI24dVITBmNfZBmri9zYZQrKkuXiKhyfPSu8tUhnVBB1iKXevvnlR4Ww==}
    engines: {node: '>= 12'}
    dev: true

  /compare-func/2.0.0:
    resolution: {integrity: sha512-zHig5N+tPWARooBnb0Zx1MFcdfpyJrfTJ3Y5L+IFvUm8rM74hHz66z0gw0x4tijh5CorKkKUCnW82R2vmpeCRA==}
    dependencies:
      array-ify: 1.0.0
      dot-prop: 5.3.0
    dev: true

  /compress-brotli/1.3.8:
    resolution: {integrity: sha512-lVcQsjhxhIXsuupfy9fmZUFtAIdBmXA7EGY6GBdgZ++qkM9zG4YFT8iU7FoBxzryNDMOpD1HIFHUSX4D87oqhQ==}
    engines: {node: '>= 12'}
    dependencies:
      '@types/json-buffer': 3.0.0
      json-buffer: 3.0.1
    dev: true

  /concat-map/0.0.1:
    resolution: {integrity: sha1-2Klr13/Wjfd5OnMDajug1UBdR3s=}

  /concat-stream/2.0.0:
    resolution: {integrity: sha512-MWufYdFw53ccGjCA+Ol7XJYpAlW6/prSMzuPOTRnJGcGzuhLn4Scrz7qf6o8bROZ514ltazcIFJZevcfbo0x7A==}
    engines: {'0': node >= 6.0}
    dependencies:
      buffer-from: 1.1.2
      inherits: 2.0.4
      readable-stream: 3.6.0
      typedarray: 0.0.6
    dev: true

  /concurrently/6.5.1:
    resolution: {integrity: sha512-FlSwNpGjWQfRwPLXvJ/OgysbBxPkWpiVjy1042b0U7on7S7qwwMIILRj7WTN1mTgqa582bG6NFuScOoh6Zgdag==}
    engines: {node: '>=10.0.0'}
    hasBin: true
    dependencies:
      chalk: 4.1.2
      date-fns: 2.28.0
      lodash: 4.17.21
      rxjs: 6.6.7
      spawn-command: 0.0.2-1
      supports-color: 8.1.1
      tree-kill: 1.2.2
      yargs: 16.2.0
    dev: true

  /config-chain/1.1.13:
    resolution: {integrity: sha512-qj+f8APARXHrM0hraqXYb2/bOVSV4PvJQlNZ/DVj0QrmNM2q2euizkeuVckQ57J+W0mRH6Hvi+k50M4Jul2VRQ==}
    dependencies:
      ini: 1.3.8
      proto-list: 1.2.4
    dev: true

  /configstore/6.0.0:
    resolution: {integrity: sha512-cD31W1v3GqUlQvbBCGcXmd2Nj9SvLDOP1oQ0YFuLETufzSPaKp11rYBsSOm7rCsW3OnIRAFM3OxRhceaXNYHkA==}
    engines: {node: '>=12'}
    dependencies:
      dot-prop: 6.0.1
      graceful-fs: 4.2.10
      unique-string: 3.0.0
      write-file-atomic: 3.0.3
      xdg-basedir: 5.1.0
    dev: true

  /console-control-strings/1.1.0:
    resolution: {integrity: sha512-ty/fTekppD2fIwRvnZAVdeOiGd1c7YXEixbgJTNzqcxJWKQnjJ/V1bNEEE6hygpM3WjwHFUVK6HTjWSzV4a8sQ==}
    dev: true

  /content-type/1.0.4:
    resolution: {integrity: sha512-hIP3EEPs8tB9AT1L+NUqtwOAps4mk2Zob89MWXMHjHWg9milF/j4osnnQLXBCBFBk/tvIG/tUc9mOUJiPBhPXA==}
    engines: {node: '>= 0.6'}
    dev: false

  /conventional-changelog-angular/5.0.13:
    resolution: {integrity: sha512-i/gipMxs7s8L/QeuavPF2hLnJgH6pEZAttySB6aiQLWcX3puWDL3ACVmvBhJGxnAy52Qc15ua26BufY6KpmrVA==}
    engines: {node: '>=10'}
    dependencies:
      compare-func: 2.0.0
      q: 1.5.1
    dev: true

  /conventional-changelog-atom/2.0.8:
    resolution: {integrity: sha512-xo6v46icsFTK3bb7dY/8m2qvc8sZemRgdqLb/bjpBsH2UyOS8rKNTgcb5025Hri6IpANPApbXMg15QLb1LJpBw==}
    engines: {node: '>=10'}
    dependencies:
      q: 1.5.1
    dev: true

  /conventional-changelog-codemirror/2.0.8:
    resolution: {integrity: sha512-z5DAsn3uj1Vfp7po3gpt2Boc+Bdwmw2++ZHa5Ak9k0UKsYAO5mH1UBTN0qSCuJZREIhX6WU4E1p3IW2oRCNzQw==}
    engines: {node: '>=10'}
    dependencies:
      q: 1.5.1
    dev: true

  /conventional-changelog-conventionalcommits/4.6.3:
    resolution: {integrity: sha512-LTTQV4fwOM4oLPad317V/QNQ1FY4Hju5qeBIM1uTHbrnCE+Eg4CdRZ3gO2pUeR+tzWdp80M2j3qFFEDWVqOV4g==}
    engines: {node: '>=10'}
    dependencies:
      compare-func: 2.0.0
      lodash: 4.17.21
      q: 1.5.1
    dev: true

  /conventional-changelog-conventionalcommits/5.0.0:
    resolution: {integrity: sha512-lCDbA+ZqVFQGUj7h9QBKoIpLhl8iihkO0nCTyRNzuXtcd7ubODpYB04IFy31JloiJgG0Uovu8ot8oxRzn7Nwtw==}
    engines: {node: '>=10'}
    dependencies:
      compare-func: 2.0.0
      lodash: 4.17.21
      q: 1.5.1
    dev: true

  /conventional-changelog-core/4.2.4:
    resolution: {integrity: sha512-gDVS+zVJHE2v4SLc6B0sLsPiloR0ygU7HaDW14aNJE1v4SlqJPILPl/aJC7YdtRE4CybBf8gDwObBvKha8Xlyg==}
    engines: {node: '>=10'}
    dependencies:
      add-stream: 1.0.0
      conventional-changelog-writer: 5.0.1
      conventional-commits-parser: 3.2.4
      dateformat: 3.0.3
      get-pkg-repo: 4.2.1
      git-raw-commits: 2.0.11
      git-remote-origin-url: 2.0.0
      git-semver-tags: 4.1.1
      lodash: 4.17.21
      normalize-package-data: 3.0.3
      q: 1.5.1
      read-pkg: 3.0.0
      read-pkg-up: 3.0.0
      through2: 4.0.2
    dev: true

  /conventional-changelog-ember/2.0.9:
    resolution: {integrity: sha512-ulzIReoZEvZCBDhcNYfDIsLTHzYHc7awh+eI44ZtV5cx6LVxLlVtEmcO+2/kGIHGtw+qVabJYjdI5cJOQgXh1A==}
    engines: {node: '>=10'}
    dependencies:
      q: 1.5.1
    dev: true

  /conventional-changelog-eslint/3.0.9:
    resolution: {integrity: sha512-6NpUCMgU8qmWmyAMSZO5NrRd7rTgErjrm4VASam2u5jrZS0n38V7Y9CzTtLT2qwz5xEChDR4BduoWIr8TfwvXA==}
    engines: {node: '>=10'}
    dependencies:
      q: 1.5.1
    dev: true

  /conventional-changelog-express/2.0.6:
    resolution: {integrity: sha512-SDez2f3iVJw6V563O3pRtNwXtQaSmEfTCaTBPCqn0oG0mfkq0rX4hHBq5P7De2MncoRixrALj3u3oQsNK+Q0pQ==}
    engines: {node: '>=10'}
    dependencies:
      q: 1.5.1
    dev: true

  /conventional-changelog-jquery/3.0.11:
    resolution: {integrity: sha512-x8AWz5/Td55F7+o/9LQ6cQIPwrCjfJQ5Zmfqi8thwUEKHstEn4kTIofXub7plf1xvFA2TqhZlq7fy5OmV6BOMw==}
    engines: {node: '>=10'}
    dependencies:
      q: 1.5.1
    dev: true

  /conventional-changelog-jshint/2.0.9:
    resolution: {integrity: sha512-wMLdaIzq6TNnMHMy31hql02OEQ8nCQfExw1SE0hYL5KvU+JCTuPaDO+7JiogGT2gJAxiUGATdtYYfh+nT+6riA==}
    engines: {node: '>=10'}
    dependencies:
      compare-func: 2.0.0
      q: 1.5.1
    dev: true

  /conventional-changelog-preset-loader/2.3.4:
    resolution: {integrity: sha512-GEKRWkrSAZeTq5+YjUZOYxdHq+ci4dNwHvpaBC3+ENalzFWuCWa9EZXSuZBpkr72sMdKB+1fyDV4takK1Lf58g==}
    engines: {node: '>=10'}
    dev: true

  /conventional-changelog-writer/5.0.1:
    resolution: {integrity: sha512-5WsuKUfxW7suLblAbFnxAcrvf6r+0b7GvNaWUwUIk0bXMnENP/PEieGKVUQrjPqwPT4o3EPAASBXiY6iHooLOQ==}
    engines: {node: '>=10'}
    hasBin: true
    dependencies:
      conventional-commits-filter: 2.0.7
      dateformat: 3.0.3
      handlebars: 4.7.7
      json-stringify-safe: 5.0.1
      lodash: 4.17.21
      meow: 8.1.2
      semver: 6.3.0
      split: 1.0.1
      through2: 4.0.2
    dev: true

  /conventional-changelog/3.1.25:
    resolution: {integrity: sha512-ryhi3fd1mKf3fSjbLXOfK2D06YwKNic1nC9mWqybBHdObPd8KJ2vjaXZfYj1U23t+V8T8n0d7gwnc9XbIdFbyQ==}
    engines: {node: '>=10'}
    dependencies:
      conventional-changelog-angular: 5.0.13
      conventional-changelog-atom: 2.0.8
      conventional-changelog-codemirror: 2.0.8
      conventional-changelog-conventionalcommits: 4.6.3
      conventional-changelog-core: 4.2.4
      conventional-changelog-ember: 2.0.9
      conventional-changelog-eslint: 3.0.9
      conventional-changelog-express: 2.0.6
      conventional-changelog-jquery: 3.0.11
      conventional-changelog-jshint: 2.0.9
      conventional-changelog-preset-loader: 2.3.4
    dev: true

  /conventional-commits-filter/2.0.7:
    resolution: {integrity: sha512-ASS9SamOP4TbCClsRHxIHXRfcGCnIoQqkvAzCSbZzTFLfcTqJVugB0agRgsEELsqaeWgsXv513eS116wnlSSPA==}
    engines: {node: '>=10'}
    dependencies:
      lodash.ismatch: 4.4.0
      modify-values: 1.0.1
    dev: true

  /conventional-commits-parser/3.2.4:
    resolution: {integrity: sha512-nK7sAtfi+QXbxHCYfhpZsfRtaitZLIA6889kFIouLvz6repszQDgxBu7wf2WbU+Dco7sAnNCJYERCwt54WPC2Q==}
    engines: {node: '>=10'}
    hasBin: true
    dependencies:
      is-text-path: 1.0.1
      JSONStream: 1.3.5
      lodash: 4.17.21
      meow: 8.1.2
      split2: 3.2.2
      through2: 4.0.2
    dev: true

  /conventional-recommended-bump/6.1.0:
    resolution: {integrity: sha512-uiApbSiNGM/kkdL9GTOLAqC4hbptObFo4wW2QRyHsKciGAfQuLU1ShZ1BIVI/+K2BE/W1AWYQMCXAsv4dyKPaw==}
    engines: {node: '>=10'}
    hasBin: true
    dependencies:
      concat-stream: 2.0.0
      conventional-changelog-preset-loader: 2.3.4
      conventional-commits-filter: 2.0.7
      conventional-commits-parser: 3.2.4
      git-raw-commits: 2.0.11
      git-semver-tags: 4.1.1
      meow: 8.1.2
      q: 1.5.1
    dev: true

  /convert-source-map/1.8.0:
    resolution: {integrity: sha512-+OQdjP49zViI/6i7nIJpA8rAl4sV/JdPfU9nZs3VqOwGIgizICvuN2ru6fMd+4llL0tar18UYJXfZ/TWtmhUjA==}
    dependencies:
      safe-buffer: 5.1.2
    dev: true

  /cookie/0.5.0:
    resolution: {integrity: sha512-YZ3GUyn/o8gfKJlnlX7g7xq4gyO6OSuhGPKaaGssGB2qgDUS0gPgtTvoyZLTt9Ab6dC4hfc9dV5arkvc/OCmrw==}
    engines: {node: '>= 0.6'}
    dev: false

  /copy-to-clipboard/3.3.1:
    resolution: {integrity: sha512-i13qo6kIHTTpCm8/Wup+0b1mVWETvu2kIMzKoK8FpkLkFxlt0znUAHcMzox+T8sPlqtZXq3CulEjQHsYiGFJUw==}
    dependencies:
      toggle-selection: 1.0.6
    dev: false

  /core-js-pure/3.22.3:
    resolution: {integrity: sha512-oN88zz7nmKROMy8GOjs+LN+0LedIvbMdnB5XsTlhcOg1WGARt9l0LFg0zohdoFmCsEZ1h2ZbSQ6azj3M+vhzwQ==}
    deprecated: core-js-pure@<3.23.3 is no longer maintained and not recommended for usage due to the number of issues. Because of the V8 engine whims, feature detection in old core-js versions could cause a slowdown up to 100x even if nothing is polyfilled. Some versions have web compatibility issues. Please, upgrade your dependencies to the actual version of core-js-pure.
    requiresBuild: true
    dev: true

  /core-util-is/1.0.3:
    resolution: {integrity: sha512-ZQBvi1DcpJ4GDqanjucZ2Hj3wEO5pZDS89BWbkcrvdxksJorwUDDZamX9ldFkp9aw2lmBDLgkObEA4DWNJ9FYQ==}
    dev: true

  /cosmiconfig-typescript-loader/2.0.1_kinmrfkfpnsw6cabmdetwdmglm:
    resolution: {integrity: sha512-B9s6sX/omXq7I6gC6+YgLmrBFMJhPWew7ty/X5Tuwtd2zOSgWaUdXjkuVwbe3qqcdETo60+1nSVMekq//LIXVA==}
    engines: {node: '>=12', npm: '>=6'}
    peerDependencies:
      '@types/node': '*'
      typescript: '>=3'
    dependencies:
      '@types/node': 17.0.32
      cosmiconfig: 7.0.1
      ts-node: 10.8.0_kinmrfkfpnsw6cabmdetwdmglm
      typescript: 4.7.2
    transitivePeerDependencies:
      - '@swc/core'
      - '@swc/wasm'
    dev: true

  /cosmiconfig/7.0.1:
    resolution: {integrity: sha512-a1YWNUV2HwGimB7dU2s1wUMurNKjpx60HxBB6xUM8Re+2s1g1IIfJvFR0/iCF+XHdE0GMTKTuLR32UQff4TEyQ==}
    engines: {node: '>=10'}
    dependencies:
      '@types/parse-json': 4.0.0
      import-fresh: 3.3.0
      parse-json: 5.2.0
      path-type: 4.0.0
      yaml: 1.10.2
    dev: true

  /cp-file/9.1.0:
    resolution: {integrity: sha512-3scnzFj/94eb7y4wyXRWwvzLFaQp87yyfTnChIjlfYrVqp5lVO3E2hIJMeQIltUT0K2ZAB3An1qXcBmwGyvuwA==}
    engines: {node: '>=10'}
    dependencies:
      graceful-fs: 4.2.10
      make-dir: 3.1.0
      nested-error-stacks: 2.1.1
      p-event: 4.2.0
    dev: true

  /cpy-cli/4.1.0:
    resolution: {integrity: sha512-JA6bth6/mxPCa19SrWkIuPEBrea8vO9g1v0qhmCLnAKOfTcsNk5/X3W1o9aZuOHgugRcxdyR67rO4Gw/DA+4Qg==}
    engines: {node: '>=12.20'}
    hasBin: true
    dependencies:
      cpy: 9.0.1
      meow: 10.1.2
    dev: true

  /cpy/9.0.1:
    resolution: {integrity: sha512-D9U0DR5FjTCN3oMTcFGktanHnAG5l020yvOCR1zKILmAyPP7I/9pl6NFgRbDcmSENtbK1sQLBz1p9HIOlroiNg==}
    engines: {node: ^12.20.0 || ^14.17.0 || >=16.0.0}
    dependencies:
      arrify: 3.0.0
      cp-file: 9.1.0
      globby: 13.1.1
      junk: 4.0.0
      micromatch: 4.0.5
      nested-error-stacks: 2.1.1
      p-filter: 3.0.0
      p-map: 5.3.0
    dev: true

  /create-require/1.1.1:
    resolution: {integrity: sha512-dcKFX3jn0MpIaXjisoRvexIJVEKzaq7z2rZKxf+MSr9TkdmHmsU4m2lcLojrj/FHl8mk5VxMmYA+ftRkP/3oKQ==}
    dev: true

  /cross-fetch/3.1.5:
    resolution: {integrity: sha512-lvb1SBsI0Z7GDwmuid+mU3kWVBwTVUbe7S0H52yaaAdQOXq2YktTCZdlAcNKFzE6QtRz0snpw9bNiPeOIkkQvw==}
    dependencies:
      node-fetch: 2.6.7
    transitivePeerDependencies:
      - encoding
    dev: false

  /cross-spawn/7.0.3:
    resolution: {integrity: sha512-iRDPJKUPVEND7dHPO8rkbOnPpyDygcDFtWjpeWNCgy8WP2rXcxXL8TskReQl6OrB2G7+UJrags1q15Fudc7G6w==}
    engines: {node: '>= 8'}
    dependencies:
      path-key: 3.1.1
      shebang-command: 2.0.0
      which: 2.0.2

  /crypto-random-string/2.0.0:
    resolution: {integrity: sha512-v1plID3y9r/lPhviJ1wrXpLeyUIGAZ2SHNYTEapm7/8A9nLPoyvVp3RK/EPFqn5kEznyWgYZNsRtYYIWbuG8KA==}
    engines: {node: '>=8'}
    dev: true

  /crypto-random-string/4.0.0:
    resolution: {integrity: sha512-x8dy3RnvYdlUcPOjkEHqozhiwzKNSq7GcPuXFbnyMOCHxX8V3OgIg/pYuabl2sbUPfIJaeAQB7PMOK8DFIdoRA==}
    engines: {node: '>=12'}
    dependencies:
      type-fest: 1.4.0
    dev: true

  /cssesc/3.0.0:
    resolution: {integrity: sha512-/Tb/JcjK111nNScGob5MNtsntNM1aCNUDipB/TkwZFhyDrrE47SOx/18wF2bbjgc3ZzCSKW1T5nt5EbFoAz/Vg==}
    engines: {node: '>=4'}
    hasBin: true
    dev: false

  /csstype/3.0.11:
    resolution: {integrity: sha512-sa6P2wJ+CAbgyy4KFssIb/JNMLxFvKF1pCYCSXS8ZMuqZnMsrxqI2E5sPyoTpxoPU/gVZMzr2zjOfg8GIZOMsw==}

  /damerau-levenshtein/1.0.8:
    resolution: {integrity: sha512-sdQSFB7+llfUcQHUQO3+B8ERRj0Oa4w9POWMI/puGtuf7gFywGmkaLCElnudfTiKZV+NvHqL0ifzdrI8Ro7ESA==}
    dev: true

  /dargs/7.0.0:
    resolution: {integrity: sha512-2iy1EkLdlBzQGvbweYRFxmFath8+K7+AKB0TlhHWkNuH+TmovaMH/Wp7V7R4u7f4SnX3OgLsU9t1NI9ioDnUpg==}
    engines: {node: '>=8'}
    dev: true

  /dashdash/2.0.0:
    resolution: {integrity: sha512-ElMoAPlrzmF4l0OscF5pPBZv8LhUJBnwh7rHKllUOrwabAr47R1aQIIwC53rc59ycCb7k5Sj1/es+A3Bep/x5w==}
    engines: {node: '>=10.x'}
    dependencies:
      assert-plus: 1.0.0
    dev: true

  /data-uri-to-buffer/3.0.1:
    resolution: {integrity: sha512-WboRycPNsVw3B3TL559F7kuBUM4d8CgMEvk6xEJlOp7OBPjt6G7z8WMWlD2rOFZLk6OYfFIUGsCOWzcQH9K2og==}
    engines: {node: '>= 6'}

  /data-uri-to-buffer/4.0.0:
    resolution: {integrity: sha512-Vr3mLBA8qWmcuschSLAOogKgQ/Jwxulv3RNE4FXnYWRGujzrRWQI4m12fQqRkwX06C0KanhLr4hK+GydchZsaA==}
    engines: {node: '>= 12'}
    dev: true

  /dataloader/1.4.0:
    resolution: {integrity: sha512-68s5jYdlvasItOJnCuI2Q9s4q98g0pCyL3HrcKJu8KNugUl8ahgmZYg38ysLTgQjjXX3H8CJLkAvWrclWfcalw==}
    dev: false

  /date-fns/2.28.0:
    resolution: {integrity: sha512-8d35hViGYx/QH0icHYCeLmsLmMUheMmTyV9Fcm6gvNwdw31yXXH+O85sOBJ+OLnLQMKZowvpKb6FgMIQjcpvQw==}
    engines: {node: '>=0.11'}
    dev: true

  /dateformat/3.0.3:
    resolution: {integrity: sha512-jyCETtSl3VMZMWeRo7iY1FL19ges1t55hMo5yaam4Jrsm5EPL89UQkoQRyiI+Yf4k8r2ZpdngkV8hr1lIdjb3Q==}
    dev: true

  /debug/2.6.9:
    resolution: {integrity: sha512-bC7ElrdJaJnPbAP+1EotYvqZsb3ecl5wi6Bfi6BJTUcNowp6cvspg0jXznRTKDjm/E7AdgFBVeAPVMNcKGsHMA==}
    peerDependencies:
      supports-color: '*'
    peerDependenciesMeta:
      supports-color:
        optional: true
    dependencies:
      ms: 2.0.0

  /debug/3.2.7:
    resolution: {integrity: sha512-CFjzYYAi4ThfiQvizrFQevTTXHtnCqWfe7x1AhgEscTz6ZbLbfoLRLPugTQyBth6f8ZERVUSyWHFD/7Wu4t1XQ==}
    peerDependencies:
      supports-color: '*'
    peerDependenciesMeta:
      supports-color:
        optional: true
    dependencies:
      ms: 2.1.3
    dev: true

  /debug/4.3.4:
    resolution: {integrity: sha512-PRWFHuSU3eDtQJPvnNY7Jcket1j0t5OuOsFzPPzsekD52Zl8qUfFIPEiswXqIvHWGVHOgX+7G/vCNNhehwxfkQ==}
    engines: {node: '>=6.0'}
    peerDependencies:
      supports-color: '*'
    peerDependenciesMeta:
      supports-color:
        optional: true
    dependencies:
      ms: 2.1.2

  /debug/4.3.4_supports-color@9.2.2:
    resolution: {integrity: sha512-PRWFHuSU3eDtQJPvnNY7Jcket1j0t5OuOsFzPPzsekD52Zl8qUfFIPEiswXqIvHWGVHOgX+7G/vCNNhehwxfkQ==}
    engines: {node: '>=6.0'}
    peerDependencies:
      supports-color: '*'
    peerDependenciesMeta:
      supports-color:
        optional: true
    dependencies:
      ms: 2.1.2
      supports-color: 9.2.2
    dev: true

  /decamelize-keys/1.1.0:
    resolution: {integrity: sha512-ocLWuYzRPoS9bfiSdDd3cxvrzovVMZnRDVEzAs+hWIVXGDbHxWMECij2OBuyB/An0FFW/nLuq6Kv1i/YC5Qfzg==}
    engines: {node: '>=0.10.0'}
    dependencies:
      decamelize: 1.2.0
      map-obj: 1.0.1
    dev: true

  /decamelize/1.2.0:
    resolution: {integrity: sha512-z2S+W9X73hAUUki+N+9Za2lBlun89zigOyGrsax+KUQ6wKW4ZoWpEYBkGhQjwAjjDCkWxhY0VKEhk8wzY7F5cA==}
    engines: {node: '>=0.10.0'}
    dev: true

  /decamelize/5.0.1:
    resolution: {integrity: sha512-VfxadyCECXgQlkoEAjeghAr5gY3Hf+IKjKb+X8tGVDtveCjN+USwprd2q3QXBR9T1+x2DG0XZF5/w+7HAtSaXA==}
    engines: {node: '>=10'}
    dev: true

  /decompress-response/6.0.0:
    resolution: {integrity: sha512-aW35yZM6Bb/4oJlZncMH2LCoZtJXTRxES17vE3hoRiowU2kWHaJKFkSBDnDR+cm9J+9QhXmREyIfv0pji9ejCQ==}
    engines: {node: '>=10'}
    dependencies:
      mimic-response: 3.1.0
    dev: true

  /dedent/0.7.0:
    resolution: {integrity: sha512-Q6fKUPqnAHAyhiUgFU7BUzLiv0kd8saH9al7tnu5Q/okj6dnupxyTgFIBjVzJATdfIAm9NAsvXNzjaKa+bxVyA==}
    dev: true

  /deep-eql/3.0.1:
    resolution: {integrity: sha512-+QeIQyN5ZuO+3Uk5DYh6/1eKO0m0YmJFGNmFHGACpf1ClL1nmlV/p4gNgbl2pJGxgXb4faqo6UE+M5ACEMyVcw==}
    engines: {node: '>=0.12'}
    dependencies:
      type-detect: 4.0.8
    dev: true

  /deep-equal/2.0.5:
    resolution: {integrity: sha512-nPiRgmbAtm1a3JsnLCf6/SLfXcjyN5v8L1TXzdCmHrXJ4hx+gW/w1YCcn7z8gJtSiDArZCgYtbao3QqLm/N1Sw==}
    dependencies:
      call-bind: 1.0.2
      es-get-iterator: 1.1.2
      get-intrinsic: 1.1.1
      is-arguments: 1.1.1
      is-date-object: 1.0.5
      is-regex: 1.1.4
      isarray: 2.0.5
      object-is: 1.1.5
      object-keys: 1.1.1
      object.assign: 4.1.2
      regexp.prototype.flags: 1.4.3
      side-channel: 1.0.4
      which-boxed-primitive: 1.0.2
      which-collection: 1.0.1
      which-typed-array: 1.1.7
    dev: false

  /deep-extend/0.6.0:
    resolution: {integrity: sha512-LOHxIOaPYdHlJRtCQfDIVZtfw/ufM8+rVj649RIHzcm/vGwQRXFt6OPqIFWsm2XEMrNIEtWR64sY1LEKD2vAOA==}
    engines: {node: '>=4.0.0'}
    dev: true

  /deep-is/0.1.4:
    resolution: {integrity: sha512-oIPzksmTg4/MriiaYGO+okXDT7ztn/w3Eptv/+gSIdMdKsJo0u4CfYNFJPy+4SKMuCqGw2wxnA+URMg3t8a/bQ==}
    dev: true

  /deepmerge/4.2.2:
    resolution: {integrity: sha512-FJ3UgI4gIl+PHZm53knsuSFpE+nESMr7M4v9QcgB7S63Kj/6WqMiFQJpBBYz1Pt+66bZpP3Q7Lye0Oo9MPKEdg==}
    engines: {node: '>=0.10.0'}
    dev: true

  /defaults/1.0.3:
    resolution: {integrity: sha512-s82itHOnYrN0Ib8r+z7laQz3sdE+4FP3d9Q7VLO7U+KRT+CR0GsWuyHxzdAY82I7cXv0G/twrqomTJLOssO5HA==}
    dependencies:
      clone: 1.0.4
    dev: true

  /defer-to-connect/2.0.1:
    resolution: {integrity: sha512-4tvttepXG1VaYGrRibk5EwJd1t4udunSOVMdLSAL6mId1ix438oPwPZMALY41FCijukO1L0twNcGsdzS7dHgDg==}
    engines: {node: '>=10'}
    dev: true

  /define-lazy-prop/2.0.0:
    resolution: {integrity: sha512-Ds09qNh8yw3khSjiJjiUInaGX9xlqZDY7JVryGxdxV7NPeuqQfplOpQ66yJFZut3jLa5zOwkXw1g9EI2uKh4Og==}
    engines: {node: '>=8'}
    dev: true

  /define-properties/1.1.4:
    resolution: {integrity: sha512-uckOqKcfaVvtBdsVkdPv3XjveQJsNQqmhXgRi8uhvWWuPYZCNlzT8qAyblUgNoXdHdjMTzAqeGjAoli8f+bzPA==}
    engines: {node: '>= 0.4'}
    dependencies:
      has-property-descriptors: 1.0.0
      object-keys: 1.1.1

  /defined/1.0.0:
    resolution: {integrity: sha512-Y2caI5+ZwS5c3RiNDJ6u53VhQHv+hHKwhkI1iHvceKUHw9Df6EK2zRLfjejRgMuCuxK7PfSWIMwWecceVvThjQ==}
    dev: false

  /degenerator/3.0.2:
    resolution: {integrity: sha512-c0mef3SNQo56t6urUU6tdQAs+ThoD0o9B9MJ8HEt7NQcGEILCRFqQb7ZbP9JAv+QF1Ky5plydhMR/IrqWDm+TQ==}
    engines: {node: '>= 6'}
    dependencies:
      ast-types: 0.13.4
      escodegen: 1.14.3
      esprima: 4.0.1
      vm2: 3.9.9
    dev: true

  /del-cli/5.0.0:
    resolution: {integrity: sha512-rENFhUaYcjoMODwFhhlON+ogN7DoG+4+GFN+bsA1XeDt4w2OKQnQadFP1thHSAlK9FAtl88qgP66wOV+eFZZiQ==}
    engines: {node: '>=14.16'}
    hasBin: true
    dependencies:
      del: 7.0.0
      meow: 10.1.3
    dev: true

  /del/6.0.0:
    resolution: {integrity: sha512-1shh9DQ23L16oXSZKB2JxpL7iMy2E0S9d517ptA1P8iw0alkPtQcrKH7ru31rYtKwF499HkTu+DRzq3TCKDFRQ==}
    engines: {node: '>=10'}
    dependencies:
      globby: 11.1.0
      graceful-fs: 4.2.10
      is-glob: 4.0.3
      is-path-cwd: 2.2.0
      is-path-inside: 3.0.3
      p-map: 4.0.0
      rimraf: 3.0.2
      slash: 3.0.0
    dev: true

  /del/7.0.0:
    resolution: {integrity: sha512-tQbV/4u5WVB8HMJr08pgw0b6nG4RGt/tj+7Numvq+zqcvUFeMaIWWOUFltiU+6go8BSO2/ogsB4EasDaj0y68Q==}
    engines: {node: '>=14.16'}
    dependencies:
      globby: 13.1.2
      graceful-fs: 4.2.10
      is-glob: 4.0.3
      is-path-cwd: 3.0.0
      is-path-inside: 4.0.0
      p-map: 5.5.0
      rimraf: 3.0.2
      slash: 4.0.0
    dev: true

  /delayed-stream/1.0.0:
    resolution: {integrity: sha512-ZySD7Nf91aLB0RxL4KGrKHBXl7Eds1DAmEdcoVawXnLD7SDhpNgtuII2aAkg7a7QS41jxPSZ17p4VdGnMHk3MQ==}
    engines: {node: '>=0.4.0'}

  /delegates/1.0.0:
    resolution: {integrity: sha512-bd2L678uiWATM6m5Z1VzNCErI3jiGzt6HGY8OVICs40JQq/HALfbyNJmp0UDakEY4pMMaN0Ly5om/B1VI/+xfQ==}
    dev: true

  /depd/1.1.2:
    resolution: {integrity: sha512-7emPTl6Dpo6JRXOXjLRxck+FlLRX5847cLKEn00PLAgc3g2hTZZgr+e4c2v6QpSmLeFP3n5yUo7ft6avBK/5jQ==}
    engines: {node: '>= 0.6'}

  /depd/2.0.0:
    resolution: {integrity: sha512-g7nH6P6dyDioJogAAGprGpCtVImJhpPk/roCzdb3fIh61/s/nPsfR6onyMwkCAR/OlC3yBC0lESvUoQEAssIrw==}
    engines: {node: '>= 0.8'}

  /deprecation/2.3.1:
    resolution: {integrity: sha512-xmHIy4F3scKVwMsQ4WnVaS8bHOx0DmVwRywosKhaILI0ywMDWPtBSku2HNxRvF7jtwDRsoEwYQSfbxj8b7RlJQ==}
    dev: true

  /destroy/1.2.0:
    resolution: {integrity: sha512-2sJGJTaXIIaR1w4iJSNoN0hnMY7Gpc/n8D4qSCJw8QqFWXf7cuAgnEHxBpweaVcPevC2l3KpjYCx3NypQQgaJg==}
    engines: {node: '>= 0.8', npm: 1.2.8000 || >= 1.4.16}
    dev: false

  /detect-indent/5.0.0:
    resolution: {integrity: sha512-rlpvsxUtM0PQvy9iZe640/IWwWYyBsTApREbA1pHOpmOUIl9MkP/U4z7vTtg4Oaojvqhxt7sdufnT0EzGaR31g==}
    engines: {node: '>=4'}
    dev: true

  /detect-indent/6.1.0:
    resolution: {integrity: sha512-reYkTUJAZb9gUuZ2RvVCNhVHdg62RHnJ7WJl8ftMi4diZ6NWlciOzQN88pUhSELEwflJht4oQDv0F0BMlwaYtA==}
    engines: {node: '>=8'}
    dev: true

  /detect-indent/7.0.0:
    resolution: {integrity: sha512-/6kJlmVv6RDFPqaHC/ZDcU8bblYcoph2dUQ3kB47QqhkUEqXe3VZPELK9BaEMrC73qu+wn0AQ7iSteceN+yuMw==}
    engines: {node: '>=12.20'}
    dev: true

  /detect-newline/3.1.0:
    resolution: {integrity: sha512-TLz+x/vEXm/Y7P7wn1EJFNLxYpUD4TgMosxY6fAVJUnJMbupHBOncxyWUG9OpTaH9EBD7uFI5LfEgmMOc54DsA==}
    engines: {node: '>=8'}
    dev: true

  /detective/5.2.1:
    resolution: {integrity: sha512-v9XE1zRnz1wRtgurGu0Bs8uHKFSTdteYZNbIPFVhUZ39L/S79ppMpdmVOZAnoz1jfEFodc48n6MX483Xo3t1yw==}
    engines: {node: '>=0.8.0'}
    hasBin: true
    dependencies:
      acorn-node: 1.8.2
      defined: 1.0.0
      minimist: 1.2.6
    dev: false

  /dicer/0.3.0:
    resolution: {integrity: sha512-MdceRRWqltEG2dZqO769g27N/3PXfcKl04VhYnBlo2YhH7zPi88VebsjTKclaOyiuMaGU72hTfw3VkUitGcVCA==}
    engines: {node: '>=4.5.0'}
    dependencies:
      streamsearch: 0.1.2
    dev: false

  /didyoumean/1.2.2:
    resolution: {integrity: sha512-gxtyfqMg7GKyhQmb056K7M3xszy/myH8w+B4RT+QXBQsvAOdc3XymqDDPHx1BgPgsdAA5SIifona89YtRATDzw==}
    dev: false

  /diff-sequences/27.5.1:
    resolution: {integrity: sha512-k1gCAXAsNgLwEL+Y8Wvl+M6oEFj5bgazfZULpS5CneoPPXRaCCW7dm+q21Ky2VEE5X+VeRDBVg1Pcvvsr4TtNQ==}
    engines: {node: ^10.13.0 || ^12.13.0 || ^14.15.0 || >=15.0.0}
    dev: true

  /diff-sequences/28.0.2:
    resolution: {integrity: sha512-YtEoNynLDFCRznv/XDalsKGSZDoj0U5kLnXvY0JSq3nBboRrZXjD81+eSiwi+nzcZDwedMmcowcxNwwgFW23mQ==}
    engines: {node: ^12.13.0 || ^14.15.0 || ^16.10.0 || >=17.0.0}
    dev: true

  /diff/4.0.2:
    resolution: {integrity: sha512-58lmxKSA4BNyLz+HHMUzlOEpg09FV+ev6ZMe3vJihgdxzgcwZ8VoEEPmALCZG9LmqfVoNMMKpttIYTVG6uDY7A==}
    engines: {node: '>=0.3.1'}
    dev: true

  /dir-glob/3.0.1:
    resolution: {integrity: sha512-WkrWp9GR4KXfKGYzOLmTuGVi1UWFfws377n9cc55/tb6DuqyF6pcQ5AbiHEshaDpY9v6oaSr2XCDidGmMwdzIA==}
    engines: {node: '>=8'}
    dependencies:
      path-type: 4.0.0
    dev: true

  /dlv/1.1.3:
    resolution: {integrity: sha512-+HlytyjlPKnIG8XuRG8WvmBP8xs8P71y+SKKS6ZXWoEgLuePxtDoUEiH7WkdePWrQ5JBpE6aoVqfZfJUQkjXwA==}
    dev: false

  /doctrine/2.1.0:
    resolution: {integrity: sha512-35mSku4ZXK0vfCuHEDAwt55dg2jNajHZ1odvF+8SSr82EsZY4QmXfuWso8oEd8zRhVObSN18aM0CjSdoBX7zIw==}
    engines: {node: '>=0.10.0'}
    dependencies:
      esutils: 2.0.3
    dev: true

  /doctrine/3.0.0:
    resolution: {integrity: sha512-yS+Q5i3hBf7GBkd4KG8a7eBNNWNGLTaEwwYWUijIYM7zrlYDM0BFXHjjPWlWZ1Rg7UaddZeIDmi9jF3HmqiQ2w==}
    engines: {node: '>=6.0.0'}
    dependencies:
      esutils: 2.0.3
    dev: true

  /dot-prop/5.3.0:
    resolution: {integrity: sha512-QM8q3zDe58hqUqjraQOmzZ1LIH9SWQJTlEKCH4kJ2oQvLZk7RbQXvtDM2XEq3fwkV9CCvvH4LA0AV+ogFsBM2Q==}
    engines: {node: '>=8'}
    dependencies:
      is-obj: 2.0.0
    dev: true

  /dot-prop/6.0.1:
    resolution: {integrity: sha512-tE7ztYzXHIeyvc7N+hR3oi7FIbf/NIjVP9hmAt3yMXzrQ072/fpjGLx2GxNxGxUl5V73MEqYzioOMoVhGMJ5cA==}
    engines: {node: '>=10'}
    dependencies:
      is-obj: 2.0.0
    dev: true

  /dotenv/16.0.1:
    resolution: {integrity: sha512-1K6hR6wtk2FviQ4kEiSjFiH5rpzEVi8WW0x96aztHVMhEspNpc4DVOUTEHtEva5VThQ8IaBX1Pe4gSzpVVUsKQ==}
    engines: {node: '>=12'}
    dev: true

  /duplexer/0.1.2:
    resolution: {integrity: sha512-jtD6YG370ZCIi/9GTaJKQxWTZD045+4R4hTk/x1UyoqadyJ9x9CgSi1RlVDQF8U2sxLLSnFkCaMihqljHIWgMg==}
    dev: true

  /eastasianwidth/0.2.0:
    resolution: {integrity: sha512-I88TYZWc9XiYHRQ4/3c5rjjfgkjhLyW2luGIheGERbNQ6OY7yTybanSpDXZa8y7VUP9YmDcYa+eyq4ca7iLqWA==}
    dev: true

  /ecdsa-sig-formatter/1.0.11:
    resolution: {integrity: sha512-nagl3RYrbNv6kQkeJIpt6NJZy8twLB/2vtz6yN9Z4vRKHN4/QZJIEbqohALSgwKdnksuY3k5Addp5lg8sVoVcQ==}
    dependencies:
      safe-buffer: 5.2.1
    dev: false

  /ee-first/1.1.1:
    resolution: {integrity: sha1-WQxhFWsK4vTwJVcyoViyZrxWsh0=}
    dev: false

  /electron-to-chromium/1.4.129:
    resolution: {integrity: sha512-GgtN6bsDtHdtXJtlMYZWGB/uOyjZWjmRDumXTas7dGBaB9zUyCjzHet1DY2KhyHN8R0GLbzZWqm4efeddqqyRQ==}

  /emittery/0.10.2:
    resolution: {integrity: sha512-aITqOwnLanpHLNXZJENbOgjUBeHocD+xsSJmNrjovKBW5HbSpW3d1pEls7GFQPUWXiwG9+0P4GtHfEqC/4M0Iw==}
    engines: {node: '>=12'}
    dev: true

  /emoji-regex/8.0.0:
    resolution: {integrity: sha512-MSjYzcWNOA0ewAHpz0MxpYFvwg6yjy1NG3xteoqz644VCo/RPgnr1/GGt+ic3iJTzQ8Eu3TdM14SawnVUmGE6A==}

  /emoji-regex/9.2.2:
    resolution: {integrity: sha512-L18DaJsXSUk2+42pv8mLs5jJT2hqFkFE4j21wOmgbUqsZ2hL72NsUU785g9RXgo3s0ZNgVl42TiHp3ZtOv/Vyg==}
    dev: true

  /encodeurl/1.0.2:
    resolution: {integrity: sha1-rT/0yG7C0CkyL1oCw6mmBslbP1k=}
    engines: {node: '>= 0.8'}
    dev: false

  /encoding/0.1.13:
    resolution: {integrity: sha512-ETBauow1T35Y/WZMkio9jiM0Z5xjHHmJ4XmjZOq1l/dXz3lr2sRn87nJy20RupqSh1F2m3HHPSp8ShIPQJrJ3A==}
    requiresBuild: true
    dependencies:
      iconv-lite: 0.6.3
    dev: true
    optional: true

  /end-of-stream/1.4.4:
    resolution: {integrity: sha512-+uw1inIHVPQoaVuHzRyXd21icM+cnt4CzD5rW+NC1wjOUSTOs+Te7FOv7AhN7vS9x/oIyhLP5PR1H+phQAHu5Q==}
    dependencies:
      once: 1.4.0
    dev: true

  /env-paths/2.2.1:
    resolution: {integrity: sha512-+h1lkLKhZMTYjog1VEpJNG7NZJWcuc2DDk/qsqSTRRCOXiLjeQ1d1/udrUGhqMxUgAlwKNZ0cf2uqan5GLuS2A==}
    engines: {node: '>=6'}
    dev: true

  /envinfo/7.8.1:
    resolution: {integrity: sha512-/o+BXHmB7ocbHEAs6F2EnG0ogybVVUdkRunTT2glZU9XAaGmhqskrvKwqXuDfNjEO0LZKWdejEEpnq8aM0tOaw==}
    engines: {node: '>=4'}
    hasBin: true
    dev: true

  /err-code/2.0.3:
    resolution: {integrity: sha512-2bmlRpNKBxT/CRmPOlyISQpNj+qSeYvcym/uT0Jx2bMOlKLtSy1ZmLuVxSEKKyor/N5yhvp/ZiG1oE3DEYMSFA==}
    dev: true

  /error-ex/1.3.2:
    resolution: {integrity: sha512-7dFHNmqeFSEt2ZBsCriorKnn3Z2pj+fd9kmI6QoWw4//DL+icEBfc0U7qJCisqrTsKTjw4fNFy2pW9OqStD84g==}
    dependencies:
      is-arrayish: 0.2.1
    dev: true

  /es-abstract/1.19.5:
    resolution: {integrity: sha512-Aa2G2+Rd3b6kxEUKTF4TaW67czBLyAv3z7VOhYRU50YBx+bbsYZ9xQP4lMNazePuFlybXI0V4MruPos7qUo5fA==}
    engines: {node: '>= 0.4'}
    dependencies:
      call-bind: 1.0.2
      es-to-primitive: 1.2.1
      function-bind: 1.1.1
      get-intrinsic: 1.1.1
      get-symbol-description: 1.0.0
      has: 1.0.3
      has-symbols: 1.0.3
      internal-slot: 1.0.3
      is-callable: 1.2.4
      is-negative-zero: 2.0.2
      is-regex: 1.1.4
      is-shared-array-buffer: 1.0.2
      is-string: 1.0.7
      is-weakref: 1.0.2
      object-inspect: 1.12.0
      object-keys: 1.1.1
      object.assign: 4.1.2
      string.prototype.trimend: 1.0.4
      string.prototype.trimstart: 1.0.4
      unbox-primitive: 1.0.2

  /es-array-method-boxes-properly/1.0.0:
    resolution: {integrity: sha512-wd6JXUmyHmt8T5a2xreUwKcGPq6f1f+WwIJkijUqiGcJz1qqnZgP6XIK+QyIWU5lT7imeNxUll48bziG+TSYcA==}
    dev: true

  /es-get-iterator/1.1.2:
    resolution: {integrity: sha512-+DTO8GYwbMCwbywjimwZMHp8AuYXOS2JZFWoi2AlPOS3ebnII9w/NLpNZtA7A0YLaVDw+O7KFCeoIV7OPvM7hQ==}
    dependencies:
      call-bind: 1.0.2
      get-intrinsic: 1.1.1
      has-symbols: 1.0.3
      is-arguments: 1.1.1
      is-map: 2.0.2
      is-set: 2.0.2
      is-string: 1.0.7
      isarray: 2.0.5

  /es-shim-unscopables/1.0.0:
    resolution: {integrity: sha512-Jm6GPcCdC30eMLbZ2x8z2WuRwAws3zTBBKuusffYVUrNj/GVSUAZ+xKMaUpfNDR5IbyNA5LJbaecoUVbmUcB1w==}
    dependencies:
      has: 1.0.3
    dev: true

  /es-to-primitive/1.2.1:
    resolution: {integrity: sha512-QCOllgZJtaUo9miYBcLChTUaHNjJF3PYs1VidD7AwiEj1kYxKeQTctLAezAOH5ZKRH0g2IgPn6KwB4IT8iRpvA==}
    engines: {node: '>= 0.4'}
    dependencies:
      is-callable: 1.2.4
      is-date-object: 1.0.5
      is-symbol: 1.0.4

  /es6-promise/3.3.1:
    resolution: {integrity: sha512-SOp9Phqvqn7jtEUxPWdWfWoLmyt2VaJ6MpvP9Comy1MceMXqE6bxvaTu4iaxpYYPzhny28Lc+M87/c2cPK6lDg==}
    dev: false

  /esbuild-android-64/0.14.53:
    resolution: {integrity: sha512-fIL93sOTnEU+NrTAVMIKiAw0YH22HWCAgg4N4Z6zov2t0kY9RAJ50zY9ZMCQ+RT6bnOfDt8gCTnt/RaSNA2yRA==}
    engines: {node: '>=12'}
    cpu: [x64]
    os: [android]
    requiresBuild: true
    dev: true
    optional: true

  /esbuild-android-arm64/0.14.53:
    resolution: {integrity: sha512-PC7KaF1v0h/nWpvlU1UMN7dzB54cBH8qSsm7S9mkwFA1BXpaEOufCg8hdoEI1jep0KeO/rjZVWrsH8+q28T77A==}
    engines: {node: '>=12'}
    cpu: [arm64]
    os: [android]
    requiresBuild: true
    dev: true
    optional: true

  /esbuild-darwin-64/0.14.53:
    resolution: {integrity: sha512-gE7P5wlnkX4d4PKvLBUgmhZXvL7lzGRLri17/+CmmCzfncIgq8lOBvxGMiQ4xazplhxq+72TEohyFMZLFxuWvg==}
    engines: {node: '>=12'}
    cpu: [x64]
    os: [darwin]
    requiresBuild: true
    dev: true
    optional: true

  /esbuild-darwin-arm64/0.14.53:
    resolution: {integrity: sha512-otJwDU3hnI15Q98PX4MJbknSZ/WSR1I45il7gcxcECXzfN4Mrpft5hBDHXNRnCh+5858uPXBXA1Vaz2jVWLaIA==}
    engines: {node: '>=12'}
    cpu: [arm64]
    os: [darwin]
    requiresBuild: true
    dev: true
    optional: true

  /esbuild-freebsd-64/0.14.53:
    resolution: {integrity: sha512-WkdJa8iyrGHyKiPF4lk0MiOF87Q2SkE+i+8D4Cazq3/iqmGPJ6u49je300MFi5I2eUsQCkaOWhpCVQMTKGww2w==}
    engines: {node: '>=12'}
    cpu: [x64]
    os: [freebsd]
    requiresBuild: true
    dev: true
    optional: true

  /esbuild-freebsd-arm64/0.14.53:
    resolution: {integrity: sha512-9T7WwCuV30NAx0SyQpw8edbKvbKELnnm1FHg7gbSYaatH+c8WJW10g/OdM7JYnv7qkimw2ZTtSA+NokOLd2ydQ==}
    engines: {node: '>=12'}
    cpu: [arm64]
    os: [freebsd]
    requiresBuild: true
    dev: true
    optional: true

  /esbuild-linux-32/0.14.53:
    resolution: {integrity: sha512-VGanLBg5en2LfGDgLEUxQko2lqsOS7MTEWUi8x91YmsHNyzJVT/WApbFFx3MQGhkf+XdimVhpyo5/G0PBY91zg==}
    engines: {node: '>=12'}
    cpu: [ia32]
    os: [linux]
    requiresBuild: true
    dev: true
    optional: true

  /esbuild-linux-64/0.14.53:
    resolution: {integrity: sha512-pP/FA55j/fzAV7N9DF31meAyjOH6Bjuo3aSKPh26+RW85ZEtbJv9nhoxmGTd9FOqjx59Tc1ZbrJabuiXlMwuZQ==}
    engines: {node: '>=12'}
    cpu: [x64]
    os: [linux]
    requiresBuild: true
    dev: true
    optional: true

  /esbuild-linux-arm/0.14.53:
    resolution: {integrity: sha512-/u81NGAVZMopbmzd21Nu/wvnKQK3pT4CrvQ8BTje1STXcQAGnfyKgQlj3m0j2BzYbvQxSy+TMck4TNV2onvoPA==}
    engines: {node: '>=12'}
    cpu: [arm]
    os: [linux]
    requiresBuild: true
    dev: true
    optional: true

  /esbuild-linux-arm64/0.14.53:
    resolution: {integrity: sha512-GDmWITT+PMsjCA6/lByYk7NyFssW4Q6in32iPkpjZ/ytSyH+xeEx8q7HG3AhWH6heemEYEWpTll/eui3jwlSnw==}
    engines: {node: '>=12'}
    cpu: [arm64]
    os: [linux]
    requiresBuild: true
    dev: true
    optional: true

  /esbuild-linux-mips64le/0.14.53:
    resolution: {integrity: sha512-d6/XHIQW714gSSp6tOOX2UscedVobELvQlPMkInhx1NPz4ThZI9uNLQ4qQJHGBGKGfu+rtJsxM4NVHLhnNRdWQ==}
    engines: {node: '>=12'}
    cpu: [mips64el]
    os: [linux]
    requiresBuild: true
    dev: true
    optional: true

  /esbuild-linux-ppc64le/0.14.53:
    resolution: {integrity: sha512-ndnJmniKPCB52m+r6BtHHLAOXw+xBCWIxNnedbIpuREOcbSU/AlyM/2dA3BmUQhsHdb4w3amD5U2s91TJ3MzzA==}
    engines: {node: '>=12'}
    cpu: [ppc64]
    os: [linux]
    requiresBuild: true
    dev: true
    optional: true

  /esbuild-linux-riscv64/0.14.53:
    resolution: {integrity: sha512-yG2sVH+QSix6ct4lIzJj329iJF3MhloLE6/vKMQAAd26UVPVkhMFqFopY+9kCgYsdeWvXdPgmyOuKa48Y7+/EQ==}
    engines: {node: '>=12'}
    cpu: [riscv64]
    os: [linux]
    requiresBuild: true
    dev: true
    optional: true

  /esbuild-linux-s390x/0.14.53:
    resolution: {integrity: sha512-OCJlgdkB+XPYndHmw6uZT7jcYgzmx9K+28PVdOa/eLjdoYkeAFvH5hTwX4AXGLZLH09tpl4bVsEtvuyUldaNCg==}
    engines: {node: '>=12'}
    cpu: [s390x]
    os: [linux]
    requiresBuild: true
    dev: true
    optional: true

  /esbuild-netbsd-64/0.14.53:
    resolution: {integrity: sha512-gp2SB+Efc7MhMdWV2+pmIs/Ja/Mi5rjw+wlDmmbIn68VGXBleNgiEZG+eV2SRS0kJEUyHNedDtwRIMzaohWedQ==}
    engines: {node: '>=12'}
    cpu: [x64]
    os: [netbsd]
    requiresBuild: true
    dev: true
    optional: true

  /esbuild-openbsd-64/0.14.53:
    resolution: {integrity: sha512-eKQ30ZWe+WTZmteDYg8S+YjHV5s4iTxeSGhJKJajFfQx9TLZJvsJX0/paqwP51GicOUruFpSUAs2NCc0a4ivQQ==}
    engines: {node: '>=12'}
    cpu: [x64]
    os: [openbsd]
    requiresBuild: true
    dev: true
    optional: true

  /esbuild-sunos-64/0.14.53:
    resolution: {integrity: sha512-OWLpS7a2FrIRukQqcgQqR1XKn0jSJoOdT+RlhAxUoEQM/IpytS3FXzCJM6xjUYtpO5GMY0EdZJp+ur2pYdm39g==}
    engines: {node: '>=12'}
    cpu: [x64]
    os: [sunos]
    requiresBuild: true
    dev: true
    optional: true

  /esbuild-windows-32/0.14.53:
    resolution: {integrity: sha512-m14XyWQP5rwGW0tbEfp95U6A0wY0DYPInWBB7D69FAXUpBpBObRoGTKRv36lf2RWOdE4YO3TNvj37zhXjVL5xg==}
    engines: {node: '>=12'}
    cpu: [ia32]
    os: [win32]
    requiresBuild: true
    dev: true
    optional: true

  /esbuild-windows-64/0.14.53:
    resolution: {integrity: sha512-s9skQFF0I7zqnQ2K8S1xdLSfZFsPLuOGmSx57h2btSEswv0N0YodYvqLcJMrNMXh6EynOmWD7rz+0rWWbFpIHQ==}
    engines: {node: '>=12'}
    cpu: [x64]
    os: [win32]
    requiresBuild: true
    dev: true
    optional: true

  /esbuild-windows-arm64/0.14.53:
    resolution: {integrity: sha512-E+5Gvb+ZWts+00T9II6wp2L3KG2r3iGxByqd/a1RmLmYWVsSVUjkvIxZuJ3hYTIbhLkH5PRwpldGTKYqVz0nzQ==}
    engines: {node: '>=12'}
    cpu: [arm64]
    os: [win32]
    requiresBuild: true
    dev: true
    optional: true

  /esbuild/0.14.53:
    resolution: {integrity: sha512-ohO33pUBQ64q6mmheX1mZ8mIXj8ivQY/L4oVuAshr+aJI+zLl+amrp3EodrUNDNYVrKJXGPfIHFGhO8slGRjuw==}
    engines: {node: '>=12'}
    hasBin: true
    requiresBuild: true
    optionalDependencies:
      '@esbuild/linux-loong64': 0.14.53
      esbuild-android-64: 0.14.53
      esbuild-android-arm64: 0.14.53
      esbuild-darwin-64: 0.14.53
      esbuild-darwin-arm64: 0.14.53
      esbuild-freebsd-64: 0.14.53
      esbuild-freebsd-arm64: 0.14.53
      esbuild-linux-32: 0.14.53
      esbuild-linux-64: 0.14.53
      esbuild-linux-arm: 0.14.53
      esbuild-linux-arm64: 0.14.53
      esbuild-linux-mips64le: 0.14.53
      esbuild-linux-ppc64le: 0.14.53
      esbuild-linux-riscv64: 0.14.53
      esbuild-linux-s390x: 0.14.53
      esbuild-netbsd-64: 0.14.53
      esbuild-openbsd-64: 0.14.53
      esbuild-sunos-64: 0.14.53
      esbuild-windows-32: 0.14.53
      esbuild-windows-64: 0.14.53
      esbuild-windows-arm64: 0.14.53
    dev: true

  /escalade/3.1.1:
    resolution: {integrity: sha512-k0er2gUkLf8O0zKJiAhmkTnJlTvINGv7ygDNPbeIsX/TJjGJZHuh9B2UxbsaEkmlEo9MfhrSzmhIlhRlI2GXnw==}
    engines: {node: '>=6'}

  /escape-goat/4.0.0:
    resolution: {integrity: sha512-2Sd4ShcWxbx6OY1IHyla/CVNwvg7XwZVoXZHcSu9w9SReNP1EzzD5T8NWKIR38fIqEns9kDWKUQTXXAmlDrdPg==}
    engines: {node: '>=12'}
    dev: true

  /escape-html/1.0.3:
    resolution: {integrity: sha1-Aljq5NPQwJdN4cFpGI7wBR0dGYg=}
    dev: false

  /escape-string-regexp/1.0.5:
    resolution: {integrity: sha512-vbRorB5FUQWvla16U8R/qgaFIya2qGzwDrNmCZuYKrbdSUMG6I1ZCGQRefkRVhuOkIGVne7BQ35DSfo1qvJqFg==}
    engines: {node: '>=0.8.0'}

  /escape-string-regexp/2.0.0:
    resolution: {integrity: sha512-UpzcLCXolUWcNu5HtVMHYdXJjArjsF9C0aNnquZYY4uW/Vu0miy5YoWvbV345HauVvcAUnpRuhMMcqTcGOY2+w==}
    engines: {node: '>=8'}
    dev: true

  /escape-string-regexp/4.0.0:
    resolution: {integrity: sha512-TtpcNJ3XAzx3Gq8sWRzJaVajRs0uVxA2YAkdb1jm2YkPz4G6egUFAyA3n5vtEIZefPk5Wa4UXbKuS5fKkJWdgA==}
    engines: {node: '>=10'}
    dev: true

  /escape-string-regexp/5.0.0:
    resolution: {integrity: sha512-/veY75JbMK4j1yjvuUxuVsiS/hr/4iHs9FTT6cgTexxdE0Ly/glccBAkloH/DofkjRbZU3bnoj38mOmhkZ0lHw==}
    engines: {node: '>=12'}

  /escodegen/1.14.3:
    resolution: {integrity: sha512-qFcX0XJkdg+PB3xjZZG/wKSuT1PnQWx57+TVSjIMmILd2yC/6ByYElPwJnslDsuWuSAp4AwJGumarAAmJch5Kw==}
    engines: {node: '>=4.0'}
    hasBin: true
    dependencies:
      esprima: 4.0.1
      estraverse: 4.3.0
      esutils: 2.0.3
      optionator: 0.8.3
    optionalDependencies:
      source-map: 0.6.1
    dev: true

  /eslint-config-next/12.2.0_eslint@8.19.0:
    resolution: {integrity: sha512-QWzNegadFXjQ0h3hixnLacRM9Kot85vQefyNsA8IeOnERZMz0Gvays1W6DMCjSxJbnCwuWaMXj9DCpar5IahRA==}
    peerDependencies:
      eslint: ^7.23.0 || ^8.0.0
      typescript: '>=3.3.1'
    peerDependenciesMeta:
      typescript:
        optional: true
    dependencies:
      '@next/eslint-plugin-next': 12.2.0
      '@rushstack/eslint-patch': 1.1.4
      '@typescript-eslint/parser': 5.30.5_eslint@8.19.0
      eslint: 8.19.0
      eslint-import-resolver-node: 0.3.6
      eslint-import-resolver-typescript: 2.7.1_q2xwze32dd33a2fc2qubwr4ie4
      eslint-plugin-import: 2.26.0_6o2fuefo7gfpbr7nbqwgu7w4mq
      eslint-plugin-jsx-a11y: 6.6.0_eslint@8.19.0
      eslint-plugin-react: 7.30.1_eslint@8.19.0
      eslint-plugin-react-hooks: 4.6.0_eslint@8.19.0
    transitivePeerDependencies:
      - eslint-import-resolver-webpack
      - supports-color
    dev: true

  /eslint-import-resolver-node/0.3.6:
    resolution: {integrity: sha512-0En0w03NRVMn9Uiyn8YRPDKvWjxCWkslUEhGNTdGx15RvPJYQ+lbOlqrlNI2vEAs4pDYK4f/HN2TbDmk5TP0iw==}
    dependencies:
      debug: 3.2.7
      resolve: 1.22.1
    transitivePeerDependencies:
      - supports-color
    dev: true

  /eslint-import-resolver-typescript/2.7.1_q2xwze32dd33a2fc2qubwr4ie4:
    resolution: {integrity: sha512-00UbgGwV8bSgUv34igBDbTOtKhqoRMy9bFjNehT40bXg6585PNIct8HhXZ0SybqB9rWtXj9crcku8ndDn/gIqQ==}
    engines: {node: '>=4'}
    peerDependencies:
      eslint: '*'
      eslint-plugin-import: '*'
    dependencies:
      debug: 4.3.4
      eslint: 8.19.0
      eslint-plugin-import: 2.26.0_6o2fuefo7gfpbr7nbqwgu7w4mq
      glob: 7.2.0
      is-glob: 4.0.3
      resolve: 1.22.1
      tsconfig-paths: 3.14.1
    transitivePeerDependencies:
      - supports-color
    dev: true

  /eslint-module-utils/2.7.3_ngc5pgxzrdnldt43xbcfncn6si:
    resolution: {integrity: sha512-088JEC7O3lDZM9xGe0RerkOMd0EjFl+Yvd1jPWIkMT5u3H9+HC34mWWPnqPrN13gieT9pBOO+Qt07Nb/6TresQ==}
    engines: {node: '>=4'}
    peerDependencies:
      '@typescript-eslint/parser': '*'
      eslint-import-resolver-node: '*'
      eslint-import-resolver-typescript: '*'
      eslint-import-resolver-webpack: '*'
    peerDependenciesMeta:
      '@typescript-eslint/parser':
        optional: true
      eslint-import-resolver-node:
        optional: true
      eslint-import-resolver-typescript:
        optional: true
      eslint-import-resolver-webpack:
        optional: true
    dependencies:
      '@typescript-eslint/parser': 5.30.5_eslint@8.19.0
      debug: 3.2.7
      eslint-import-resolver-node: 0.3.6
      eslint-import-resolver-typescript: 2.7.1_q2xwze32dd33a2fc2qubwr4ie4
      find-up: 2.1.0
    transitivePeerDependencies:
      - supports-color
    dev: true

  /eslint-plugin-import/2.26.0_6o2fuefo7gfpbr7nbqwgu7w4mq:
    resolution: {integrity: sha512-hYfi3FXaM8WPLf4S1cikh/r4IxnO6zrhZbEGz2b660EJRbuxgpDS5gkCuYgGWg2xxh2rBuIr4Pvhve/7c31koA==}
    engines: {node: '>=4'}
    peerDependencies:
      '@typescript-eslint/parser': '*'
      eslint: ^2 || ^3 || ^4 || ^5 || ^6 || ^7.2.0 || ^8
    peerDependenciesMeta:
      '@typescript-eslint/parser':
        optional: true
    dependencies:
      '@typescript-eslint/parser': 5.30.5_eslint@8.19.0
      array-includes: 3.1.5
      array.prototype.flat: 1.3.0
      debug: 2.6.9
      doctrine: 2.1.0
      eslint: 8.19.0
      eslint-import-resolver-node: 0.3.6
      eslint-module-utils: 2.7.3_ngc5pgxzrdnldt43xbcfncn6si
      has: 1.0.3
      is-core-module: 2.9.0
      is-glob: 4.0.3
      minimatch: 3.1.2
      object.values: 1.1.5
      resolve: 1.22.1
      tsconfig-paths: 3.14.1
    transitivePeerDependencies:
      - eslint-import-resolver-typescript
      - eslint-import-resolver-webpack
      - supports-color
    dev: true

  /eslint-plugin-jsx-a11y/6.6.0_eslint@8.19.0:
    resolution: {integrity: sha512-kTeLuIzpNhXL2CwLlc8AHI0aFRwWHcg483yepO9VQiHzM9bZwJdzTkzBszbuPrbgGmq2rlX/FaT2fJQsjUSHsw==}
    engines: {node: '>=4.0'}
    peerDependencies:
      eslint: ^3 || ^4 || ^5 || ^6 || ^7 || ^8
    dependencies:
      '@babel/runtime': 7.18.6
      aria-query: 4.2.2
      array-includes: 3.1.5
      ast-types-flow: 0.0.7
      axe-core: 4.4.2
      axobject-query: 2.2.0
      damerau-levenshtein: 1.0.8
      emoji-regex: 9.2.2
      eslint: 8.19.0
      has: 1.0.3
      jsx-ast-utils: 3.3.2
      language-tags: 1.0.5
      minimatch: 3.1.2
      semver: 6.3.0
    dev: true

  /eslint-plugin-react-hooks/4.6.0_eslint@8.19.0:
    resolution: {integrity: sha512-oFc7Itz9Qxh2x4gNHStv3BqJq54ExXmfC+a1NjAta66IAN87Wu0R/QArgIS9qKzX3dXKPI9H5crl9QchNMY9+g==}
    engines: {node: '>=10'}
    peerDependencies:
      eslint: ^3.0.0 || ^4.0.0 || ^5.0.0 || ^6.0.0 || ^7.0.0 || ^8.0.0-0
    dependencies:
      eslint: 8.19.0
    dev: true

  /eslint-plugin-react/7.30.1_eslint@8.19.0:
    resolution: {integrity: sha512-NbEvI9jtqO46yJA3wcRF9Mo0lF9T/jhdHqhCHXiXtD+Zcb98812wvokjWpU7Q4QH5edo6dmqrukxVvWWXHlsUg==}
    engines: {node: '>=4'}
    peerDependencies:
      eslint: ^3 || ^4 || ^5 || ^6 || ^7 || ^8
    dependencies:
      array-includes: 3.1.5
      array.prototype.flatmap: 1.3.0
      doctrine: 2.1.0
      eslint: 8.19.0
      estraverse: 5.3.0
      jsx-ast-utils: 3.3.2
      minimatch: 3.1.2
      object.entries: 1.1.5
      object.fromentries: 2.0.5
      object.hasown: 1.1.1
      object.values: 1.1.5
      prop-types: 15.8.1
      resolve: 2.0.0-next.4
      semver: 6.3.0
      string.prototype.matchall: 4.0.7
    dev: true

  /eslint-scope/7.1.1:
    resolution: {integrity: sha512-QKQM/UXpIiHcLqJ5AOyIW7XZmzjkzQXYE54n1++wb0u9V/abW3l9uQnxX8Z5Xd18xyKIMTUAyQ0k1e8pz6LUrw==}
    engines: {node: ^12.22.0 || ^14.17.0 || >=16.0.0}
    dependencies:
      esrecurse: 4.3.0
      estraverse: 5.3.0
    dev: true

  /eslint-utils/3.0.0_eslint@8.19.0:
    resolution: {integrity: sha512-uuQC43IGctw68pJA1RgbQS8/NP7rch6Cwd4j3ZBtgo4/8Flj4eGE7ZYSZRN3iq5pVUv6GPdW5Z1RFleo84uLDA==}
    engines: {node: ^10.0.0 || ^12.0.0 || >= 14.0.0}
    peerDependencies:
      eslint: '>=5'
    dependencies:
      eslint: 8.19.0
      eslint-visitor-keys: 2.1.0
    dev: true

  /eslint-visitor-keys/2.1.0:
    resolution: {integrity: sha512-0rSmRBzXgDzIsD6mGdJgevzgezI534Cer5L/vyMX0kHzT/jiB43jRhd9YUlMGYLQy2zprNmoT8qasCGtY+QaKw==}
    engines: {node: '>=10'}
    dev: true

  /eslint-visitor-keys/3.3.0:
    resolution: {integrity: sha512-mQ+suqKJVyeuwGYHAdjMFqjCyfl8+Ldnxuyp3ldiMBFKkvytrXUZWaiPCEav8qDHKty44bD+qV1IP4T+w+xXRA==}
    engines: {node: ^12.22.0 || ^14.17.0 || >=16.0.0}
    dev: true

  /eslint/8.19.0:
    resolution: {integrity: sha512-SXOPj3x9VKvPe81TjjUJCYlV4oJjQw68Uek+AM0X4p+33dj2HY5bpTZOgnQHcG2eAm1mtCU9uNMnJi7exU/kYw==}
    engines: {node: ^12.22.0 || ^14.17.0 || >=16.0.0}
    hasBin: true
    dependencies:
      '@eslint/eslintrc': 1.3.0
      '@humanwhocodes/config-array': 0.9.5
      ajv: 6.12.6
      chalk: 4.1.2
      cross-spawn: 7.0.3
      debug: 4.3.4
      doctrine: 3.0.0
      escape-string-regexp: 4.0.0
      eslint-scope: 7.1.1
      eslint-utils: 3.0.0_eslint@8.19.0
      eslint-visitor-keys: 3.3.0
      espree: 9.3.2
      esquery: 1.4.0
      esutils: 2.0.3
      fast-deep-equal: 3.1.3
      file-entry-cache: 6.0.1
      functional-red-black-tree: 1.0.1
      glob-parent: 6.0.2
      globals: 13.16.0
      ignore: 5.2.0
      import-fresh: 3.3.0
      imurmurhash: 0.1.4
      is-glob: 4.0.3
      js-yaml: 4.1.0
      json-stable-stringify-without-jsonify: 1.0.1
      levn: 0.4.1
      lodash.merge: 4.6.2
      minimatch: 3.1.2
      natural-compare: 1.4.0
      optionator: 0.9.1
      regexpp: 3.2.0
      strip-ansi: 6.0.1
      strip-json-comments: 3.1.1
      text-table: 0.2.0
      v8-compile-cache: 2.3.0
    transitivePeerDependencies:
      - supports-color
    dev: true

  /espree/9.3.2:
    resolution: {integrity: sha512-D211tC7ZwouTIuY5x9XnS0E9sWNChB7IYKX/Xp5eQj3nFXhqmiUDB9q27y76oFl8jTg3pXcQx/bpxMfs3CIZbA==}
    engines: {node: ^12.22.0 || ^14.17.0 || >=16.0.0}
    dependencies:
      acorn: 8.7.1
      acorn-jsx: 5.3.2_acorn@8.7.1
      eslint-visitor-keys: 3.3.0
    dev: true

  /esprima/4.0.1:
    resolution: {integrity: sha512-eGuFFw7Upda+g4p+QHvnW0RyTX/SVeJBDM/gCtMARO0cLuT2HcEKnTPvhjV6aGeqrCB/sbNop0Kszm0jsaWU4A==}
    engines: {node: '>=4'}
    hasBin: true
    dev: true

  /esquery/1.4.0:
    resolution: {integrity: sha512-cCDispWt5vHHtwMY2YrAQ4ibFkAL8RbH5YGBnZBc90MolvvfkkQcJro/aZiAQUlQ3qgrYS6D6v8Gc5G5CQsc9w==}
    engines: {node: '>=0.10'}
    dependencies:
      estraverse: 5.3.0
    dev: true

  /esrecurse/4.3.0:
    resolution: {integrity: sha512-KmfKL3b6G+RXvP8N1vr3Tq1kL/oCFgn2NYXEtqP8/L3pKapUA4G8cFVaoF3SU323CD4XypR/ffioHmkti6/Tag==}
    engines: {node: '>=4.0'}
    dependencies:
      estraverse: 5.3.0
    dev: true

  /estraverse/4.3.0:
    resolution: {integrity: sha512-39nnKffWz8xN1BU/2c79n9nB9HDzo0niYUqx6xyqUnyoAnQyyWpOTdZEeiCch8BBu515t4wp9ZmgVfVhn9EBpw==}
    engines: {node: '>=4.0'}
    dev: true

  /estraverse/5.3.0:
    resolution: {integrity: sha512-MMdARuVEQziNTeJD8DgMqmhwR11BRQ/cBP+pLtYdSTnf3MIO8fFeiINEbX36ZdNlfU/7A9f3gUw49B3oQsvwBA==}
    engines: {node: '>=4.0'}
    dev: true

  /esutils/2.0.3:
    resolution: {integrity: sha512-kVscqXk4OCp68SZ0dkgEKVi6/8ij300KBWTJq32P/dYeWTSwK41WyTxalN1eRmA5Z9UU/LX9D7FWSmV9SAYx6g==}
    engines: {node: '>=0.10.0'}
    dev: true

  /event-target-shim/5.0.1:
    resolution: {integrity: sha512-i/2XbnSz/uxRCU6+NdVJgKWDTM427+MqYbkQzD321DuCQJUqOuJKIA0IM2+W2xtYHdKOmZ4dR6fExsd4SXL+WQ==}
    engines: {node: '>=6'}
    dev: false

  /eventemitter3/3.1.2:
    resolution: {integrity: sha512-tvtQIeLVHjDkJYnzf2dgVMxfuSGJeM/7UCG17TT4EumTfNtF+0nebF/4zWOIkCreAbtNqhGEboB6BWrwqNaw4Q==}
    dev: false

  /eventemitter3/4.0.7:
    resolution: {integrity: sha512-8guHBZCwKnFhYdHr2ysuRWErTwhoN2X8XELRlrRwpmfeY2jjuUN4taQMsULKUVo1K4DvZl+0pgfyoysHxvmvEw==}
    dev: true

  /execa/5.1.1:
    resolution: {integrity: sha512-8uSpZZocAZRBAPIEINJj3Lo9HyGitllczc27Eh5YYojjMFMn8yHMDMaUHE2Jqfq05D/wucwI4JGURyXt1vchyg==}
    engines: {node: '>=10'}
    dependencies:
      cross-spawn: 7.0.3
      get-stream: 6.0.1
      human-signals: 2.1.0
      is-stream: 2.0.1
      merge-stream: 2.0.0
      npm-run-path: 4.0.1
      onetime: 5.1.2
      signal-exit: 3.0.7
      strip-final-newline: 2.0.0

  /execa/6.1.0:
    resolution: {integrity: sha512-QVWlX2e50heYJcCPG0iWtf8r0xjEYfz/OYLGDYH+IyjWezzPNxz63qNFOu0l4YftGWuizFVZHHs8PrLU5p2IDA==}
    engines: {node: ^12.20.0 || ^14.13.1 || >=16.0.0}
    dependencies:
      cross-spawn: 7.0.3
      get-stream: 6.0.1
      human-signals: 3.0.1
      is-stream: 3.0.0
      merge-stream: 2.0.0
      npm-run-path: 5.1.0
      onetime: 6.0.0
      signal-exit: 3.0.7
      strip-final-newline: 3.0.0
    dev: true

  /exit/0.1.2:
    resolution: {integrity: sha512-Zk/eNKV2zbjpKzrsQ+n1G6poVbErQxJ0LBOJXaKZ1EViLzH+hrLu9cdXI4zw9dBQJslwBEpbQ2P1oS7nDxs6jQ==}
    engines: {node: '>= 0.8.0'}
    dev: true

  /expect/28.1.0:
    resolution: {integrity: sha512-qFXKl8Pmxk8TBGfaFKRtcQjfXEnKAs+dmlxdwvukJZorwrAabT7M3h8oLOG01I2utEhkmUTi17CHaPBovZsKdw==}
    engines: {node: ^12.13.0 || ^14.15.0 || ^16.10.0 || >=17.0.0}
    dependencies:
      '@jest/expect-utils': 28.1.0
      jest-get-type: 28.0.2
      jest-matcher-utils: 28.1.0
      jest-message-util: 28.1.0
      jest-util: 28.1.0
    dev: true

  /external-editor/3.1.0:
    resolution: {integrity: sha512-hMQ4CX1p1izmuLYyZqLMO/qGNw10wSv9QDCPfzXfyFrOaCSSoRfqE1Kf1s5an66J5JZC62NewG+mK49jOCtQew==}
    engines: {node: '>=4'}
    dependencies:
      chardet: 0.7.0
      iconv-lite: 0.4.24
      tmp: 0.0.33
    dev: true

  /fast-deep-equal/3.1.3:
    resolution: {integrity: sha512-f3qQ9oQy9j2AhBe/H9VC91wLmKBCCU/gDOnKNAYG5hswO7BLKj09Hc5HYNz9cGI++xlpDCIgDaitVs03ATR84Q==}

  /fast-glob/3.2.11:
    resolution: {integrity: sha512-xrO3+1bxSo3ZVHAnqzyuewYT6aMFHRAd4Kcs92MAonjwQZLsK9d0SF1IyQ3k5PoirxTW0Oe/RqFgMQ6TcNE5Ew==}
    engines: {node: '>=8.6.0'}
    dependencies:
      '@nodelib/fs.stat': 2.0.5
      '@nodelib/fs.walk': 1.2.8
      glob-parent: 5.1.2
      merge2: 1.4.1
      micromatch: 4.0.5

  /fast-json-stable-stringify/2.1.0:
    resolution: {integrity: sha512-lhd/wF+Lk98HZoTCtlVraHtfh5XYijIjalXck7saUtuanSDyLMxnHhSXEDJqHxD7msR8D0uCmqlkwjCV8xvwHw==}
    dev: true

  /fast-json-stringify/5.1.0:
    resolution: {integrity: sha512-IybGfbUc1DQgyrp9Myhwlr1Z5vjV37mBkdgcbuvsvUxv5fayG+cHlTQQpXH9nMwUPgp+5Y3RT7QDgx5zJ9NS3A==}
    dependencies:
      '@fastify/deepmerge': 1.1.0
      ajv: 8.11.0
      ajv-formats: 2.1.1
      fast-uri: 2.1.0
      rfdc: 1.3.0
    dev: false

  /fast-levenshtein/2.0.6:
    resolution: {integrity: sha512-DCXu6Ifhqcks7TZKY3Hxp3y6qphY5SJZmrWMDrKcERSOXWQdMhU9Ig/PYrzyw/ul9jOIyh0N4M0tbC5hodg8dw==}
    dev: true

  /fast-redact/3.1.1:
    resolution: {integrity: sha512-odVmjC8x8jNeMZ3C+rPMESzXVSEU8tSWSHv9HFxP2mm89G/1WwqhrerJDQm9Zus8X6aoRgQDThKqptdNA6bt+A==}
    engines: {node: '>=6'}
    dev: false

  /fast-safe-stringify/2.1.1:
    resolution: {integrity: sha512-W+KJc2dmILlPplD/H4K9l9LcAHAfPtP6BY84uVLXQ6Evcz9Lcg33Y2z1IVblT6xdY54PXYVHEv+0Wpq8Io6zkA==}
    dev: false

  /fast-uri/2.1.0:
    resolution: {integrity: sha512-qKRta6N7BWEFVlyonVY/V+BMLgFqktCUV0QjT259ekAIlbVrMaFnFLxJ4s/JPl4tou56S1BzPufI60bLe29fHA==}
    dev: false

  /fastify-graceful-shutdown/3.2.0:
    resolution: {integrity: sha512-IVqr4mDXwN7rBIEBlAU5CuGYZKEnL8sWLWcbF3Gcm7CPy4UsuX7TDdcuLAat4nyZzKAzurCQu8RtxCf1L3p9YA==}
    dependencies:
      fastify-plugin: 3.0.1
      fastparallel: 2.4.1
    dev: false

  /fastify-plugin/3.0.1:
    resolution: {integrity: sha512-qKcDXmuZadJqdTm6vlCqioEbyewF60b/0LOFCcYN1B6BIZGlYJumWWOYs70SFYLDAH4YqdE1cxH/RKMG7rFxgA==}
    dev: false

  /fastify-plugin/4.2.0:
    resolution: {integrity: sha512-hovKzEXZc2YgeuXn41/2EA/IaIOdRu1pB9WKgnzDBj3lhKSdDCEsckHa7I6LiT/LhflvAQX7ZY8IQ6eBX0htTg==}
    dev: false

  /fastify/4.4.0:
    resolution: {integrity: sha512-ePI4g9vPJXIBF4YlVcDSLxjvtdTrlM8QzdgYAPFGdCH+rot+4MXoFFAUb10fGrIcRRjaq6CvcbIzxiWQzMMHkw==}
    dependencies:
      '@fastify/ajv-compiler': 3.1.2
      '@fastify/error': 3.0.0
      '@fastify/fast-json-stringify-compiler': 4.0.0
      abstract-logging: 2.0.1
      avvio: 8.2.0
      find-my-way: 7.0.1
      light-my-request: 5.4.0
      pino: 8.4.2
      process-warning: 2.0.0
      proxy-addr: 2.0.7
      rfdc: 1.3.0
      secure-json-parse: 2.4.0
      semver: 7.3.7
      tiny-lru: 8.0.2
    transitivePeerDependencies:
      - supports-color
    dev: false

  /fastparallel/2.4.1:
    resolution: {integrity: sha512-qUmhxPgNHmvRjZKBFUNI0oZuuH9OlSIOXmJ98lhKPxMZZ7zS/Fi0wRHOihDSz0R1YiIOjxzOY4bq65YTcdBi2Q==}
    dependencies:
      reusify: 1.0.4
      xtend: 4.0.2
    dev: false

  /fastq/1.13.0:
    resolution: {integrity: sha512-YpkpUnK8od0o1hmeSc7UUs/eB/vIPWJYjKck2QKIzAf71Vm1AAQ3EbuZB3g2JIy+pg+ERD0vqI79KyZiB2e2Nw==}
    dependencies:
      reusify: 1.0.4

  /fb-watchman/2.0.1:
    resolution: {integrity: sha512-DkPJKQeY6kKwmuMretBhr7G6Vodr7bFwDYTXIkfG1gjvNpaxBTQV3PbXg6bR1c1UP4jPOX0jHUbbHANL9vRjVg==}
    dependencies:
      bser: 2.1.1
    dev: true

  /fetch-blob/3.2.0:
    resolution: {integrity: sha512-7yAQpD2UMJzLi1Dqv7qFYnPbaPx7ZfFK6PiIxQ4PfkGPyNyl2Ugx+a/umUonmKqjhM4DnfbMvdX6otXq83soQQ==}
    engines: {node: ^12.20 || >= 14.13}
    dependencies:
      node-domexception: 1.0.0
      web-streams-polyfill: 3.2.1
    dev: true

  /figures/3.2.0:
    resolution: {integrity: sha512-yaduQFRKLXYOGgEn6AZau90j3ggSOyiqXU0F9JZfeXYhNa+Jk4X+s45A2zg5jns87GAFa34BBm2kXw4XpNcbdg==}
    engines: {node: '>=8'}
    dependencies:
      escape-string-regexp: 1.0.5
    dev: true

  /figures/4.0.1:
    resolution: {integrity: sha512-rElJwkA/xS04Vfg+CaZodpso7VqBknOYbzi6I76hI4X80RUjkSxO2oAyPmGbuXUppywjqndOrQDl817hDnI++w==}
    engines: {node: '>=12'}
    dependencies:
      escape-string-regexp: 5.0.0
      is-unicode-supported: 1.2.0
    dev: true

  /file-entry-cache/6.0.1:
    resolution: {integrity: sha512-7Gps/XWymbLk2QLYK4NzpMOrYjMhdIxXuIvy2QBsLE6ljuodKvdkWs/cpyJJ3CVIVpH0Oi1Hvg1ovbMzLdFBBg==}
    engines: {node: ^10.12.0 || >=12.0.0}
    dependencies:
      flat-cache: 3.0.4
    dev: true

  /file-type/16.5.3:
    resolution: {integrity: sha512-uVsl7iFhHSOY4bEONLlTK47iAHtNsFHWP5YE4xJfZ4rnX7S1Q3wce09XgqSC7E/xh8Ncv/be1lNoyprlUH/x6A==}
    engines: {node: '>=10'}
    dependencies:
      readable-web-to-node-stream: 3.0.2
      strtok3: 6.3.0
      token-types: 4.2.0
    dev: true

  /file-type/3.9.0:
    resolution: {integrity: sha1-JXoHg4TR24CHvESdEH1SpSZyuek=}
    engines: {node: '>=0.10.0'}
    dev: false

  /file-uri-to-path/2.0.0:
    resolution: {integrity: sha512-hjPFI8oE/2iQPVe4gbrJ73Pp+Xfub2+WI2LlXDbsaJBwT5wuMh35WNWVYYTpnz895shtwfyutMFLFywpQAFdLg==}
    engines: {node: '>= 6'}
    dev: true

  /fill-range/7.0.1:
    resolution: {integrity: sha512-qOo9F+dMUmC2Lcb4BbVvnKJxTPjCm+RRpe4gDuGrzkL7mEVl/djYSu2OdQ2Pa302N4oqkSg9ir6jaLWJ2USVpQ==}
    engines: {node: '>=8'}
    dependencies:
      to-regex-range: 5.0.1

  /finalhandler/1.2.0:
    resolution: {integrity: sha512-5uXcUVftlQMFnWC9qu/svkWv3GTd2PfUhK/3PLkYNAe7FbqJMt3515HaxE6eRL74GdsriiwujiawdaB1BpEISg==}
    engines: {node: '>= 0.8'}
    dependencies:
      debug: 2.6.9
      encodeurl: 1.0.2
      escape-html: 1.0.3
      on-finished: 2.4.1
      parseurl: 1.3.3
      statuses: 2.0.1
      unpipe: 1.0.0
    transitivePeerDependencies:
      - supports-color
    dev: false

  /find-my-way/7.0.1:
    resolution: {integrity: sha512-w05SaOPg54KqBof/RDA+75n1R48V7ZZNPL3nR17jJJs5dgZpR3ivfrMWOyx7BVFQgCLhYRG05hfgFCohYvSUXA==}
    engines: {node: '>=14'}
    dependencies:
      fast-deep-equal: 3.1.3
      safe-regex2: 2.0.0
    dev: false

  /find-up/2.1.0:
    resolution: {integrity: sha512-NWzkk0jSJtTt08+FBFMvXoeZnOJD+jTtsRmBYbAIzJdX6l7dLgR7CTubCM5/eDdPUBvLCeVasP1brfVR/9/EZQ==}
    engines: {node: '>=4'}
    dependencies:
      locate-path: 2.0.0
    dev: true

  /find-up/4.1.0:
    resolution: {integrity: sha512-PpOwAdQ/YlXQ2vj8a3h8IipDuYRi3wceVQQGYWxNINccq40Anw7BlsEXCMbt1Zt+OLA6Fq9suIpIWD0OsnISlw==}
    engines: {node: '>=8'}
    dependencies:
      locate-path: 5.0.0
      path-exists: 4.0.0
    dev: true

  /find-up/5.0.0:
    resolution: {integrity: sha512-78/PXT1wlLLDgTzDs7sjq9hzz0vXD+zn+7wypEe4fXQxCmdmqfGsEPQxmiCSQI3ajFV91bVSsvNtrJRiW6nGng==}
    engines: {node: '>=10'}
    dependencies:
      locate-path: 6.0.0
      path-exists: 4.0.0
    dev: true

  /find-yarn-workspace-root/2.0.0:
    resolution: {integrity: sha512-1IMnbjt4KzsQfnhnzNd8wUEgXZ44IzZaZmnLYx7D5FZlaHt2gW20Cri8Q+E/t5tIj4+epTBub+2Zxu/vNILzqQ==}
    dependencies:
      micromatch: 4.0.5
    dev: true

  /flat-cache/3.0.4:
    resolution: {integrity: sha512-dm9s5Pw7Jc0GvMYbshN6zchCA9RgQlzzEZX3vylR9IqFfS8XciblUXOKfW6SiuJ0e13eDYZoZV5wdrev7P3Nwg==}
    engines: {node: ^10.12.0 || >=12.0.0}
    dependencies:
      flatted: 3.2.6
      rimraf: 3.0.2
    dev: true

  /flatted/3.2.6:
    resolution: {integrity: sha512-0sQoMh9s0BYsm+12Huy/rkKxVu4R1+r96YX5cG44rHV0pQ6iC3Q+mkoMFaGWObMFYQxCVT+ssG1ksneA2MI9KQ==}
    dev: true

  /focus-visible/5.2.0:
    resolution: {integrity: sha512-Rwix9pBtC1Nuy5wysTmKy+UjbDJpIfg8eHjw0rjZ1mX4GNLz1Bmd16uDpI3Gk1i70Fgcs8Csg2lPm8HULFg9DQ==}
    dev: false

  /follow-redirects/1.14.9:
    resolution: {integrity: sha512-MQDfihBQYMcyy5dhRDJUHcw7lb2Pv/TuE6xP1vyraLukNDHKbDxDNaOE3NbCAdKQApno+GPRyo1YAp89yCjK4w==}
    engines: {node: '>=4.0'}
    peerDependencies:
      debug: '*'
    peerDependenciesMeta:
      debug:
        optional: true

  /foreach/2.0.5:
    resolution: {integrity: sha1-C+4AUBiusmDQo6865ljdATbsG5k=}
    dev: false

  /form-data-encoder/2.1.0:
    resolution: {integrity: sha512-njK60LnfhfDWy+AEUIf9ZQNRAcmXCdDfiNOm2emuPtzwh7U9k/mo9F3S54aPiaZ3vhqUjikVLfcPg2KuBddskQ==}
    engines: {node: '>= 14.17'}
    dev: true

  /form-data/4.0.0:
    resolution: {integrity: sha512-ETEklSGi5t0QMZuiXoA/Q6vcnxcLQP5vdugSpuAyi6SVGi2clPPp+xgEhuMaHC+zGgn31Kd235W35f7Hykkaww==}
    engines: {node: '>= 6'}
    dependencies:
      asynckit: 0.4.0
      combined-stream: 1.0.8
      mime-types: 2.1.35

  /form-urlencoded/6.0.6:
    resolution: {integrity: sha512-5n3L86l3uVJLFk8w+HTcuaV8WrEeH9pPqJcICxAbs3oW/gsKg9kJ8XVPZ3I1PJR50ld2fQjstT94p4G90JDMAg==}
    dev: false

  /formdata-polyfill/4.0.10:
    resolution: {integrity: sha512-buewHzMvYL29jdeQTVILecSaZKnt/RJWjoZCF5OW60Z67/GmSLBkOFM7qh1PI3zFNtJbaZL5eQu1vLfazOwj4g==}
    engines: {node: '>=12.20.0'}
    dependencies:
      fetch-blob: 3.2.0
    dev: true

  /forwarded/0.2.0:
    resolution: {integrity: sha512-buRG0fpBtRHSTCOASe6hD258tEubFoRLb4ZNA6NxMVHNw2gOcwHo9wyablzMzOA5z9xA9L1KNjk/Nt6MT9aYow==}
    engines: {node: '>= 0.6'}
    dev: false

  /fraction.js/4.2.0:
    resolution: {integrity: sha512-MhLuK+2gUcnZe8ZHlaaINnQLl0xRIGRfcGk2yl8xoQAfHrSsL3rYu6FCmBdkdbhc9EPlwyGHewaRsvwRMJtAlA==}
    dev: false

  /fs-capacitor/6.2.0:
    resolution: {integrity: sha512-nKcE1UduoSKX27NSZlg879LdQc94OtbOsEmKMN2MBNudXREvijRKx2GEBsTMTfws+BrbkJoEuynbGSVRSpauvw==}
    engines: {node: '>=10'}
    dev: false

  /fs-extra/10.1.0:
    resolution: {integrity: sha512-oRXApq54ETRj4eMiFzGnHWGy+zo5raudjuxN0b8H7s/RU2oW0Wvsx9O0ACRN/kRq9E8Vu/ReskGB5o3ji+FzHQ==}
    engines: {node: '>=12'}
    dependencies:
      graceful-fs: 4.2.10
      jsonfile: 6.1.0
      universalify: 2.0.0
    dev: true

  /fs-extra/8.1.0:
    resolution: {integrity: sha512-yhlQgA6mnOJUKOsRUFsgJdQCvkKhcz8tlZG5HBQfReYZy46OwLcY+Zia0mtdHsOo9y/hP+CxMN0TU9QxoOtG4g==}
    engines: {node: '>=6 <7 || >=8'}
    dependencies:
      graceful-fs: 4.2.10
      jsonfile: 4.0.0
      universalify: 0.1.2
    dev: true

  /fs-minipass/2.1.0:
    resolution: {integrity: sha512-V/JgOLFCS+R6Vcq0slCuaeWEdNC3ouDlJMNIsacH2VtALiu9mV4LPrHc5cDl8k5aw6J8jwgWWpiTo5RYhmIzvg==}
    engines: {node: '>= 8'}
    dependencies:
      minipass: 3.1.6

  /fs.realpath/1.0.0:
    resolution: {integrity: sha512-OO0pH2lK6a0hZnAdau5ItzHPI6pUlvI7jMVnxUQRtw4owF2wk8lOSabtGDCTP4Ggrg2MbGnWO9X8K1t4+fGMDw==}

  /fsevents/2.3.2:
    resolution: {integrity: sha512-xiqMQR4xAeHTuB9uWm+fFRcIOgKBMiOBP+eXiyT7jsgVCq1bkVygt00oASowB7EdtpOHaaPgKt812P9ab+DDKA==}
    engines: {node: ^8.16.0 || ^10.6.0 || >=11.0.0}
    os: [darwin]
    requiresBuild: true
    optional: true

  /ftp/0.3.10:
    resolution: {integrity: sha512-faFVML1aBx2UoDStmLwv2Wptt4vw5x03xxX172nhA5Y5HBshW5JweqQ2W4xL4dezQTG8inJsuYcpPHHU3X5OTQ==}
    engines: {node: '>=0.8.0'}
    dependencies:
      readable-stream: 1.1.14
      xregexp: 2.0.0
    dev: true

  /function-bind/1.1.1:
    resolution: {integrity: sha512-yIovAzMX49sF8Yl58fSCWJ5svSLuaibPxXQJFLmBObTuCr0Mf1KiPopGM9NiFjiYBCbfaa2Fh6breQ6ANVTI0A==}

  /functional-red-black-tree/1.0.1:
    resolution: {integrity: sha512-dsKNQNdj6xA3T+QlADDA7mOSlX0qiMINjn0cgr+eGHGsbSHzTabcIogz2+p/iqP1Xs6EP/sS2SbqH+brGTbq0g==}
    dev: true

  /functions-have-names/1.2.3:
    resolution: {integrity: sha512-xckBUXyTIqT97tq2x2AMb+g163b5JFysYk0x4qxNFwbfQkmNZoiRHb6sPzI9/QV33WeuvVYBUIiD4NzNIyqaRQ==}

  /gauge/4.0.4:
    resolution: {integrity: sha512-f9m+BEN5jkg6a0fZjleidjN51VE1X+mPFQ2DJ0uv1V39oCLCbsGe6yjbBnp7eK7z/+GAon99a3nHuqbuuthyPg==}
    engines: {node: ^12.13.0 || ^14.15.0 || >=16.0.0}
    dependencies:
      aproba: 2.0.0
      color-support: 1.1.3
      console-control-strings: 1.1.0
      has-unicode: 2.0.1
      signal-exit: 3.0.7
      string-width: 4.2.3
      strip-ansi: 6.0.1
      wide-align: 1.1.5
    dev: true

  /gensync/1.0.0-beta.2:
    resolution: {integrity: sha512-3hN7NaskYvMDLQY55gnW3NQ+mesEAepTqlg+VEbj7zzqEMBVNhzcGYYeqFo/TlYz6eQiFcp1HcsCZO+nGgS8zg==}
    engines: {node: '>=6.9.0'}
    dev: true

  /get-caller-file/2.0.5:
    resolution: {integrity: sha512-DyFP3BM/3YHTQOCUL/w0OZHR0lpKeGrxotcHWcqNEdnltqFwXVfhEBQ94eIo34AfQpo0rGki4cyIiftY06h2Fg==}
    engines: {node: 6.* || 8.* || >= 10.*}

  /get-func-name/2.0.0:
    resolution: {integrity: sha1-6td0q+5y4gQJQzoGY2YCPdaIekE=}
    dev: true

  /get-intrinsic/1.1.1:
    resolution: {integrity: sha512-kWZrnVM42QCiEA2Ig1bG8zjoIMOgxWwYCEeNdwY6Tv/cOSeGpcoX4pXHfKUxNKVoArnrEr2e9srnAxxGIraS9Q==}
    dependencies:
      function-bind: 1.1.1
      has: 1.0.3
      has-symbols: 1.0.3

  /get-package-type/0.1.0:
    resolution: {integrity: sha512-pjzuKtY64GYfWizNAJ0fr9VqttZkNiK2iS430LtIHzjBEr6bX8Am2zm4sW4Ro5wjWW5cAlRL1qAMTcXbjNAO2Q==}
    engines: {node: '>=8.0.0'}
    dev: true

  /get-pkg-repo/4.2.1:
    resolution: {integrity: sha512-2+QbHjFRfGB74v/pYWjd5OhU3TDIC2Gv/YKUTk/tCvAz0pkn/Mz6P3uByuBimLOcPvN2jYdScl3xGFSrx0jEcA==}
    engines: {node: '>=6.9.0'}
    hasBin: true
    dependencies:
      '@hutson/parse-repository-url': 3.0.2
      hosted-git-info: 4.1.0
      through2: 2.0.5
      yargs: 16.2.0
    dev: true

  /get-stdin/9.0.0:
    resolution: {integrity: sha512-dVKBjfWisLAicarI2Sf+JuBE/DghV4UzNAVe9yhEJuzeREd3JhOTE9cUaJTeSa77fsbQUK3pcOpJfM59+VKZaA==}
    engines: {node: '>=12'}
    dev: true

  /get-stream/5.2.0:
    resolution: {integrity: sha512-nBF+F1rAZVCu/p7rjzgA+Yb4lfYXrpl7a6VmJrU8wF9I1CKvP/QwPNZHnOlwbTkY6dvtFIzFMSyQXbLoTQPRpA==}
    engines: {node: '>=8'}
    dependencies:
      pump: 3.0.0
    dev: true

  /get-stream/6.0.1:
    resolution: {integrity: sha512-ts6Wi+2j3jQjqi70w5AlN8DFnkSwC+MqmxEzdEALB2qXZYV3X/b1CTfgPLGJNMeAWxdPfU8FO1ms3NUfaHCPYg==}
    engines: {node: '>=10'}

  /get-symbol-description/1.0.0:
    resolution: {integrity: sha512-2EmdH1YvIQiZpltCNgkuiUnyukzxM/R6NDJX31Ke3BG1Nq5b0S2PhX59UKi9vZpPDQVdqn+1IcaAwnzTT5vCjw==}
    engines: {node: '>= 0.4'}
    dependencies:
      call-bind: 1.0.2
      get-intrinsic: 1.1.1

  /get-uri/3.0.2:
    resolution: {integrity: sha512-+5s0SJbGoyiJTZZ2JTpFPLMPSch72KEqGOTvQsBqg0RBWvwhWUSYZFAtz3TPW0GXJuLBJPts1E241iHg+VRfhg==}
    engines: {node: '>= 6'}
    dependencies:
      '@tootallnate/once': 1.1.2
      data-uri-to-buffer: 3.0.1
      debug: 4.3.4
      file-uri-to-path: 2.0.0
      fs-extra: 8.1.0
      ftp: 0.3.10
    transitivePeerDependencies:
      - supports-color
    dev: true

  /git-raw-commits/2.0.11:
    resolution: {integrity: sha512-VnctFhw+xfj8Va1xtfEqCUD2XDrbAPSJx+hSrE5K7fGdjZruW7XV+QOrN7LF/RJyvspRiD2I0asWsxFp0ya26A==}
    engines: {node: '>=10'}
    hasBin: true
    dependencies:
      dargs: 7.0.0
      lodash: 4.17.21
      meow: 8.1.2
      split2: 3.2.2
      through2: 4.0.2
    dev: true

  /git-remote-origin-url/2.0.0:
    resolution: {integrity: sha512-eU+GGrZgccNJcsDH5LkXR3PB9M958hxc7sbA8DFJjrv9j4L2P/eZfKhM+QD6wyzpiv+b1BpK0XrYCxkovtjSLw==}
    engines: {node: '>=4'}
    dependencies:
      gitconfiglocal: 1.0.0
      pify: 2.3.0
    dev: true

  /git-semver-tags/4.1.1:
    resolution: {integrity: sha512-OWyMt5zBe7xFs8vglMmhM9lRQzCWL3WjHtxNNfJTMngGym7pC1kh8sP6jevfydJ6LP3ZvGxfb6ABYgPUM0mtsA==}
    engines: {node: '>=10'}
    hasBin: true
    dependencies:
      meow: 8.1.2
      semver: 6.3.0
    dev: true

  /git-up/6.0.0:
    resolution: {integrity: sha512-6RUFSNd1c/D0xtGnyWN2sxza2bZtZ/EmI9448n6rCZruFwV/ezeEn2fJP7XnUQGwf0RAtd/mmUCbtH6JPYA2SA==}
    dependencies:
      is-ssh: 1.4.0
      parse-url: 7.0.2
    dev: true

  /git-up/7.0.0:
    resolution: {integrity: sha512-ONdIrbBCFusq1Oy0sC71F5azx8bVkvtZtMJAsv+a6lz5YAmbNnLD6HAB4gptHZVLPR8S2/kVN6Gab7lryq5+lQ==}
    dependencies:
      is-ssh: 1.4.0
      parse-url: 8.1.0
    dev: true

  /git-url-parse/12.0.0:
    resolution: {integrity: sha512-I6LMWsxV87vysX1WfsoglXsXg6GjQRKq7+Dgiseo+h0skmp5Hp2rzmcEIRQot9CPA+uzU7x1x7jZdqvTFGnB+Q==}
    dependencies:
      git-up: 6.0.0
    dev: true

  /git-url-parse/13.0.0:
    resolution: {integrity: sha512-X1kozCqKL82dMrCLi4vie9SHDC+QugKskAMs4VUbIkhURKg5yDwxDmf6Ixg73J+/xVgK5TXKhzn8a94nHJHpnA==}
    dependencies:
      git-up: 7.0.0
    dev: true

  /gitconfiglocal/1.0.0:
    resolution: {integrity: sha512-spLUXeTAVHxDtKsJc8FkFVgFtMdEN9qPGpL23VfSHx4fP4+Ds097IXLvymbnDH8FnmxX5Nr9bPw3A+AQ6mWEaQ==}
    dependencies:
      ini: 1.3.8
    dev: true

  /glob-parent/5.1.2:
    resolution: {integrity: sha512-AOIgSQCepiJYwP3ARnGx+5VnTu2HBYdzbGP45eLw1vr3zB3vZLeyed1sC9hnbcOc9/SrMyM5RPQrkGz4aS9Zow==}
    engines: {node: '>= 6'}
    dependencies:
      is-glob: 4.0.3

  /glob-parent/6.0.2:
    resolution: {integrity: sha512-XxwI8EOhVQgWp6iDL+3b0r86f4d6AX6zSU55HfB4ydCEuXLXc5FcYeOu+nnGftS4TEju/11rt4KJPTMgbfmv4A==}
    engines: {node: '>=10.13.0'}
    dependencies:
      is-glob: 4.0.3

  /glob/7.1.7:
    resolution: {integrity: sha512-OvD9ENzPLbegENnYP5UUfJIirTg4+XwMWGaQfQTY0JenxNvvIKP3U3/tAQSPIu/lHxXYSZmpXlUHeqAIdKzBLQ==}
    dependencies:
      fs.realpath: 1.0.0
      inflight: 1.0.6
      inherits: 2.0.4
      minimatch: 3.1.2
      once: 1.4.0
      path-is-absolute: 1.0.1
    dev: true

  /glob/7.2.0:
    resolution: {integrity: sha512-lmLf6gtyrPq8tTjSmrO94wBeQbFR3HbLHbuyD69wuyQkImp2hWqMGB47OX65FBkPffO641IP9jWa1z4ivqG26Q==}
    dependencies:
      fs.realpath: 1.0.0
      inflight: 1.0.6
      inherits: 2.0.4
      minimatch: 3.1.2
      once: 1.4.0
      path-is-absolute: 1.0.1

  /glob/8.0.3:
    resolution: {integrity: sha512-ull455NHSHI/Y1FqGaaYFaLGkNMMJbavMrEGFXG/PGrg6y7sutWHUHrz6gy6WEBH6akM1M414dWKCNs+IhKdiQ==}
    engines: {node: '>=12'}
    dependencies:
      fs.realpath: 1.0.0
      inflight: 1.0.6
      inherits: 2.0.4
      minimatch: 5.1.0
      once: 1.4.0
    dev: true

  /global-dirs/0.1.1:
    resolution: {integrity: sha512-NknMLn7F2J7aflwFOlGdNIuCDpN3VGoSoB+aap3KABFWbHVn1TCgFC+np23J8W2BiZbjfEw3BFBycSMv1AFblg==}
    engines: {node: '>=4'}
    dependencies:
      ini: 1.3.8
    dev: true

  /global-dirs/3.0.0:
    resolution: {integrity: sha512-v8ho2DS5RiCjftj1nD9NmnfaOzTdud7RRnVd9kFNOjqZbISlx5DQ+OrTkywgd0dIt7oFCvKetZSHoHcP3sDdiA==}
    engines: {node: '>=10'}
    dependencies:
      ini: 2.0.0
    dev: true

  /globals/11.12.0:
    resolution: {integrity: sha512-WOBp/EEGUiIsJSp7wcv/y6MO+lV9UoncWqxuFfm8eBwzWNgyfBd6Gz+IeKQ9jCmyhoH99g15M3T+QaVHFjizVA==}
    engines: {node: '>=4'}
    dev: true

  /globals/13.16.0:
    resolution: {integrity: sha512-A1lrQfpNF+McdPOnnFqY3kSN0AFTy485bTi1bkLk4mVPODIUEcSfhHgRqA+QdXPksrSTTztYXx37NFV+GpGk3Q==}
    engines: {node: '>=8'}
    dependencies:
      type-fest: 0.20.2
    dev: true

  /globby/11.1.0:
    resolution: {integrity: sha512-jhIXaOzy1sb8IyocaruWSn1TjmnBVs8Ayhcy83rmxNJ8q2uWKCAj3CnJY+KpGSXCueAPc0i05kVvVKtP1t9S3g==}
    engines: {node: '>=10'}
    dependencies:
      array-union: 2.1.0
      dir-glob: 3.0.1
      fast-glob: 3.2.11
      ignore: 5.2.0
      merge2: 1.4.1
      slash: 3.0.0
    dev: true

  /globby/13.1.1:
    resolution: {integrity: sha512-XMzoDZbGZ37tufiv7g0N4F/zp3zkwdFtVbV3EHsVl1KQr4RPLfNoT068/97RPshz2J5xYNEjLKKBKaGHifBd3Q==}
    engines: {node: ^12.20.0 || ^14.13.1 || >=16.0.0}
    dependencies:
      dir-glob: 3.0.1
      fast-glob: 3.2.11
      ignore: 5.2.0
      merge2: 1.4.1
      slash: 4.0.0
    dev: true

  /globby/13.1.2:
    resolution: {integrity: sha512-LKSDZXToac40u8Q1PQtZihbNdTYSNMuWe+K5l+oa6KgDzSvVrHXlJy40hUP522RjAIoNLJYBJi7ow+rbFpIhHQ==}
    engines: {node: ^12.20.0 || ^14.13.1 || >=16.0.0}
    dependencies:
      dir-glob: 3.0.1
      fast-glob: 3.2.11
      ignore: 5.2.0
      merge2: 1.4.1
      slash: 4.0.0
    dev: true

  /got/12.3.1:
    resolution: {integrity: sha512-tS6+JMhBh4iXMSXF6KkIsRxmloPln31QHDlcb6Ec3bzxjjFJFr/8aXdpyuLmVc9I4i2HyBHYw1QU5K1ruUdpkw==}
    engines: {node: '>=14.16'}
    dependencies:
      '@sindresorhus/is': 5.3.0
      '@szmarczak/http-timer': 5.0.1
      '@types/cacheable-request': 6.0.2
      '@types/responselike': 1.0.0
      cacheable-lookup: 6.0.4
      cacheable-request: 7.0.2
      decompress-response: 6.0.0
      form-data-encoder: 2.1.0
      get-stream: 6.0.1
      http2-wrapper: 2.1.11
      lowercase-keys: 3.0.0
      p-cancelable: 3.0.0
      responselike: 2.0.0
    dev: true

  /graceful-fs/4.2.10:
    resolution: {integrity: sha512-9ByhssR2fPVsNZj478qUUbKfmL0+t5BDVyjShtyZZLiK7ZDAArFFfopyOTj0M05wE2tJPisA4iTnnXl2YoPvOA==}
    dev: true

  /graphile-build-pg/4.12.2_graphql@15.8.0+pg@8.7.3:
    resolution: {integrity: sha512-4zWS7yb2L3afNpzADX9iBc2do4UOd3abiHd/WG0ao8lharU4YxEDS5qKlE2/2s+gSNqW2okKXEuI1/ci9DXVbw==}
    engines: {node: '>=8.6'}
    peerDependencies:
      pg: '>=6.1.0 <9'
    dependencies:
      '@graphile/lru': 4.11.0
      chalk: 2.4.2
      debug: 4.3.4
      graphile-build: 4.12.2_graphql@15.8.0
      jsonwebtoken: 8.5.1
      lodash: 4.17.21
      lru-cache: 4.1.5
      pg: 8.7.3
      pg-sql2: 4.12.1_pg@8.7.3
    transitivePeerDependencies:
      - graphql
      - supports-color
    dev: false

  /graphile-build/4.12.2_graphql@15.8.0:
    resolution: {integrity: sha512-UqomiSnWPj4pjO6Q6PzT1YeH96k7e0JzCBI3X8kkELG+PP2BOQCNE5e+xLJvohJmUr0YBTgflPQo7P1ZESPwww==}
    engines: {node: '>=8.6'}
    peerDependencies:
      graphql: '>=0.9 <0.14 || ^14.0.2 || ^15.4.0'
    dependencies:
      '@graphile/lru': 4.11.0
      chalk: 2.4.2
      debug: 4.3.4
      graphql: 15.8.0
      graphql-parse-resolve-info: 4.12.0_graphql@15.8.0
      iterall: 1.3.0
      lodash: 4.17.21
      lru-cache: 5.1.1
      pluralize: 7.0.0
      semver: 6.3.0
    transitivePeerDependencies:
      - supports-color
    dev: false

  /graphile-utils/4.12.2_o4dj3brrdh3eygqsae7ipwkhqq:
    resolution: {integrity: sha512-2UcTWWMFLFkKwbDLqlN0mF5sxLqz9y0p7I3zNOJpXtHVjrHyp7oQZsWComPsit/PWIrIgtDUagP+HPkypBRrqA==}
    engines: {node: '>=8.6'}
    peerDependencies:
      graphile-build: ^4.5.0
      graphile-build-pg: ^4.5.0
    dependencies:
      debug: 4.3.4
      graphile-build: 4.12.2_graphql@15.8.0
      graphile-build-pg: 4.12.2_graphql@15.8.0+pg@8.7.3
      graphql: 15.8.0
      tslib: 2.4.0
    transitivePeerDependencies:
      - supports-color
    dev: false

  /graphql-helix/1.12.0_graphql@16.4.0:
    resolution: {integrity: sha512-wTu1m/ZFBCgzLPCg/dHO4cNy9JR5Sq/3RqDVblqrU3b/Yem7EXZtQMzG045tHqkCdbgcgQl+kIkXDur1yLfdtw==}
    peerDependencies:
      graphql: ^15.3.0 || ^16.0.0
    dependencies:
      graphql: 16.4.0
    dev: false

  /graphql-parse-resolve-info/4.12.0_graphql@15.8.0:
    resolution: {integrity: sha512-sQyJeWCzFQwLj8SdgrWeAQG46Nc+VLxof91/AtvEVdbvFCvb+S6OoA4OtIp5OpWBrFo+JzW6LIKifNHXtRKPpA==}
    engines: {node: '>=8.6'}
    peerDependencies:
      graphql: '>=0.9 <0.14 || ^14.0.2 || ^15.4.0'
    dependencies:
      debug: 4.3.4
      graphql: 15.8.0
      tslib: 2.4.0
    transitivePeerDependencies:
      - supports-color
    dev: false

  /graphql-scalars/1.17.0_graphql@16.4.0:
    resolution: {integrity: sha512-y1WtSu6jiW5QdDjK3RWMRTdK+xAAtSIq3IxmtnhxzH7bCkHV/z8VZa8fsSG4BcWbjQQtCQYQvMnvbQ+TBCyJRQ==}
    engines: {node: '>=10'}
    peerDependencies:
      graphql: ^0.8.0 || ^0.9.0 || ^0.10.0 || ^0.11.0 || ^0.12.0 || ^0.13.0 || ^14.0.0 || ^15.0.0 || ^16.0.0
    dependencies:
      graphql: 16.4.0
      tslib: 2.3.1
    dev: false

  /graphql-subscriptions/1.2.1_graphql@16.4.0:
    resolution: {integrity: sha512-95yD/tKi24q8xYa7Q9rhQN16AYj5wPbrb8tmHGM3WRc9EBmWrG/0kkMl+tQG8wcEuE9ibR4zyOM31p5Sdr2v4g==}
    peerDependencies:
      graphql: ^0.10.5 || ^0.11.3 || ^0.12.0 || ^0.13.0 || ^14.0.0 || ^15.0.0
    dependencies:
      graphql: 16.4.0
      iterall: 1.3.0
    dev: false

  /graphql-upload/13.0.0_graphql@16.4.0:
    resolution: {integrity: sha512-YKhx8m/uOtKu4Y1UzBFJhbBGJTlk7k4CydlUUiNrtxnwZv0WigbRHP+DVhRNKt7u7DXOtcKZeYJlGtnMXvreXA==}
    engines: {node: ^12.22.0 || ^14.17.0 || >= 16.0.0}
    peerDependencies:
      graphql: 0.13.1 - 16
    dependencies:
      busboy: 0.3.1
      fs-capacitor: 6.2.0
      graphql: 16.4.0
      http-errors: 1.8.1
      object-path: 0.11.8
    dev: false

  /graphql-ws/5.8.1_graphql@15.8.0:
    resolution: {integrity: sha512-UVf/fxlHultC1+12tX9ShTIipqQFNZ96g7N51RFQlk7MFPsDUUMCR3QXVEzHEd5xlTp16rs5vCyfBljvcPN3fA==}
    engines: {node: '>=10'}
    peerDependencies:
      graphql: '>=0.11 <=16'
    dependencies:
      graphql: 15.8.0
    dev: false

  /graphql/15.8.0:
    resolution: {integrity: sha512-5gghUc24tP9HRznNpV2+FIoq3xKkj5dTQqf4v0CpdPbFVwFkWoxOM+o+2OC9ZSvjEMTjfmG9QT+gcvggTwW1zw==}
    engines: {node: '>= 10.x'}
    dev: false

  /graphql/16.4.0:
    resolution: {integrity: sha512-tYDNcRvKCcfHREZYje3v33NSrSD/ZpbWWdPtBtUUuXx9NCo/2QDxYzNqCnMvfsrnbwRpEHMovVrPu/ERoLrIRg==}
    engines: {node: ^12.22.0 || ^14.16.0 || ^16.0.0 || >=17.0.0}
    requiresBuild: true

  /handlebars/4.7.7:
    resolution: {integrity: sha512-aAcXm5OAfE/8IXkcZvCepKU3VzW1/39Fb5ZuqMtgI/hT8X2YgoMvBY5dLhq/cpOvw7Lk1nK/UF71aLG/ZnVYRA==}
    engines: {node: '>=0.4.7'}
    hasBin: true
    dependencies:
      minimist: 1.2.6
      neo-async: 2.6.2
      source-map: 0.6.1
      wordwrap: 1.0.0
    optionalDependencies:
      uglify-js: 3.15.5

  /hard-rejection/2.1.0:
    resolution: {integrity: sha512-VIZB+ibDhx7ObhAe7OVtoEbuP4h/MuOTHJ+J8h/eBXotJYl0fBgR72xDFCKgIh22OJZIOVNxBMWuhAr10r8HdA==}
    engines: {node: '>=6'}
    dev: true

  /has-bigints/1.0.2:
    resolution: {integrity: sha512-tSvCKtBr9lkF0Ex0aQiP9N+OpV4zi2r/Nee5VkRDbaqv35RLYMzbwQfFSZZH0kR+Rd6302UJZ2p/bJCEoR3VoQ==}

  /has-flag/3.0.0:
    resolution: {integrity: sha512-sKJf1+ceQBr4SMkvQnBDNDtf4TXpVhVGateu0t918bl30FnbE2m4vNLX+VWe/dpjlb+HugGYzW7uQXH98HPEYw==}
    engines: {node: '>=4'}

  /has-flag/4.0.0:
    resolution: {integrity: sha512-EykJT/Q1KjTWctppgIAgfSO0tKVuZUjhgMr17kqTumMl6Afv3EISleU7qZUzoXDFTAHTDC4NOoG/ZxU3EvlMPQ==}
    engines: {node: '>=8'}

  /has-property-descriptors/1.0.0:
    resolution: {integrity: sha512-62DVLZGoiEBDHQyqG4w9xCuZ7eJEwNmJRWw2VY84Oedb7WFcA27fiEVe8oUQx9hAUJ4ekurquucTGwsyO1XGdQ==}
    dependencies:
      get-intrinsic: 1.1.1

  /has-symbols/1.0.3:
    resolution: {integrity: sha512-l3LCuF6MgDNwTDKkdYGEihYjt5pRPbEg46rtlmnSPlUbgmB8LOIrKJbYYFBSbnPaJexMKtiPO8hmeRjRz2Td+A==}
    engines: {node: '>= 0.4'}

  /has-tostringtag/1.0.0:
    resolution: {integrity: sha512-kFjcSNhnlGV1kyoGk7OXKSawH5JOb/LzUc5w9B02hOTO0dfFRjbHQKvg1d6cf3HbeUmtU9VbbV3qzZ2Teh97WQ==}
    engines: {node: '>= 0.4'}
    dependencies:
      has-symbols: 1.0.3

  /has-unicode/2.0.1:
    resolution: {integrity: sha512-8Rf9Y83NBReMnx0gFzA8JImQACstCYWUplepDa9xprwwtmgEZUF0h/i5xSA625zB/I37EtrswSST6OXxwaaIJQ==}
    dev: true

  /has-yarn/3.0.0:
    resolution: {integrity: sha512-IrsVwUHhEULx3R8f/aA8AHuEzAorplsab/v8HBzEiIukwq5i/EC+xmOW+HfP1OaDP+2JkgT1yILHN2O3UFIbcA==}
    engines: {node: ^12.20.0 || ^14.13.1 || >=16.0.0}
    dev: true

  /has/1.0.3:
    resolution: {integrity: sha512-f2dvO0VU6Oej7RkWJGrehjbzMAjFp5/VKPp5tTpWIV4JHHZK1/BxbFRtf/siA2SWTe09caDmVtYYzWEIbBS4zw==}
    engines: {node: '>= 0.4.0'}
    dependencies:
      function-bind: 1.1.1

  /headers-polyfill/3.0.7:
    resolution: {integrity: sha512-JoLCAdCEab58+2/yEmSnOlficyHFpIl0XJqwu3l+Unkm1gXpFUYsThz6Yha3D6tNhocWkCPfyW0YVIGWFqTi7w==}
    dev: false

  /hosted-git-info/2.8.9:
    resolution: {integrity: sha512-mxIDAb9Lsm6DoOJ7xH+5+X4y1LU/4Hi50L9C5sIswK3JzULS4bwk1FvjdBgvYR4bzT4tuUQiC15FE2f5HbLvYw==}
    dev: true

  /hosted-git-info/4.1.0:
    resolution: {integrity: sha512-kyCuEOWjJqZuDbRHzL8V93NzQhwIB71oFWSyzVo+KPZI+pnQPPxucdkrOZvkLRnrf5URsQM+IJ09Dw29cRALIA==}
    engines: {node: '>=10'}
    dependencies:
      lru-cache: 6.0.0
    dev: true

  /hosted-git-info/5.0.0:
    resolution: {integrity: sha512-rRnjWu0Bxj+nIfUOkz0695C0H6tRrN5iYIzYejb0tDEefe2AekHu/U5Kn9pEie5vsJqpNQU02az7TGSH3qpz4Q==}
    engines: {node: ^12.13.0 || ^14.15.0 || >=16}
    dependencies:
      lru-cache: 7.10.1
    dev: true

  /html-escaper/2.0.2:
    resolution: {integrity: sha512-H2iMtd0I4Mt5eYiapRdIDjp+XzelXQ0tFE4JS7YFwFevXXMmOp9myNrUvCg0D6ws8iqkRPBfKHgbwig1SmlLfg==}
    dev: true

  /http-cache-semantics/4.1.0:
    resolution: {integrity: sha512-carPklcUh7ROWRK7Cv27RPtdhYhUsela/ue5/jKzjegVvXDqM2ILE9Q2BGn9JZJh1g87cp56su/FgQSzcWS8cQ==}
    dev: true

  /http-errors/1.8.1:
    resolution: {integrity: sha512-Kpk9Sm7NmI+RHhnj6OIWDI1d6fIoFAtFt9RLaTMRlg/8w49juAStsrBgp0Dp4OdxdVbRIeKhtCUvoi/RuAhO4g==}
    engines: {node: '>= 0.6'}
    dependencies:
      depd: 1.1.2
      inherits: 2.0.4
      setprototypeof: 1.2.0
      statuses: 1.5.0
      toidentifier: 1.0.1
    dev: false

  /http-errors/2.0.0:
    resolution: {integrity: sha512-FtwrG/euBzaEjYeRqOgly7G0qviiXoJWnvEH2Z1plBdXgbyjv34pHTSb9zoeHMyDy33+DWy5Wt9Wo+TURtOYSQ==}
    engines: {node: '>= 0.8'}
    dependencies:
      depd: 2.0.0
      inherits: 2.0.4
      setprototypeof: 1.2.0
      statuses: 2.0.1
      toidentifier: 1.0.1

  /http-proxy-agent/4.0.1:
    resolution: {integrity: sha512-k0zdNgqWTGA6aeIRVpvfVob4fL52dTfaehylg0Y4UvSySvOq/Y+BOyPrgpUrA7HylqvU8vIZGsRuXmspskV0Tg==}
    engines: {node: '>= 6'}
    dependencies:
      '@tootallnate/once': 1.1.2
      agent-base: 6.0.2
      debug: 4.3.4
    transitivePeerDependencies:
      - supports-color
    dev: true

  /http-proxy-agent/5.0.0:
    resolution: {integrity: sha512-n2hY8YdoRE1i7r6M0w9DIw5GgZN0G25P8zLCRQ8rjXtTU3vsNFBI/vWK/UIeE6g5MUUz6avwAPXmL6Fy9D/90w==}
    engines: {node: '>= 6'}
    dependencies:
      '@tootallnate/once': 2.0.0
      agent-base: 6.0.2
      debug: 4.3.4
    transitivePeerDependencies:
      - supports-color
    dev: true

  /http-reasons/0.1.0:
    resolution: {integrity: sha1-qVPKZwB4Zp3eFCzomUAbnW6F07Q=}
    dev: false

  /http2-client/1.3.5:
    resolution: {integrity: sha512-EC2utToWl4RKfs5zd36Mxq7nzHHBuomZboI0yYL6Y0RmBgT7Sgkq4rQ0ezFTYoIsSs7Tm9SJe+o2FcAg6GBhGA==}
    dev: false

  /http2-wrapper/2.1.11:
    resolution: {integrity: sha512-aNAk5JzLturWEUiuhAN73Jcbq96R7rTitAoXV54FYMatvihnpD2+6PUgU4ce3D/m5VDbw+F5CsyKSF176ptitQ==}
    engines: {node: '>=10.19.0'}
    dependencies:
      quick-lru: 5.1.1
      resolve-alpn: 1.2.1
    dev: true

  /https-proxy-agent/5.0.1:
    resolution: {integrity: sha512-dFcAjpTQFgoLMzC2VwU+C/CbS7uRL0lWmxDITmqm7C+7F0Odmj6s9l6alZc6AELXhrnggM2CeWSXHGOdX2YtwA==}
    engines: {node: '>= 6'}
    dependencies:
      agent-base: 6.0.2
      debug: 4.3.4
    transitivePeerDependencies:
      - supports-color
    dev: true

  /human-signals/2.1.0:
    resolution: {integrity: sha512-B4FFZ6q/T2jhhksgkbEW3HBvWIfDW85snkQgawt07S7J5QXTk6BkNV+0yAeZrM5QpMAdYlocGoljn0sJ/WQkFw==}
    engines: {node: '>=10.17.0'}

  /human-signals/3.0.1:
    resolution: {integrity: sha512-rQLskxnM/5OCldHo+wNXbpVgDn5A17CUoKX+7Sokwaknlq7CdSnphy0W39GU8dw59XiCXmFXDg4fRuckQRKewQ==}
    engines: {node: '>=12.20.0'}
    dev: true

  /humanize-ms/1.2.1:
    resolution: {integrity: sha512-Fl70vYtsAFb/C06PTS9dZBo7ihau+Tu/DNCk/OyHhea07S+aeMWpFFkUaXRa8fI+ScZbEI8dfSxwY7gxZ9SAVQ==}
    dependencies:
      ms: 2.1.3
    dev: true

  /husky/8.0.1:
    resolution: {integrity: sha512-xs7/chUH/CKdOCs7Zy0Aev9e/dKOMZf3K1Az1nar3tzlv0jfqnYtu235bstsWTmXOR0EfINrPa97yy4Lz6RiKw==}
    engines: {node: '>=14'}
    hasBin: true
    dev: true

  /iconv-lite/0.4.24:
    resolution: {integrity: sha512-v3MXnZAcvnywkTUEZomIActle7RXXeedOR31wwl7VlyoXO4Qi9arvSenNQWne1TcRwhCL1HwLI21bEqdpj8/rA==}
    engines: {node: '>=0.10.0'}
    dependencies:
      safer-buffer: 2.1.2

  /iconv-lite/0.6.3:
    resolution: {integrity: sha512-4fCk79wshMdzMp2rH06qWrJE4iolqLhCUH+OiuIgU++RB0+94NlDL81atO7GX55uUKueo0txHNtvEyI6D7WdMw==}
    engines: {node: '>=0.10.0'}
    dependencies:
      safer-buffer: 2.1.2

  /ieee754/1.2.1:
    resolution: {integrity: sha512-dcyqhDvX1C46lXZcVqCpK+FtMRQVdIMN6/Df5js2zouUsqG7I6sFxitIC+7KYK29KdXOLHdu9zL4sFnoVQnqaA==}
    dev: true

  /ignore-walk/5.0.1:
    resolution: {integrity: sha512-yemi4pMf51WKT7khInJqAvsIGzoqYXblnsz0ql8tM+yi1EKYTY1evX4NAbJrLL/Aanr2HyZeluqU+Oi7MGHokw==}
    engines: {node: ^12.13.0 || ^14.15.0 || >=16.0.0}
    dependencies:
      minimatch: 5.1.0
    dev: true

  /ignore/5.2.0:
    resolution: {integrity: sha512-CmxgYGiEPCLhfLnpPp1MoRmifwEIOgjcHXxOBjv7mY96c+eWScsOP9c112ZyLdWHi0FxHjI+4uVhKYp/gcdRmQ==}
    engines: {node: '>= 4'}
    dev: true

  /import-fresh/3.3.0:
    resolution: {integrity: sha512-veYYhQa+D1QBKznvhUHxb8faxlrwUnxseDAbAp457E0wLNio2bOSKnjYDhMj+YiAq61xrMGhQk9iXVk5FzgQMw==}
    engines: {node: '>=6'}
    dependencies:
      parent-module: 1.0.1
      resolve-from: 4.0.0
    dev: true

  /import-lazy/4.0.0:
    resolution: {integrity: sha512-rKtvo6a868b5Hu3heneU+L4yEQ4jYKLtjpnPeUdK7h0yzXGmyBTypknlkCvHFBqfX9YlorEiMM6Dnq/5atfHkw==}
    engines: {node: '>=8'}
    dev: true

  /import-local/3.1.0:
    resolution: {integrity: sha512-ASB07uLtnDs1o6EHjKpX34BKYDSqnFerfTOJL2HvMqF70LnxpjkzDB8J44oT9pu4AMPkQwf8jl6szgvNd2tRIg==}
    engines: {node: '>=8'}
    hasBin: true
    dependencies:
      pkg-dir: 4.2.0
      resolve-cwd: 3.0.0
    dev: true

  /imurmurhash/0.1.4:
    resolution: {integrity: sha512-JmXMZ6wuvDmLiHEml9ykzqO6lwFbof0GG4IkcGaENdCRDDmMVnny7s5HsIgHCbaq0w2MyPhDqkhTUgS2LU2PHA==}
    engines: {node: '>=0.8.19'}
    dev: true

  /indent-string/4.0.0:
    resolution: {integrity: sha512-EdDDZu4A2OyIK7Lr/2zG+w5jmbuk1DVBnEwREQvBzspBJkCEbRa8GxU1lghYcaGJCnRWibjDXlq779X1/y5xwg==}
    engines: {node: '>=8'}
    dev: true

  /indent-string/5.0.0:
    resolution: {integrity: sha512-m6FAo/spmsW2Ab2fU35JTYwtOKa2yAwXSwgjSv1TJzh4Mh7mC3lzAOVLBprb72XsTrgkEIsl7YrFNAiDiRhIGg==}
    engines: {node: '>=12'}
    dev: true

  /infer-owner/1.0.4:
    resolution: {integrity: sha512-IClj+Xz94+d7irH5qRyfJonOdfTzuDaifE6ZPWfx0N0+/ATZCbuTPq2prFl526urkQd90WyUKIh1DfBQ2hMz9A==}
    dev: true

  /inflight/1.0.6:
    resolution: {integrity: sha512-k92I/b08q4wvFscXCLvqfsHCrjrF7yiXsQuIVvVE7N82W3+aqpzuUdBbfhWcy/FZR3/4IgflMgKLOsvPDrGCJA==}
    dependencies:
      once: 1.4.0
      wrappy: 1.0.2

  /inherits/2.0.3:
    resolution: {integrity: sha512-x00IRNXNy63jwGkJmzPigoySHbaqpNuzKbBOmzK+g2OdZpQ9w+sxCN+VSB3ja7IAge2OP2qpfxTjeNcyjmW1uw==}
    dev: true

  /inherits/2.0.4:
    resolution: {integrity: sha512-k/vGaX4/Yla3WzyMCvTQOXYeIHvqOKtnqBduzTHpzpQZzAskKMhZ2K+EnBiSM9zGSoIFeMpXKxa4dYeZIQqewQ==}

  /ini/1.3.8:
    resolution: {integrity: sha512-JV/yugV2uzW5iMRSiZAyDtQd+nxtUnjeLt0acNdw98kKLrvuRVyB80tsREOE7yvGVgalhZ6RNXCmEHkUKBKxew==}
    dev: true

  /ini/2.0.0:
    resolution: {integrity: sha512-7PnF4oN3CvZF23ADhA5wRaYEQpJ8qygSkbtTXWBeXWXmEVRXK+1ITciHWwHhsjv1TmW0MgacIv6hEi5pX5NQdA==}
    engines: {node: '>=10'}
    dev: true

  /ini/3.0.0:
    resolution: {integrity: sha512-TxYQaeNW/N8ymDvwAxPyRbhMBtnEwuvaTYpOQkFx1nSeusgezHniEc/l35Vo4iCq/mMiTJbpD7oYxN98hFlfmw==}
    engines: {node: ^12.13.0 || ^14.15.0 || >=16.0.0}
    dev: true

  /inquirer/8.2.4:
    resolution: {integrity: sha512-nn4F01dxU8VeKfq192IjLsxu0/OmMZ4Lg3xKAns148rCaXP6ntAoEkVYZThWjwON8AlzdZZi6oqnhNbxUG9hVg==}
    engines: {node: '>=12.0.0'}
    dependencies:
      ansi-escapes: 4.3.2
      chalk: 4.1.2
      cli-cursor: 3.1.0
      cli-width: 3.0.0
      external-editor: 3.1.0
      figures: 3.2.0
      lodash: 4.17.21
      mute-stream: 0.0.8
      ora: 5.4.1
      run-async: 2.4.1
      rxjs: 7.5.6
      string-width: 4.2.3
      strip-ansi: 6.0.1
      through: 2.3.8
      wrap-ansi: 7.0.0
    dev: true

  /inquirer/9.1.0:
    resolution: {integrity: sha512-eukdjrBljg9t55ZnvJjvGi1OyYEzVBFsO/8o5d2MV3mc28u3x4X2kS4eJ/+9U10KiREfPkEBSeCrU/S2G/uRtw==}
    engines: {node: '>=12.0.0'}
    dependencies:
      ansi-escapes: 5.0.0
      chalk: 5.0.1
      cli-cursor: 4.0.0
      cli-width: 4.0.0
      external-editor: 3.1.0
      figures: 4.0.1
      lodash: 4.17.21
      mute-stream: 0.0.8
      ora: 6.1.2
      run-async: 2.4.1
      rxjs: 7.5.6
      string-width: 5.1.2
      strip-ansi: 7.0.1
      through: 2.3.8
      wrap-ansi: 8.0.1
    dev: true

  /internal-slot/1.0.3:
    resolution: {integrity: sha512-O0DB1JC/sPyZl7cIo78n5dR7eUSwwpYPiXRhTzNxZVAMUuB8vlnRFyLxdrVToks6XPLVnFfbzaVd5WLjhgg+vA==}
    engines: {node: '>= 0.4'}
    dependencies:
      get-intrinsic: 1.1.1
      has: 1.0.3
      side-channel: 1.0.4

  /interpret/1.4.0:
    resolution: {integrity: sha512-agE4QfB2Lkp9uICn7BAqoscw4SZP9kTE2hxiFI3jBPmXJfdqiahTbUuKGsMoN2GtqL9AxhYioAcVvgsb1HvRbA==}
    engines: {node: '>= 0.10'}
    dev: true

  /ip/1.1.7:
    resolution: {integrity: sha512-SLm2ERgmBGag79RfrIknk+40ZOJCgUBpCQTl3WE2YER21VR0W3Vt/OAXXaYLSU0AIcBqWnytoTwk2ZcTbxH0xg==}
    dev: true

  /ipaddr.js/1.9.1:
    resolution: {integrity: sha512-0KI/607xoxSToH7GjN1FfSbLoU0+btTicjsQSWQlh/hZykN8KpmMf7uYwPW3R+akZ6R/w18ZlXSHBYXiYUPO3g==}
    engines: {node: '>= 0.10'}
    dev: false

  /is-arguments/1.1.1:
    resolution: {integrity: sha512-8Q7EARjzEnKpt/PCD7e1cgUS0a6X8u5tdSiMqXhojOdoV9TsMsiO+9VLC5vAmO8N7/GmXn7yjR8qnA6bVAEzfA==}
    engines: {node: '>= 0.4'}
    dependencies:
      call-bind: 1.0.2
      has-tostringtag: 1.0.0

  /is-arrayish/0.2.1:
    resolution: {integrity: sha512-zz06S8t0ozoDXMG+ube26zeCTNXcKIPJZJi8hBrF4idCLms4CG9QtK7qBl1boi5ODzFpjswb5JPmHCbMpjaYzg==}
    dev: true

  /is-bigint/1.0.4:
    resolution: {integrity: sha512-zB9CruMamjym81i2JZ3UMn54PKGsQzsJeo6xvN3HJJ4CAsQNB6iRutp2To77OfCNuoxspsIhzaPoO1zyCEhFOg==}
    dependencies:
      has-bigints: 1.0.2

  /is-binary-path/2.1.0:
    resolution: {integrity: sha512-ZMERYes6pDydyuGidse7OsHxtbI7WVeUEozgR/g7rd0xUimYNlvZRE/K2MgZTjWy725IfelLeVcEM97mmtRGXw==}
    engines: {node: '>=8'}
    dependencies:
      binary-extensions: 2.2.0
    dev: false

  /is-boolean-object/1.1.2:
    resolution: {integrity: sha512-gDYaKHJmnj4aWxyj6YHyXVpdQawtVLHU5cb+eztPGczf6cjuTdwve5ZIEfgXqH4e57An1D1AKf8CZ3kYrQRqYA==}
    engines: {node: '>= 0.4'}
    dependencies:
      call-bind: 1.0.2
      has-tostringtag: 1.0.0

  /is-callable/1.2.4:
    resolution: {integrity: sha512-nsuwtxZfMX67Oryl9LCQ+upnC0Z0BgpwntpS89m1H/TLF0zNfzfLMV/9Wa/6MZsj0acpEjAO0KF1xT6ZdLl95w==}
    engines: {node: '>= 0.4'}

  /is-ci/3.0.1:
    resolution: {integrity: sha512-ZYvCgrefwqoQ6yTyYUbQu64HsITZ3NfKX1lzaEYdkTDcfKzzCI/wthRRYKkdjHKFVgNiXKAKm65Zo1pk2as/QQ==}
    hasBin: true
    dependencies:
      ci-info: 3.3.0
    dev: true

  /is-core-module/2.9.0:
    resolution: {integrity: sha512-+5FPy5PnwmO3lvfMb0AsoPaBG+5KHUI0wYFXOtYPnVVVspTFUuMZNfNaNVRt3FZadstu2c8x23vykRW/NBoU6A==}
    dependencies:
      has: 1.0.3

  /is-date-object/1.0.5:
    resolution: {integrity: sha512-9YQaSxsAiSwcvS33MBk3wTCVnWK+HhF8VZR2jRxehM16QcVOdHqPn4VPHmRK4lSr38n9JriurInLcP90xsYNfQ==}
    engines: {node: '>= 0.4'}
    dependencies:
      has-tostringtag: 1.0.0

  /is-docker/2.2.1:
    resolution: {integrity: sha512-F+i2BKsFrH66iaUFc0woD8sLy8getkwTwtOBjvs56Cx4CgJDeKQeqfz8wAYiSb8JOprWhHH5p77PbmYCvvUuXQ==}
    engines: {node: '>=8'}
    hasBin: true
    dev: true

  /is-extglob/2.1.1:
    resolution: {integrity: sha512-SbKbANkN603Vi4jEZv49LeVJMn4yGwsbzZworEoyEiutsN3nJYdbO36zfhGJ6QEDpOZIFkDtnq5JRxmvl3jsoQ==}
    engines: {node: '>=0.10.0'}

  /is-fullwidth-code-point/3.0.0:
    resolution: {integrity: sha512-zymm5+u+sCsSWyD9qNaejV3DFvhCKclKdizYaJUuHA83RLjb7nSuGnddCHGv0hk+KY7BMAlsWeK4Ueg6EV6XQg==}
    engines: {node: '>=8'}

  /is-fullwidth-code-point/4.0.0:
    resolution: {integrity: sha512-O4L094N2/dZ7xqVdrXhh9r1KODPJpFms8B5sGdJLPy664AgvXsreZUyCQQNItZRDlYug4xStLjNp/sz3HvBowQ==}
    engines: {node: '>=12'}
    dev: true

  /is-generator-fn/2.1.0:
    resolution: {integrity: sha512-cTIB4yPYL/Grw0EaSzASzg6bBy9gqCofvWN8okThAYIxKJZC+udlRAmGbM0XLeniEJSs8uEgHPGuHSe1XsOLSQ==}
    engines: {node: '>=6'}
    dev: true

  /is-generator-function/1.0.10:
    resolution: {integrity: sha512-jsEjy9l3yiXEQ+PsXdmBwEPcOxaXWLspKdplFUVI9vq1iZgIekeC0L167qeu86czQaxed3q/Uzuw0swL0irL8A==}
    engines: {node: '>= 0.4'}
    dependencies:
      has-tostringtag: 1.0.0
    dev: false

  /is-glob/4.0.3:
    resolution: {integrity: sha512-xelSayHH36ZgE7ZWhli7pW34hNbNl8Ojv5KVmkJD4hBdD3th8Tfk9vYasLM+mXWOZhFkgZfxhLSnrwRr4elSSg==}
    engines: {node: '>=0.10.0'}
    dependencies:
      is-extglob: 2.1.1

  /is-installed-globally/0.4.0:
    resolution: {integrity: sha512-iwGqO3J21aaSkC7jWnHP/difazwS7SFeIqxv6wEtLU8Y5KlzFTjyqcSIT0d8s4+dDhKytsk9PJZ2BkS5eZwQRQ==}
    engines: {node: '>=10'}
    dependencies:
      global-dirs: 3.0.0
      is-path-inside: 3.0.3
    dev: true

  /is-interactive/1.0.0:
    resolution: {integrity: sha512-2HvIEKRoqS62guEC+qBjpvRubdX910WCMuJTZ+I9yvqKU2/12eSL549HMwtabb4oupdj2sMP50k+XJfB/8JE6w==}
    engines: {node: '>=8'}
    dev: true

  /is-interactive/2.0.0:
    resolution: {integrity: sha512-qP1vozQRI+BMOPcjFzrjXuQvdak2pHNUMZoeG2eRbiSqyvbEf/wQtEOTOX1guk6E3t36RkaqiSt8A/6YElNxLQ==}
    engines: {node: '>=12'}
    dev: true

  /is-lambda/1.0.1:
    resolution: {integrity: sha512-z7CMFGNrENq5iFB9Bqo64Xk6Y9sg+epq1myIcdHaGnbMTYOxvzsEtdYqQUylB7LxfkvgrrjP32T6Ywciio9UIQ==}
    dev: true

  /is-map/2.0.2:
    resolution: {integrity: sha512-cOZFQQozTha1f4MxLFzlgKYPTyj26picdZTx82hbc/Xf4K/tZOOXSCkMvU4pKioRXGDLJRn0GM7Upe7kR721yg==}

  /is-negative-zero/2.0.2:
    resolution: {integrity: sha512-dqJvarLawXsFbNDeJW7zAz8ItJ9cd28YufuuFzh0G8pNHjJMnY08Dv7sYX2uF5UpQOwieAeOExEYAWWfu7ZZUA==}
    engines: {node: '>= 0.4'}

  /is-npm/6.0.0:
    resolution: {integrity: sha512-JEjxbSmtPSt1c8XTkVrlujcXdKV1/tvuQ7GwKcAlyiVLeYFQ2VHat8xfrDJsIkhCdF/tZ7CiIR3sy141c6+gPQ==}
    engines: {node: ^12.20.0 || ^14.13.1 || >=16.0.0}
    dev: true

  /is-number-object/1.0.7:
    resolution: {integrity: sha512-k1U0IRzLMo7ZlYIfzRu23Oh6MiIFasgpb9X76eqfFZAqwH44UI4KTBvBYIZ1dSL9ZzChTB9ShHfLkR4pdW5krQ==}
    engines: {node: '>= 0.4'}
    dependencies:
      has-tostringtag: 1.0.0

  /is-number/7.0.0:
    resolution: {integrity: sha512-41Cifkg6e8TylSpdtTpeLVMqvSBEVzTttHvERD741+pnZ8ANv0004MRL43QKPDlK9cGvNp6NZWZUBlbGXYxxng==}
    engines: {node: '>=0.12.0'}

  /is-obj/2.0.0:
    resolution: {integrity: sha512-drqDG3cbczxxEJRoOXcOjtdp1J/lyp1mNn0xaznRs8+muBhgQcrnbspox5X5fOw0HnMnbfDzvnEMEtqDEJEo8w==}
    engines: {node: '>=8'}
    dev: true

  /is-path-cwd/2.2.0:
    resolution: {integrity: sha512-w942bTcih8fdJPJmQHFzkS76NEP8Kzzvmw92cXsazb8intwLqPibPPdXf4ANdKV3rYMuuQYGIWtvz9JilB3NFQ==}
    engines: {node: '>=6'}
    dev: true

  /is-path-cwd/3.0.0:
    resolution: {integrity: sha512-kyiNFFLU0Ampr6SDZitD/DwUo4Zs1nSdnygUBqsu3LooL00Qvb5j+UnvApUn/TTj1J3OuE6BTdQ5rudKmU2ZaA==}
    engines: {node: ^12.20.0 || ^14.13.1 || >=16.0.0}
    dev: true

  /is-path-inside/3.0.3:
    resolution: {integrity: sha512-Fd4gABb+ycGAmKou8eMftCupSir5lRxqf4aD/vd0cD2qc4HL07OjCeuHMr8Ro4CoMaeCKDB0/ECBOVWjTwUvPQ==}
    engines: {node: '>=8'}
    dev: true

  /is-path-inside/4.0.0:
    resolution: {integrity: sha512-lJJV/5dYS+RcL8uQdBDW9c9uWFLLBNRyFhnAKXw5tVqLlKZ4RMGZKv+YQ/IA3OhD+RpbJa1LLFM1FQPGyIXvOA==}
    engines: {node: '>=12'}
    dev: true

  /is-plain-obj/1.1.0:
    resolution: {integrity: sha512-yvkRyxmFKEOQ4pNXCmJG5AEQNlXJS5LaONXo5/cLdTZdWvsZ1ioJEonLGAosKlMWE8lwUy/bJzMjcw8az73+Fg==}
    engines: {node: '>=0.10.0'}
    dev: true

  /is-plain-obj/2.1.0:
    resolution: {integrity: sha512-YWnfyRwxL/+SsrWYfOpUtz5b3YD+nyfkHvjbcanzk8zgyO4ASD67uVMRt8k5bM4lLMDnXfriRhOpemw+NfT1eA==}
    engines: {node: '>=8'}
    dev: true

  /is-plain-object/2.0.4:
    resolution: {integrity: sha512-h5PpgXkWitc38BBMYawTYMWJHFZJVnBquFE57xFpjB8pJFiF6gZ+bU+WyI/yqXiFR5mdLsgYNaPe8uao6Uv9Og==}
    engines: {node: '>=0.10.0'}
    dependencies:
      isobject: 3.0.1
    dev: true

  /is-plain-object/5.0.0:
    resolution: {integrity: sha512-VRSzKkbMm5jMDoKLbltAkFQ5Qr7VDiTFGXxYFXXowVj387GeGNOCsOH6Msy00SGZ3Fp84b1Naa1psqgcCIEP5Q==}
    engines: {node: '>=0.10.0'}
    dev: true

  /is-regex/1.1.4:
    resolution: {integrity: sha512-kvRdxDsxZjhzUX07ZnLydzS1TU/TJlTUHHY4YLL87e37oUA49DfkLqgy+VjFocowy29cKvcSiu+kIv728jTTVg==}
    engines: {node: '>= 0.4'}
    dependencies:
      call-bind: 1.0.2
      has-tostringtag: 1.0.0

  /is-set/2.0.2:
    resolution: {integrity: sha512-+2cnTEZeY5z/iXGbLhPrOAaK/Mau5k5eXq9j14CpRTftq0pAJu2MwVRSZhyZWBzx3o6X795Lz6Bpb6R0GKf37g==}

  /is-shared-array-buffer/1.0.2:
    resolution: {integrity: sha512-sqN2UDu1/0y6uvXyStCOzyhAjCSlHceFoMKJW8W9EU9cvic/QdsZ0kEU93HEy3IUEFZIiH/3w+AH/UQbPHNdhA==}
    dependencies:
      call-bind: 1.0.2

  /is-ssh/1.4.0:
    resolution: {integrity: sha512-x7+VxdxOdlV3CYpjvRLBv5Lo9OJerlYanjwFrPR9fuGPjCiNiCzFgAWpiLAohSbsnH4ZAys3SBh+hq5rJosxUQ==}
    dependencies:
      protocols: 2.0.1
    dev: true

  /is-stream/2.0.1:
    resolution: {integrity: sha512-hFoiJiTl63nn+kstHGBtewWSKnQLpyb155KHheA1l39uvtO9nWIop1p3udqPcUd/xbF1VLMO4n7OI6p7RbngDg==}
    engines: {node: '>=8'}

  /is-stream/3.0.0:
    resolution: {integrity: sha512-LnQR4bZ9IADDRSkvpqMGvt/tEJWclzklNgSw48V5EAaAeDd6qGvN8ei6k5p0tvxSR171VmGyHuTiAOfxAbr8kA==}
    engines: {node: ^12.20.0 || ^14.13.1 || >=16.0.0}
    dev: true

  /is-string/1.0.7:
    resolution: {integrity: sha512-tE2UXzivje6ofPW7l23cjDOMa09gb7xlAqG6jG5ej6uPV32TlWP3NKPigtaGeHNu9fohccRYvIiZMfOOnOYUtg==}
    engines: {node: '>= 0.4'}
    dependencies:
      has-tostringtag: 1.0.0

  /is-symbol/1.0.4:
    resolution: {integrity: sha512-C/CPBqKWnvdcxqIARxyOh4v1UUEOCHpgDa0WYgpKDFMszcrPcffg5uhwSgPCLD2WWxmq6isisz87tzT01tuGhg==}
    engines: {node: '>= 0.4'}
    dependencies:
      has-symbols: 1.0.3

  /is-text-path/1.0.1:
    resolution: {integrity: sha512-xFuJpne9oFz5qDaodwmmG08e3CawH/2ZV8Qqza1Ko7Sk8POWbkRdwIoAWVhqvq0XeUzANEhKo2n0IXUGBm7A/w==}
    engines: {node: '>=0.10.0'}
    dependencies:
      text-extensions: 1.9.0
    dev: true

  /is-typed-array/1.1.8:
    resolution: {integrity: sha512-HqH41TNZq2fgtGT8WHVFVJhBVGuY3AnP3Q36K8JKXUxSxRgk/d+7NjmwG2vo2mYmXK8UYZKu0qH8bVP5gEisjA==}
    engines: {node: '>= 0.4'}
    dependencies:
      available-typed-arrays: 1.0.5
      call-bind: 1.0.2
      es-abstract: 1.19.5
      foreach: 2.0.5
      has-tostringtag: 1.0.0
    dev: false

  /is-typedarray/1.0.0:
    resolution: {integrity: sha512-cyA56iCMHAh5CdzjJIa4aohJyeO1YbwLi3Jc35MmRU6poroFjIGZzUzupGiRPOjgHg9TLu43xbpwXk523fMxKA==}
    dev: true

  /is-unicode-supported/0.1.0:
    resolution: {integrity: sha512-knxG2q4UC3u8stRGyAVJCOdxFmv5DZiRcdlIaAQXAbSfJya+OhopNotLQrstBhququ4ZpuKbDc/8S6mgXgPFPw==}
    engines: {node: '>=10'}
    dev: true

  /is-unicode-supported/1.2.0:
    resolution: {integrity: sha512-wH+U77omcRzevfIG8dDhTS0V9zZyweakfD01FULl97+0EHiJTTZtJqxPSkIIo/SDPv/i07k/C9jAPY+jwLLeUQ==}
    engines: {node: '>=12'}
    dev: true

  /is-weakmap/2.0.1:
    resolution: {integrity: sha512-NSBR4kH5oVj1Uwvv970ruUkCV7O1mzgVFO4/rev2cLRda9Tm9HrL70ZPut4rOHgY0FNrUu9BCbXA2sdQ+x0chA==}
    dev: false

  /is-weakref/1.0.2:
    resolution: {integrity: sha512-qctsuLZmIQ0+vSSMfoVvyFe2+GSEvnmZ2ezTup1SBse9+twCCeial6EEi3Nc2KFcf6+qz2FBPnjXsk8xhKSaPQ==}
    dependencies:
      call-bind: 1.0.2

  /is-weakset/2.0.2:
    resolution: {integrity: sha512-t2yVvttHkQktwnNNmBQ98AhENLdPUTDTE21uPqAQ0ARwQfGeQKRVS0NNurH7bTf7RrvcVn1OOge45CnBeHCSmg==}
    dependencies:
      call-bind: 1.0.2
      get-intrinsic: 1.1.1
    dev: false

  /is-wsl/2.2.0:
    resolution: {integrity: sha512-fKzAra0rGJUUBwGBgNkHZuToZcn+TtXHpeCgmkMJMMYx1sQDYaCSyjJBSCa2nH1DGm7s3n1oBnohoVTBaN7Lww==}
    engines: {node: '>=8'}
    dependencies:
      is-docker: 2.2.1
    dev: true

  /is-yarn-global/0.4.0:
    resolution: {integrity: sha512-HneQBCrXGBy15QnaDfcn6OLoU8AQPAa0Qn0IeJR/QCo4E8dNZaGGwxpCwWyEBQC5QvFonP8d6t60iGpAHVAfNA==}
    engines: {node: '>=12'}
    dev: true

  /isarray/0.0.1:
    resolution: {integrity: sha512-D2S+3GLxWH+uhrNEcoh/fnmYeP8E8/zHl644d/jdA0g2uyXvy3sb0qxotE+ne0LtccHknQzWwZEzhak7oJ0COQ==}
    dev: true

  /isarray/1.0.0:
    resolution: {integrity: sha512-VLghIWNM6ELQzo7zwmcg0NmTVyWKYjvIeM83yjp0wRDTmUnrM678fQbcKBo6n2CJEF0szoG//ytg+TKla89ALQ==}
    dev: true

  /isarray/2.0.5:
    resolution: {integrity: sha512-xHjhDr3cNBK0BzdUJSPXZntQUx/mwMS5Rw4A7lPJ90XGAO6ISP/ePDNuo0vhqOZU+UD5JoodwCAAoZQd3FeAKw==}

  /isexe/2.0.0:
    resolution: {integrity: sha512-RHxMLp9lnKHGHRng9QFhRCMbYAcVpn69smSGcq3f36xjgVVWThj4qqLbTLlq7Ssj8B+fIQ1EuCEGI2lKsyQeIw==}

  /isobject/3.0.1:
    resolution: {integrity: sha512-WhB9zCku7EGTj/HQQRz5aUQEUeoQZH2bWcltRErOpymJ4boYE6wL9Tbr23krRPSZ+C5zqNSrSw+Cc7sZZ4b7vg==}
    engines: {node: '>=0.10.0'}
    dev: true

  /istanbul-lib-coverage/3.2.0:
    resolution: {integrity: sha512-eOeJ5BHCmHYvQK7xt9GkdHuzuCGS1Y6g9Gvnx3Ym33fz/HpLRYxiS0wHNr+m/MBC8B647Xt608vCDEvhl9c6Mw==}
    engines: {node: '>=8'}
    dev: true

  /istanbul-lib-instrument/5.2.0:
    resolution: {integrity: sha512-6Lthe1hqXHBNsqvgDzGO6l03XNeu3CrG4RqQ1KM9+l5+jNGpEJfIELx1NS3SEHmJQA8np/u+E4EPRKRiu6m19A==}
    engines: {node: '>=8'}
    dependencies:
      '@babel/core': 7.17.10
      '@babel/parser': 7.17.10
      '@istanbuljs/schema': 0.1.3
      istanbul-lib-coverage: 3.2.0
      semver: 6.3.0
    transitivePeerDependencies:
      - supports-color
    dev: true

  /istanbul-lib-report/3.0.0:
    resolution: {integrity: sha512-wcdi+uAKzfiGT2abPpKZ0hSU1rGQjUQnLvtY5MpQ7QCTahD3VODhcu4wcfY1YtkGaDD5yuydOLINXsfbus9ROw==}
    engines: {node: '>=8'}
    dependencies:
      istanbul-lib-coverage: 3.2.0
      make-dir: 3.1.0
      supports-color: 7.2.0
    dev: true

  /istanbul-lib-source-maps/4.0.1:
    resolution: {integrity: sha512-n3s8EwkdFIJCG3BPKBYvskgXGoy88ARzvegkitk60NxRdwltLOTaH7CUiMRXvwYorl0Q712iEjcWB+fK/MrWVw==}
    engines: {node: '>=10'}
    dependencies:
      debug: 4.3.4
      istanbul-lib-coverage: 3.2.0
      source-map: 0.6.1
    transitivePeerDependencies:
      - supports-color
    dev: true

  /istanbul-reports/3.1.4:
    resolution: {integrity: sha512-r1/DshN4KSE7xWEknZLLLLDn5CJybV3nw01VTkp6D5jzLuELlcbudfj/eSQFvrKsJuTVCGnePO7ho82Nw9zzfw==}
    engines: {node: '>=8'}
    dependencies:
      html-escaper: 2.0.2
      istanbul-lib-report: 3.0.0
    dev: true

  /iterall/1.3.0:
    resolution: {integrity: sha512-QZ9qOMdF+QLHxy1QIpUHUU1D5pS2CG2P69LF6L6CPjPYA/XMOmKV3PZpawHoAjHNyB0swdVTRxdYT4tbBbxqwg==}
    dev: false

  /iterate-iterator/1.0.2:
    resolution: {integrity: sha512-t91HubM4ZDQ70M9wqp+pcNpu8OyJ9UAtXntT/Bcsvp5tZMnz9vRa+IunKXeI8AnfZMTv0jNuVEmGeLSMjVvfPw==}
    dev: true

  /iterate-value/1.0.2:
    resolution: {integrity: sha512-A6fMAio4D2ot2r/TYzr4yUWrmwNdsN5xL7+HUiyACE4DXm+q8HtPcnFTp+NnW3k4N05tZ7FVYFFb2CR13NxyHQ==}
    dependencies:
      es-get-iterator: 1.1.2
      iterate-iterator: 1.0.2
    dev: true

  /jest-changed-files/28.0.2:
    resolution: {integrity: sha512-QX9u+5I2s54ZnGoMEjiM2WeBvJR2J7w/8ZUmH2um/WLAuGAYFQcsVXY9+1YL6k0H/AGUdH8pXUAv6erDqEsvIA==}
    engines: {node: ^12.13.0 || ^14.15.0 || ^16.10.0 || >=17.0.0}
    dependencies:
      execa: 5.1.1
      throat: 6.0.1
    dev: true

  /jest-circus/28.1.0:
    resolution: {integrity: sha512-rNYfqfLC0L0zQKRKsg4n4J+W1A2fbyGH7Ss/kDIocp9KXD9iaL111glsLu7+Z7FHuZxwzInMDXq+N1ZIBkI/TQ==}
    engines: {node: ^12.13.0 || ^14.15.0 || ^16.10.0 || >=17.0.0}
    dependencies:
      '@jest/environment': 28.1.0
      '@jest/expect': 28.1.0
      '@jest/test-result': 28.1.0
      '@jest/types': 28.1.0
      '@types/node': 17.0.32
      chalk: 4.1.2
      co: 4.6.0
      dedent: 0.7.0
      is-generator-fn: 2.1.0
      jest-each: 28.1.0
      jest-matcher-utils: 28.1.0
      jest-message-util: 28.1.0
      jest-runtime: 28.1.0
      jest-snapshot: 28.1.0
      jest-util: 28.1.0
      pretty-format: 28.1.0
      slash: 3.0.0
      stack-utils: 2.0.5
      throat: 6.0.1
    transitivePeerDependencies:
      - supports-color
    dev: true

  /jest-cli/28.1.0_@types+node@14.18.16:
    resolution: {integrity: sha512-fDJRt6WPRriHrBsvvgb93OxgajHHsJbk4jZxiPqmZbMDRcHskfJBBfTyjFko0jjfprP544hOktdSi9HVgl4VUQ==}
    engines: {node: ^12.13.0 || ^14.15.0 || ^16.10.0 || >=17.0.0}
    hasBin: true
    peerDependencies:
      node-notifier: ^8.0.1 || ^9.0.0 || ^10.0.0
    peerDependenciesMeta:
      node-notifier:
        optional: true
    dependencies:
      '@jest/core': 28.1.0
      '@jest/test-result': 28.1.0
      '@jest/types': 28.1.0
      chalk: 4.1.2
      exit: 0.1.2
      graceful-fs: 4.2.10
      import-local: 3.1.0
      jest-config: 28.1.0_@types+node@14.18.16
      jest-util: 28.1.0
      jest-validate: 28.1.0
      prompts: 2.4.2
      yargs: 17.5.1
    transitivePeerDependencies:
      - '@types/node'
      - supports-color
      - ts-node
    dev: true

  /jest-config/28.1.0_@types+node@14.18.16:
    resolution: {integrity: sha512-aOV80E9LeWrmflp7hfZNn/zGA4QKv/xsn2w8QCBP0t0+YqObuCWTSgNbHJ0j9YsTuCO08ZR/wsvlxqqHX20iUA==}
    engines: {node: ^12.13.0 || ^14.15.0 || ^16.10.0 || >=17.0.0}
    peerDependencies:
      '@types/node': '*'
      ts-node: '>=9.0.0'
    peerDependenciesMeta:
      '@types/node':
        optional: true
      ts-node:
        optional: true
    dependencies:
      '@babel/core': 7.17.10
      '@jest/test-sequencer': 28.1.0
      '@jest/types': 28.1.0
      '@types/node': 14.18.16
      babel-jest: 28.1.0_@babel+core@7.17.10
      chalk: 4.1.2
      ci-info: 3.3.0
      deepmerge: 4.2.2
      glob: 7.2.0
      graceful-fs: 4.2.10
      jest-circus: 28.1.0
      jest-environment-node: 28.1.0
      jest-get-type: 28.0.2
      jest-regex-util: 28.0.2
      jest-resolve: 28.1.0
      jest-runner: 28.1.0
      jest-util: 28.1.0
      jest-validate: 28.1.0
      micromatch: 4.0.5
      parse-json: 5.2.0
      pretty-format: 28.1.0
      slash: 3.0.0
      strip-json-comments: 3.1.1
    transitivePeerDependencies:
      - supports-color
    dev: true

  /jest-config/28.1.0_@types+node@17.0.32:
    resolution: {integrity: sha512-aOV80E9LeWrmflp7hfZNn/zGA4QKv/xsn2w8QCBP0t0+YqObuCWTSgNbHJ0j9YsTuCO08ZR/wsvlxqqHX20iUA==}
    engines: {node: ^12.13.0 || ^14.15.0 || ^16.10.0 || >=17.0.0}
    peerDependencies:
      '@types/node': '*'
      ts-node: '>=9.0.0'
    peerDependenciesMeta:
      '@types/node':
        optional: true
      ts-node:
        optional: true
    dependencies:
      '@babel/core': 7.17.10
      '@jest/test-sequencer': 28.1.0
      '@jest/types': 28.1.0
      '@types/node': 17.0.32
      babel-jest: 28.1.0_@babel+core@7.17.10
      chalk: 4.1.2
      ci-info: 3.3.0
      deepmerge: 4.2.2
      glob: 7.2.0
      graceful-fs: 4.2.10
      jest-circus: 28.1.0
      jest-environment-node: 28.1.0
      jest-get-type: 28.0.2
      jest-regex-util: 28.0.2
      jest-resolve: 28.1.0
      jest-runner: 28.1.0
      jest-util: 28.1.0
      jest-validate: 28.1.0
      micromatch: 4.0.5
      parse-json: 5.2.0
      pretty-format: 28.1.0
      slash: 3.0.0
      strip-json-comments: 3.1.1
    transitivePeerDependencies:
      - supports-color
    dev: true

  /jest-diff/27.5.1:
    resolution: {integrity: sha512-m0NvkX55LDt9T4mctTEgnZk3fmEg3NRYutvMPWM/0iPnkFj2wIeF45O1718cMSOFO1vINkqmxqD8vE37uTEbqw==}
    engines: {node: ^10.13.0 || ^12.13.0 || ^14.15.0 || >=15.0.0}
    dependencies:
      chalk: 4.1.2
      diff-sequences: 27.5.1
      jest-get-type: 27.5.1
      pretty-format: 27.5.1
    dev: true

  /jest-diff/28.1.0:
    resolution: {integrity: sha512-8eFd3U3OkIKRtlasXfiAQfbovgFgRDb0Ngcs2E+FMeBZ4rUezqIaGjuyggJBp+llosQXNEWofk/Sz4Hr5gMUhA==}
    engines: {node: ^12.13.0 || ^14.15.0 || ^16.10.0 || >=17.0.0}
    dependencies:
      chalk: 4.1.2
      diff-sequences: 28.0.2
      jest-get-type: 28.0.2
      pretty-format: 28.1.0
    dev: true

  /jest-docblock/28.0.2:
    resolution: {integrity: sha512-FH10WWw5NxLoeSdQlJwu+MTiv60aXV/t8KEwIRGEv74WARE1cXIqh1vGdy2CraHuWOOrnzTWj/azQKqW4fO7xg==}
    engines: {node: ^12.13.0 || ^14.15.0 || ^16.10.0 || >=17.0.0}
    dependencies:
      detect-newline: 3.1.0
    dev: true

  /jest-each/28.1.0:
    resolution: {integrity: sha512-a/XX02xF5NTspceMpHujmOexvJ4GftpYXqr6HhhmKmExtMXsyIN/fvanQlt/BcgFoRKN4OCXxLQKth9/n6OPFg==}
    engines: {node: ^12.13.0 || ^14.15.0 || ^16.10.0 || >=17.0.0}
    dependencies:
      '@jest/types': 28.1.0
      chalk: 4.1.2
      jest-get-type: 28.0.2
      jest-util: 28.1.0
      pretty-format: 28.1.0
    dev: true

  /jest-environment-node/28.1.0:
    resolution: {integrity: sha512-gBLZNiyrPw9CSMlTXF1yJhaBgWDPVvH0Pq6bOEwGMXaYNzhzhw2kA/OijNF8egbCgDS0/veRv97249x2CX+udQ==}
    engines: {node: ^12.13.0 || ^14.15.0 || ^16.10.0 || >=17.0.0}
    dependencies:
      '@jest/environment': 28.1.0
      '@jest/fake-timers': 28.1.0
      '@jest/types': 28.1.0
      '@types/node': 17.0.32
      jest-mock: 28.1.0
      jest-util: 28.1.0
    dev: true

  /jest-get-type/27.5.1:
    resolution: {integrity: sha512-2KY95ksYSaK7DMBWQn6dQz3kqAf3BB64y2udeG+hv4KfSOb9qwcYQstTJc1KCbsix+wLZWZYN8t7nwX3GOBLRw==}
    engines: {node: ^10.13.0 || ^12.13.0 || ^14.15.0 || >=15.0.0}
    dev: true

  /jest-get-type/28.0.2:
    resolution: {integrity: sha512-ioj2w9/DxSYHfOm5lJKCdcAmPJzQXmbM/Url3rhlghrPvT3tt+7a/+oXc9azkKmLvoiXjtV83bEWqi+vs5nlPA==}
    engines: {node: ^12.13.0 || ^14.15.0 || ^16.10.0 || >=17.0.0}
    dev: true

  /jest-haste-map/28.1.0:
    resolution: {integrity: sha512-xyZ9sXV8PtKi6NCrJlmq53PyNVHzxmcfXNVvIRHpHmh1j/HChC4pwKgyjj7Z9us19JMw8PpQTJsFWOsIfT93Dw==}
    engines: {node: ^12.13.0 || ^14.15.0 || ^16.10.0 || >=17.0.0}
    dependencies:
      '@jest/types': 28.1.0
      '@types/graceful-fs': 4.1.5
      '@types/node': 17.0.32
      anymatch: 3.1.2
      fb-watchman: 2.0.1
      graceful-fs: 4.2.10
      jest-regex-util: 28.0.2
      jest-util: 28.1.0
      jest-worker: 28.1.0
      micromatch: 4.0.5
      walker: 1.0.8
    optionalDependencies:
      fsevents: 2.3.2
    dev: true

  /jest-leak-detector/28.1.0:
    resolution: {integrity: sha512-uIJDQbxwEL2AMMs2xjhZl2hw8s77c3wrPaQ9v6tXJLGaaQ+4QrNJH5vuw7hA7w/uGT/iJ42a83opAqxGHeyRIA==}
    engines: {node: ^12.13.0 || ^14.15.0 || ^16.10.0 || >=17.0.0}
    dependencies:
      jest-get-type: 28.0.2
      pretty-format: 28.1.0
    dev: true

  /jest-matcher-utils/27.5.1:
    resolution: {integrity: sha512-z2uTx/T6LBaCoNWNFWwChLBKYxTMcGBRjAt+2SbP929/Fflb9aa5LGma654Rz8z9HLxsrUaYzxE9T/EFIL/PAw==}
    engines: {node: ^10.13.0 || ^12.13.0 || ^14.15.0 || >=15.0.0}
    dependencies:
      chalk: 4.1.2
      jest-diff: 27.5.1
      jest-get-type: 27.5.1
      pretty-format: 27.5.1
    dev: true

  /jest-matcher-utils/28.1.0:
    resolution: {integrity: sha512-onnax0n2uTLRQFKAjC7TuaxibrPSvZgKTcSCnNUz/tOjJ9UhxNm7ZmPpoQavmTDUjXvUQ8KesWk2/VdrxIFzTQ==}
    engines: {node: ^12.13.0 || ^14.15.0 || ^16.10.0 || >=17.0.0}
    dependencies:
      chalk: 4.1.2
      jest-diff: 28.1.0
      jest-get-type: 28.0.2
      pretty-format: 28.1.0
    dev: true

  /jest-message-util/28.1.0:
    resolution: {integrity: sha512-RpA8mpaJ/B2HphDMiDlrAZdDytkmwFqgjDZovM21F35lHGeUeCvYmm6W+sbQ0ydaLpg5bFAUuWG1cjqOl8vqrw==}
    engines: {node: ^12.13.0 || ^14.15.0 || ^16.10.0 || >=17.0.0}
    dependencies:
      '@babel/code-frame': 7.16.7
      '@jest/types': 28.1.0
      '@types/stack-utils': 2.0.1
      chalk: 4.1.2
      graceful-fs: 4.2.10
      micromatch: 4.0.5
      pretty-format: 28.1.0
      slash: 3.0.0
      stack-utils: 2.0.5
    dev: true

  /jest-mock/28.1.0:
    resolution: {integrity: sha512-H7BrhggNn77WhdL7O1apG0Q/iwl0Bdd5E1ydhCJzL3oBLh/UYxAwR3EJLsBZ9XA3ZU4PA3UNw4tQjduBTCTmLw==}
    engines: {node: ^12.13.0 || ^14.15.0 || ^16.10.0 || >=17.0.0}
    dependencies:
      '@jest/types': 28.1.0
      '@types/node': 17.0.32
    dev: true

  /jest-pnp-resolver/1.2.2_jest-resolve@28.1.0:
    resolution: {integrity: sha512-olV41bKSMm8BdnuMsewT4jqlZ8+3TCARAXjZGT9jcoSnrfUnRCqnMoF9XEeoWjbzObpqF9dRhHQj0Xb9QdF6/w==}
    engines: {node: '>=6'}
    peerDependencies:
      jest-resolve: '*'
    peerDependenciesMeta:
      jest-resolve:
        optional: true
    dependencies:
      jest-resolve: 28.1.0
    dev: true

  /jest-regex-util/28.0.2:
    resolution: {integrity: sha512-4s0IgyNIy0y9FK+cjoVYoxamT7Zeo7MhzqRGx7YDYmaQn1wucY9rotiGkBzzcMXTtjrCAP/f7f+E0F7+fxPNdw==}
    engines: {node: ^12.13.0 || ^14.15.0 || ^16.10.0 || >=17.0.0}
    dev: true

  /jest-resolve-dependencies/28.1.0:
    resolution: {integrity: sha512-Ue1VYoSZquPwEvng7Uefw8RmZR+me/1kr30H2jMINjGeHgeO/JgrR6wxj2ofkJ7KSAA11W3cOrhNCbj5Dqqd9g==}
    engines: {node: ^12.13.0 || ^14.15.0 || ^16.10.0 || >=17.0.0}
    dependencies:
      jest-regex-util: 28.0.2
      jest-snapshot: 28.1.0
    transitivePeerDependencies:
      - supports-color
    dev: true

  /jest-resolve/28.1.0:
    resolution: {integrity: sha512-vvfN7+tPNnnhDvISuzD1P+CRVP8cK0FHXRwPAcdDaQv4zgvwvag2n55/h5VjYcM5UJG7L4TwE5tZlzcI0X2Lhw==}
    engines: {node: ^12.13.0 || ^14.15.0 || ^16.10.0 || >=17.0.0}
    dependencies:
      chalk: 4.1.2
      graceful-fs: 4.2.10
      jest-haste-map: 28.1.0
      jest-pnp-resolver: 1.2.2_jest-resolve@28.1.0
      jest-util: 28.1.0
      jest-validate: 28.1.0
      resolve: 1.22.0
      resolve.exports: 1.1.0
      slash: 3.0.0
    dev: true

  /jest-runner/28.1.0:
    resolution: {integrity: sha512-FBpmuh1HB2dsLklAlRdOxNTTHKFR6G1Qmd80pVDvwbZXTriqjWqjei5DKFC1UlM732KjYcE6yuCdiF0WUCOS2w==}
    engines: {node: ^12.13.0 || ^14.15.0 || ^16.10.0 || >=17.0.0}
    dependencies:
      '@jest/console': 28.1.0
      '@jest/environment': 28.1.0
      '@jest/test-result': 28.1.0
      '@jest/transform': 28.1.0
      '@jest/types': 28.1.0
      '@types/node': 17.0.32
      chalk: 4.1.2
      emittery: 0.10.2
      graceful-fs: 4.2.10
      jest-docblock: 28.0.2
      jest-environment-node: 28.1.0
      jest-haste-map: 28.1.0
      jest-leak-detector: 28.1.0
      jest-message-util: 28.1.0
      jest-resolve: 28.1.0
      jest-runtime: 28.1.0
      jest-util: 28.1.0
      jest-watcher: 28.1.0
      jest-worker: 28.1.0
      source-map-support: 0.5.13
      throat: 6.0.1
    transitivePeerDependencies:
      - supports-color
    dev: true

  /jest-runtime/28.1.0:
    resolution: {integrity: sha512-wNYDiwhdH/TV3agaIyVF0lsJ33MhyujOe+lNTUiolqKt8pchy1Hq4+tDMGbtD5P/oNLA3zYrpx73T9dMTOCAcg==}
    engines: {node: ^12.13.0 || ^14.15.0 || ^16.10.0 || >=17.0.0}
    dependencies:
      '@jest/environment': 28.1.0
      '@jest/fake-timers': 28.1.0
      '@jest/globals': 28.1.0
      '@jest/source-map': 28.0.2
      '@jest/test-result': 28.1.0
      '@jest/transform': 28.1.0
      '@jest/types': 28.1.0
      chalk: 4.1.2
      cjs-module-lexer: 1.2.2
      collect-v8-coverage: 1.0.1
      execa: 5.1.1
      glob: 7.2.0
      graceful-fs: 4.2.10
      jest-haste-map: 28.1.0
      jest-message-util: 28.1.0
      jest-mock: 28.1.0
      jest-regex-util: 28.0.2
      jest-resolve: 28.1.0
      jest-snapshot: 28.1.0
      jest-util: 28.1.0
      slash: 3.0.0
      strip-bom: 4.0.0
    transitivePeerDependencies:
      - supports-color
    dev: true

  /jest-snapshot/28.1.0:
    resolution: {integrity: sha512-ex49M2ZrZsUyQLpLGxQtDbahvgBjlLPgklkqGM0hq/F7W/f8DyqZxVHjdy19QKBm4O93eDp+H5S23EiTbbUmHw==}
    engines: {node: ^12.13.0 || ^14.15.0 || ^16.10.0 || >=17.0.0}
    dependencies:
      '@babel/core': 7.17.10
      '@babel/generator': 7.17.10
      '@babel/plugin-syntax-typescript': 7.17.12_@babel+core@7.17.10
      '@babel/traverse': 7.17.10
      '@babel/types': 7.17.10
      '@jest/expect-utils': 28.1.0
      '@jest/transform': 28.1.0
      '@jest/types': 28.1.0
      '@types/babel__traverse': 7.17.1
      '@types/prettier': 2.6.0
      babel-preset-current-node-syntax: 1.0.1_@babel+core@7.17.10
      chalk: 4.1.2
      expect: 28.1.0
      graceful-fs: 4.2.10
      jest-diff: 28.1.0
      jest-get-type: 28.0.2
      jest-haste-map: 28.1.0
      jest-matcher-utils: 28.1.0
      jest-message-util: 28.1.0
      jest-util: 28.1.0
      natural-compare: 1.4.0
      pretty-format: 28.1.0
      semver: 7.3.7
    transitivePeerDependencies:
      - supports-color
    dev: true

  /jest-util/28.1.0:
    resolution: {integrity: sha512-qYdCKD77k4Hwkose2YBEqQk7PzUf/NSE+rutzceduFveQREeH6b+89Dc9+wjX9dAwHcgdx4yedGA3FQlU/qCTA==}
    engines: {node: ^12.13.0 || ^14.15.0 || ^16.10.0 || >=17.0.0}
    dependencies:
      '@jest/types': 28.1.0
      '@types/node': 17.0.32
      chalk: 4.1.2
      ci-info: 3.3.0
      graceful-fs: 4.2.10
      picomatch: 2.3.1
    dev: true

  /jest-validate/28.1.0:
    resolution: {integrity: sha512-Lly7CJYih3vQBfjLeANGgBSBJ7pEa18cxpQfQEq2go2xyEzehnHfQTjoUia8xUv4x4J80XKFIDwJJThXtRFQXQ==}
    engines: {node: ^12.13.0 || ^14.15.0 || ^16.10.0 || >=17.0.0}
    dependencies:
      '@jest/types': 28.1.0
      camelcase: 6.3.0
      chalk: 4.1.2
      jest-get-type: 28.0.2
      leven: 3.1.0
      pretty-format: 28.1.0
    dev: true

  /jest-watcher/28.1.0:
    resolution: {integrity: sha512-tNHMtfLE8Njcr2IRS+5rXYA4BhU90gAOwI9frTGOqd+jX0P/Au/JfRSNqsf5nUTcWdbVYuLxS1KjnzILSoR5hA==}
    engines: {node: ^12.13.0 || ^14.15.0 || ^16.10.0 || >=17.0.0}
    dependencies:
      '@jest/test-result': 28.1.0
      '@jest/types': 28.1.0
      '@types/node': 17.0.32
      ansi-escapes: 4.3.2
      chalk: 4.1.2
      emittery: 0.10.2
      jest-util: 28.1.0
      string-length: 4.0.2
    dev: true

  /jest-worker/28.1.0:
    resolution: {integrity: sha512-ZHwM6mNwaWBR52Snff8ZvsCTqQsvhCxP/bT1I6T6DAnb6ygkshsyLQIMxFwHpYxht0HOoqt23JlC01viI7T03A==}
    engines: {node: ^12.13.0 || ^14.15.0 || ^16.10.0 || >=17.0.0}
    dependencies:
      '@types/node': 17.0.32
      merge-stream: 2.0.0
      supports-color: 8.1.1
    dev: true

  /jest/28.1.0_@types+node@14.18.16:
    resolution: {integrity: sha512-TZR+tHxopPhzw3c3560IJXZWLNHgpcz1Zh0w5A65vynLGNcg/5pZ+VildAd7+XGOu6jd58XMY/HNn0IkZIXVXg==}
    engines: {node: ^12.13.0 || ^14.15.0 || ^16.10.0 || >=17.0.0}
    hasBin: true
    peerDependencies:
      node-notifier: ^8.0.1 || ^9.0.0 || ^10.0.0
    peerDependenciesMeta:
      node-notifier:
        optional: true
    dependencies:
      '@jest/core': 28.1.0
      import-local: 3.1.0
      jest-cli: 28.1.0_@types+node@14.18.16
    transitivePeerDependencies:
      - '@types/node'
      - supports-color
      - ts-node
    dev: true

  /joi/17.6.0:
    resolution: {integrity: sha512-OX5dG6DTbcr/kbMFj0KGYxuew69HPcAE3K/sZpEV2nP6e/j/C0HV+HNiBPCASxdx5T7DMoa0s8UeHWMnb6n2zw==}
    dependencies:
      '@hapi/hoek': 9.2.1
      '@hapi/topo': 5.1.0
      '@sideway/address': 4.1.4
      '@sideway/formula': 3.0.0
      '@sideway/pinpoint': 2.0.0
    dev: true

  /js-levenshtein/1.1.6:
    resolution: {integrity: sha512-X2BB11YZtrRqY4EnQcLX5Rh373zbK4alC1FW7D7MBhL2gtcC17cTnr6DmfHZeS0s2rTHjUTMMHfG7gO8SSdw+g==}
    engines: {node: '>=0.10.0'}
    dev: false

  /js-tokens/4.0.0:
    resolution: {integrity: sha512-RdJUflcE3cUzKiMqQgsCu06FPu9UdIJO0beYbPhHN4k6apgJtifcoCtT9bcxOpYBtpD2kCM6Sbzg4CausW/PKQ==}

  /js-yaml/3.14.1:
    resolution: {integrity: sha512-okMH7OXXJ7YrN9Ok3/SXrnu4iX9yOk+25nqX4imS2npuvTYDmo/QEZoqwZkYaIDk3jVvBOTOIEgEhaLOynBS9g==}
    hasBin: true
    dependencies:
      argparse: 1.0.10
      esprima: 4.0.1
    dev: true

  /js-yaml/4.1.0:
    resolution: {integrity: sha512-wpxZs9NoxZaJESJGIZTyDEaYpl0FKSA+FB9aJiyemKhMwkxQg63h4T1KJgUGHpTqPDNRcmmYLugrRjJlBtWvRA==}
    hasBin: true
    dependencies:
      argparse: 2.0.1

  /jsesc/2.5.2:
    resolution: {integrity: sha512-OYu7XEzjkCQ3C5Ps3QIZsQfNpqoJyZZA99wd9aWd05NCtC5pWOkShK2mkL6HXQR6/Cy2lbNdPlZBpuQHXE63gA==}
    engines: {node: '>=4'}
    hasBin: true
    dev: true

  /json-buffer/3.0.1:
    resolution: {integrity: sha512-4bV5BfR2mqfQTJm+V5tPPdf+ZpuhiIvTuAB5g8kcrXOZpTT/QwwVRWBywX1ozr6lEuPdbHxwaJlm9G6mI2sfSQ==}
    dev: true

  /json-parse-better-errors/1.0.2:
    resolution: {integrity: sha512-mrqyZKfX5EhL7hvqcV6WG1yYjnjeuYDzDhhcAAUrq8Po85NBQBJP+ZDUT75qZQ98IkUoBqdkExkukOU7Ts2wrw==}
    dev: true

  /json-parse-even-better-errors/2.3.1:
    resolution: {integrity: sha512-xyFwyhro/JEof6Ghe2iz2NcXoj2sloNsWr/XsERDK/oiPCfaNhl5ONfp+jQdAZRQQ0IJWNzH9zIZF7li91kh2w==}
    dev: true

  /json-ptr/2.2.0:
    resolution: {integrity: sha512-w9f6/zhz4kykltXMG7MLJWMajxiPj0q+uzQPR1cggNAE/sXoq/C5vjUb/7QNcC3rJsVIIKy37ALTXy1O+3c8QQ==}
    dependencies:
      tslib: 2.4.0
    dev: false

  /json-schema-traverse/0.4.1:
    resolution: {integrity: sha512-xbbCH5dCYU5T8LcEhhuh7HJ88HXuW3qsI3Y0zOZFKfZEHcpWiHU/Jxzk629Brsab/mMiHQti9wMP+845RPe3Vg==}
    dev: true

  /json-schema-traverse/1.0.0:
    resolution: {integrity: sha512-NM8/P9n3XjXhIZn1lLhkFaACTOURQXjWhV4BA/RnOv8xvgqtqpAX9IO4mRQxSx1Rlo4tqzeqb0sOlruaOy3dug==}
    dev: false

  /json-schema/0.4.0:
    resolution: {integrity: sha512-es94M3nTIfsEPisRafak+HDLfHXnKBhV3vU5eqPcS3flIWqcxJWgXHXiey3YrpaNsanY5ei1VoYEbOzijuq9BA==}
    dev: false

  /json-stable-stringify-without-jsonify/1.0.1:
    resolution: {integrity: sha512-Bdboy+l7tA3OGW6FjyFHWkP5LuByj1Tk33Ljyq0axyzdk9//JSi2u3fP1QSmd1KNwq6VOKYGlAu87CisVir6Pw==}
    dev: true

  /json-stringify-safe/5.0.1:
    resolution: {integrity: sha512-ZClg6AaYvamvYEE82d3Iyd3vSSIjQ+odgjaTzRuO3s7toCdFKczob2i0zCh7JE8kWn17yvAWhUVxvqGwUalsRA==}
    dev: true

  /json5/1.0.1:
    resolution: {integrity: sha512-aKS4WQjPenRxiQsC93MNfjx+nbF4PAdYzmd/1JIj8HYzqfbu86beTuNgXDzPknWk0n0uARlyewZo4s++ES36Ow==}
    hasBin: true
    dependencies:
      minimist: 1.2.6
    dev: true

  /json5/2.2.1:
    resolution: {integrity: sha512-1hqLFMSrGHRHxav9q9gNjJ5EXznIxGVO09xQRrwplcS8qs28pZ8s8hupZAmqDwZUmVZ2Qb2jnyPOWcDH8m8dlA==}
    engines: {node: '>=6'}
    hasBin: true

  /jsonfile/4.0.0:
    resolution: {integrity: sha512-m6F1R3z8jjlf2imQHS2Qez5sjKWQzbuuhuJ/FKYFRZvPE3PuHcSMVZzfsLhGVOkfd20obL5SWEBew5ShlquNxg==}
    optionalDependencies:
      graceful-fs: 4.2.10
    dev: true

  /jsonfile/6.1.0:
    resolution: {integrity: sha512-5dgndWOriYSm5cnYaJNhalLNDKOqFwyDB/rr1E9ZsGciGvKPs8R2xYGCacuf3z6K1YKDz182fd+fY3cn3pMqXQ==}
    dependencies:
      universalify: 2.0.0
    optionalDependencies:
      graceful-fs: 4.2.10
    dev: true

  /jsonparse/1.3.1:
    resolution: {integrity: sha512-POQXvpdL69+CluYsillJ7SUhKvytYjW9vG/GKpnf+xP8UWgYEM/RaMzHHofbALDiKbbP1W8UEYmgGl39WkPZsg==}
    engines: {'0': node >= 0.2.0}
    dev: true

  /jsonpath-plus/6.0.1:
    resolution: {integrity: sha512-EvGovdvau6FyLexFH2OeXfIITlgIbgZoAZe3usiySeaIDm5QS+A10DKNpaPBBqqRSZr2HN6HVNXxtwUAr2apEw==}
    engines: {node: '>=10.0.0'}
    dev: false

  /jsonpointer/5.0.0:
    resolution: {integrity: sha512-PNYZIdMjVIvVgDSYKTT63Y+KZ6IZvGRNNWcxwD+GNnUz1MKPfv30J8ueCjdwcN0nDx2SlshgyB7Oy0epAzVRRg==}
    engines: {node: '>=0.10.0'}
    dev: false

  /jsonwebtoken/8.5.1:
    resolution: {integrity: sha512-XjwVfRS6jTMsqYs0EsuJ4LGxXV14zQybNd4L2r0UvbVnSF9Af8x7p5MzbJ90Ioz/9TI41/hTCvznF/loiSzn8w==}
    engines: {node: '>=4', npm: '>=1.4.28'}
    dependencies:
      jws: 3.2.2
      lodash.includes: 4.3.0
      lodash.isboolean: 3.0.3
      lodash.isinteger: 4.0.4
      lodash.isnumber: 3.0.3
      lodash.isplainobject: 4.0.6
      lodash.isstring: 4.0.1
      lodash.once: 4.1.1
      ms: 2.1.3
      semver: 5.7.1
    dev: false

  /jsx-ast-utils/3.3.2:
    resolution: {integrity: sha512-4ZCADZHRkno244xlNnn4AOG6sRQ7iBZ5BbgZ4vW4y5IZw7cVUD1PPeblm1xx/nfmMxPdt/LHsXZW8z/j58+l9Q==}
    engines: {node: '>=4.0'}
    dependencies:
      array-includes: 3.1.5
      object.assign: 4.1.2
    dev: true

  /junk/4.0.0:
    resolution: {integrity: sha512-ojtSU++zLJ3jQG9bAYjg94w+/DOJtRyD7nPaerMFrBhmdVmiV5/exYH5t4uHga4G/95nT6hr1OJoKIFbYbrW5w==}
    engines: {node: '>=12.20'}
    dev: true

  /jwa/1.4.1:
    resolution: {integrity: sha512-qiLX/xhEEFKUAJ6FiBMbes3w9ATzyk5W7Hvzpa/SLYdxNtng+gcurvrI7TbACjIXlsJyr05/S1oUhZrc63evQA==}
    dependencies:
      buffer-equal-constant-time: 1.0.1
      ecdsa-sig-formatter: 1.0.11
      safe-buffer: 5.2.1
    dev: false

  /jws/3.2.2:
    resolution: {integrity: sha512-YHlZCB6lMTllWDtSPHz/ZXTsi8S00usEV6v1tjq8tOUZzw7DpSDWVXjXDre6ed1w/pd495ODpHZYSdkRTsa0HA==}
    dependencies:
      jwa: 1.4.1
      safe-buffer: 5.2.1
    dev: false

  /keyv/4.2.7:
    resolution: {integrity: sha512-HeOstD8SXvtWoQhMMBCelcUuZsiV7T7MwsADtOXT0KuwYP9nCxrSoMDeLXNDTLN3VFSuRp38JzoGbbTboq3QQw==}
    dependencies:
      compress-brotli: 1.3.8
      json-buffer: 3.0.1
    dev: true

  /kind-of/6.0.3:
    resolution: {integrity: sha512-dcS1ul+9tmeD95T+x28/ehLgd9mENa3LsvDTtzm3vyBEO7RPptvAD+t44WVXaUjTBRcrpFeFlC8WCruUR456hw==}
    engines: {node: '>=0.10.0'}
    dev: true

  /klaw-sync/6.0.0:
    resolution: {integrity: sha512-nIeuVSzdCCs6TDPTqI8w1Yre34sSq7AkZ4B3sfOBbI2CgVSB4Du4aLQijFU2+lhAFCwt9+42Hel6lQNIv6AntQ==}
    dependencies:
      graceful-fs: 4.2.10
    dev: true

  /kleur/3.0.3:
    resolution: {integrity: sha512-eTIzlVOSUR+JxdDFepEYcBMtZ9Qqdef+rnzWdRZuMbOywu5tO2w2N7rqjoANZ5k9vywhL6Br1VRjUIgTQx4E8w==}
    engines: {node: '>=6'}
    dev: true

  /language-subtag-registry/0.3.22:
    resolution: {integrity: sha512-tN0MCzyWnoz/4nHS6uxdlFWoUZT7ABptwKPQ52Ea7URk6vll88bWBVhodtnlfEuCcKWNGoc+uGbw1cwa9IKh/w==}
    dev: true

  /language-tags/1.0.5:
    resolution: {integrity: sha512-qJhlO9cGXi6hBGKoxEG/sKZDAHD5Hnu9Hs4WbOY3pCWXDhw0N8x1NenNzm2EnNLkLkk7J2SdxAkDSbb6ftT+UQ==}
    dependencies:
      language-subtag-registry: 0.3.22
    dev: true

  /latest-version/7.0.0:
    resolution: {integrity: sha512-KvNT4XqAMzdcL6ka6Tl3i2lYeFDgXNCuIX+xNx6ZMVR1dFq+idXd9FLKNMOIx0t9mJ9/HudyX4oZWXZQ0UJHeg==}
    engines: {node: '>=14.16'}
    dependencies:
      package-json: 8.1.0
    dev: true

  /leven/3.1.0:
    resolution: {integrity: sha512-qsda+H8jTaUaN/x5vzW2rzc+8Rw4TAQ/4KjB46IwK5VH+IlVeeeje/EoZRpiXvIqjFgK84QffqPztGI3VBLG1A==}
    engines: {node: '>=6'}
    dev: true

  /levn/0.3.0:
    resolution: {integrity: sha512-0OO4y2iOHix2W6ujICbKIaEQXvFQHue65vUG3pb5EUomzPI90z9hsA1VsO/dbIIpC53J8gxM9Q4Oho0jrCM/yA==}
    engines: {node: '>= 0.8.0'}
    dependencies:
      prelude-ls: 1.1.2
      type-check: 0.3.2
    dev: true

  /levn/0.4.1:
    resolution: {integrity: sha512-+bT2uH4E5LGE7h/n3evcS/sQlJXCpIp6ym8OWJ5eV6+67Dsql/LaaT7qJBAt2rzfoa/5QBGBhxDix1dMt2kQKQ==}
    engines: {node: '>= 0.8.0'}
    dependencies:
      prelude-ls: 1.2.1
      type-check: 0.4.0
    dev: true

  /libnpmaccess/6.0.3:
    resolution: {integrity: sha512-4tkfUZprwvih2VUZYMozL7EMKgQ5q9VW2NtRyxWtQWlkLTAWHRklcAvBN49CVqEkhUw7vTX2fNgB5LzgUucgYg==}
    engines: {node: ^12.13.0 || ^14.15.0 || >=16.0.0}
    dependencies:
      aproba: 2.0.0
      minipass: 3.1.6
      npm-package-arg: 9.1.0
      npm-registry-fetch: 13.3.1
    transitivePeerDependencies:
      - bluebird
      - supports-color
    dev: true

  /libnpmpublish/6.0.4:
    resolution: {integrity: sha512-lvAEYW8mB8QblL6Q/PI/wMzKNvIrF7Kpujf/4fGS/32a2i3jzUXi04TNyIBcK6dQJ34IgywfaKGh+Jq4HYPFmg==}
    engines: {node: ^12.13.0 || ^14.15.0 || >=16.0.0}
    dependencies:
      normalize-package-data: 4.0.0
      npm-package-arg: 9.1.0
      npm-registry-fetch: 13.3.1
      semver: 7.3.7
      ssri: 9.0.1
    transitivePeerDependencies:
      - bluebird
      - supports-color
    dev: true

  /light-my-request/5.4.0:
    resolution: {integrity: sha512-lWwUibGSDifLsCGKVy5mCktifWGYiZUCzuKqXgrb3Na7wHPl8aPShxjDhUGQE3MI8k2wJSuvSJh5lyHkMnOTMg==}
    dependencies:
      cookie: 0.5.0
      process-warning: 2.0.0
      set-cookie-parser: 2.4.8
    dev: false

  /lilconfig/2.0.4:
    resolution: {integrity: sha512-bfTIN7lEsiooCocSISTWXkiWJkRqtL9wYtYy+8EK3Y41qh3mpwPU0ycTOgjdY9ErwXCc8QyrQp82bdL0Xkm9yA==}
    engines: {node: '>=10'}
    dev: true

  /lilconfig/2.0.5:
    resolution: {integrity: sha512-xaYmXZtTHPAw5m+xLN8ab9C+3a8YmV3asNSPOATITbtwrfbwaLJj8h66H1WMIpALCkqsIzK3h7oQ+PdX+LQ9Eg==}
    engines: {node: '>=10'}
    dev: false

  /lines-and-columns/1.2.4:
    resolution: {integrity: sha512-7ylylesZQ/PV29jhEDl3Ufjo6ZX7gCqJr5F7PKrqc93v7fzSymt1BpwEU8nAUXs8qzzvqhbjhK5QZg6Mt/HkBg==}
    dev: true

  /lint-staged/12.4.2:
    resolution: {integrity: sha512-JAJGIzY/OioIUtrRePr8go6qUxij//mL+RGGoFKU3VWQRtIHgWoHizSqH0QVn2OwrbXS9Q6CICQjfj+E5qvrXg==}
    engines: {node: ^12.20.0 || ^14.13.1 || >=16.0.0}
    hasBin: true
    dependencies:
      cli-truncate: 3.1.0
      colorette: 2.0.16
      commander: 8.3.0
      debug: 4.3.4_supports-color@9.2.2
      execa: 5.1.1
      lilconfig: 2.0.4
      listr2: 4.0.5
      micromatch: 4.0.5
      normalize-path: 3.0.0
      object-inspect: 1.12.0
      pidtree: 0.5.0
      string-argv: 0.3.1
      supports-color: 9.2.2
      yaml: 1.10.2
    transitivePeerDependencies:
      - enquirer
    dev: true

  /liquid-json/0.3.1:
    resolution: {integrity: sha1-kVWhgTbYprJhXl8W+aJEira1Duo=}
    engines: {node: '>=4'}
    dev: false

  /listr2/4.0.5:
    resolution: {integrity: sha512-juGHV1doQdpNT3GSTs9IUN43QJb7KHdF9uqg7Vufs/tG9VTzpFphqF4pm/ICdAABGQxsyNn9CiYA3StkI6jpwA==}
    engines: {node: '>=12'}
    peerDependencies:
      enquirer: '>= 2.3.0 < 3'
    peerDependenciesMeta:
      enquirer:
        optional: true
    dependencies:
      cli-truncate: 2.1.0
      colorette: 2.0.16
      log-update: 4.0.0
      p-map: 4.0.0
      rfdc: 1.3.0
      rxjs: 7.5.6
      through: 2.3.8
      wrap-ansi: 7.0.0
    dev: true

  /load-json-file/4.0.0:
    resolution: {integrity: sha512-Kx8hMakjX03tiGTLAIdJ+lL0htKnXjEZN6hk/tozf/WOuYGdZBJrZ+rCJRbVCugsjB3jMLn9746NsQIf5VjBMw==}
    engines: {node: '>=4'}
    dependencies:
      graceful-fs: 4.2.10
      parse-json: 4.0.0
      pify: 3.0.0
      strip-bom: 3.0.0
    dev: true

  /load-json-file/6.2.0:
    resolution: {integrity: sha512-gUD/epcRms75Cw8RT1pUdHugZYM5ce64ucs2GEISABwkRsOQr0q2wm/MV2TKThycIe5e0ytRweW2RZxclogCdQ==}
    engines: {node: '>=8'}
    dependencies:
      graceful-fs: 4.2.10
      parse-json: 5.2.0
      strip-bom: 4.0.0
      type-fest: 0.6.0
    dev: true

  /locate-path/2.0.0:
    resolution: {integrity: sha512-NCI2kiDkyR7VeEKm27Kda/iQHyKJe1Bu0FlTbYp3CqJu+9IFe9bLyAjMxf5ZDDbEg+iMPzB5zYyUTSm8wVTKmA==}
    engines: {node: '>=4'}
    dependencies:
      p-locate: 2.0.0
      path-exists: 3.0.0
    dev: true

  /locate-path/5.0.0:
    resolution: {integrity: sha512-t7hw9pI+WvuwNJXwk5zVHpyhIqzg2qTlklJOf0mVxGSbe3Fp2VieZcduNYjaLDoy6p9uGpQEGWG87WpMKlNq8g==}
    engines: {node: '>=8'}
    dependencies:
      p-locate: 4.1.0
    dev: true

  /locate-path/6.0.0:
    resolution: {integrity: sha512-iPZK6eYjbxRu3uB4/WZ3EsEIMJFMqAoopl3R+zuq0UjcAm/MO6KCweDgPfP3elTztoKP3KtnVHxTn2NHBSDVUw==}
    engines: {node: '>=10'}
    dependencies:
      p-locate: 5.0.0
    dev: true

  /lodash.castarray/4.4.0:
    resolution: {integrity: sha1-wCUTUV4wna3dTCTGDP3c9ZdtkRU=}

  /lodash.deburr/4.1.0:
    resolution: {integrity: sha512-m/M1U1f3ddMCs6Hq2tAsYThTBDaAKFDX3dwDo97GEYzamXi9SqUpjWi/Rrj/gf3X2n8ktwgZrlP1z6E3v/IExQ==}
    dev: false

  /lodash.get/4.4.2:
    resolution: {integrity: sha1-LRd/ZS+jHpObRDjVNBSZ36OCXpk=}
    dev: true

  /lodash.includes/4.3.0:
    resolution: {integrity: sha1-YLuYqHy5I8aMoeUTJUgzFISfVT8=}
    dev: false

  /lodash.isboolean/3.0.3:
    resolution: {integrity: sha1-bC4XHbKiV82WgC/UOwGyDV9YcPY=}
    dev: false

  /lodash.isinteger/4.0.4:
    resolution: {integrity: sha1-YZwK89A/iwTDH1iChAt3sRzWg0M=}
    dev: false

  /lodash.ismatch/4.4.0:
    resolution: {integrity: sha512-fPMfXjGQEV9Xsq/8MTSgUf255gawYRbjwMyDbcvDhXgV7enSZA0hynz6vMPnpAb5iONEzBHBPsT+0zes5Z301g==}
    dev: true

  /lodash.isnumber/3.0.3:
    resolution: {integrity: sha1-POdoEMWSjQM1IwGsKHMX8RwLH/w=}
    dev: false

  /lodash.isplainobject/4.0.6:
    resolution: {integrity: sha1-fFJqUtibRcRcxpC4gWO+BJf1UMs=}
    dev: false

  /lodash.isstring/4.0.1:
    resolution: {integrity: sha1-1SfftUVuynzJu5XV2ur4i6VKVFE=}
    dev: false

  /lodash.memoize/4.1.2:
    resolution: {integrity: sha512-t7j+NzmgnQzTAYXcsHYLgimltOV1MXHtlOWf6GjL9Kj8GK5FInw5JotxvbOs+IvV1/Dzo04/fCGfLVs7aXb4Ag==}
    dev: true

  /lodash.merge/4.6.2:
    resolution: {integrity: sha512-0KpjqXRVvrYyCsX1swR/XTK0va6VQkQM6MNo7PqW77ByjAhoARA8EfrP1N4+KlKj8YS0ZUCtRT/YUuhyYDujIQ==}

  /lodash.once/4.1.1:
    resolution: {integrity: sha1-DdOXEhPHxW34gJd9UEyI+0cal6w=}
    dev: false

  /lodash.set/4.3.2:
    resolution: {integrity: sha1-2HV7HagH3eJIFrDWqEvqGnYjCyM=}
    dev: true

  /lodash.xorby/4.7.0:
    resolution: {integrity: sha1-nBmm+fBjputT3QPBtocXmYAUY9c=}
    dev: false

  /lodash/4.17.21:
    resolution: {integrity: sha512-v2kDEe57lecTulaDIuNTPy3Ry4gLGJ6Z1O3vE1krgXZNrsQ+LFTGHVxVjcXPs17LhbZVGedAJv8XZ1tvj5FvSg==}

  /log-symbols/4.1.0:
    resolution: {integrity: sha512-8XPvpAA8uyhfteu8pIvQxpJZ7SYYdpUivZpGy6sFsBuKRY/7rQGavedeB8aK+Zkyq6upMFVL/9AW6vOYzfRyLg==}
    engines: {node: '>=10'}
    dependencies:
      chalk: 4.1.2
      is-unicode-supported: 0.1.0
    dev: true

  /log-symbols/5.1.0:
    resolution: {integrity: sha512-l0x2DvrW294C9uDCoQe1VSU4gf529FkSZ6leBl4TiqZH/e+0R7hSfHQBNut2mNygDgHwvYHfFLn6Oxb3VWj2rA==}
    engines: {node: '>=12'}
    dependencies:
      chalk: 5.0.1
      is-unicode-supported: 1.2.0
    dev: true

  /log-update/4.0.0:
    resolution: {integrity: sha512-9fkkDevMefjg0mmzWFBW8YkFP91OrizzkW3diF7CpG+S2EYdy4+TVfGwz1zeF8x7hCx1ovSPTOE9Ngib74qqUg==}
    engines: {node: '>=10'}
    dependencies:
      ansi-escapes: 4.3.2
      cli-cursor: 3.1.0
      slice-ansi: 4.0.0
      wrap-ansi: 6.2.0
    dev: true

  /long/4.0.0:
    resolution: {integrity: sha512-XsP+KhQif4bjX1kbuSiySJFNAehNxgLb6hPRGJ9QsUr8ajHkuXGdrHmFUTUUXhDwVX2R5bY4JNZEwbUiMhV+MA==}
    dev: false

  /long/5.2.0:
    resolution: {integrity: sha512-9RTUNjK60eJbx3uz+TEGF7fUr29ZDxR5QzXcyDpeSfeH28S9ycINflOgOlppit5U+4kNTe83KQnMEerw7GmE8w==}
    dev: false

  /loose-envify/1.4.0:
    resolution: {integrity: sha512-lyuxPGr/Wfhrlem2CL/UcnUc1zcqKAImBDzukY7Y5F/yQiNdko6+fRLevlw1HgMySw7f611UIY408EtxRSoK3Q==}
    hasBin: true
    dependencies:
      js-tokens: 4.0.0

  /loupe/2.3.4:
    resolution: {integrity: sha512-OvKfgCC2Ndby6aSTREl5aCCPTNIzlDfQZvZxNUrBrihDhL3xcrYegTblhmEiCrg2kKQz4XsFIaemE5BF4ybSaQ==}
    dependencies:
      get-func-name: 2.0.0
    dev: true

  /lowercase-keys/2.0.0:
    resolution: {integrity: sha512-tqNXrS78oMOE73NMxK4EMLQsQowWf8jKooH9g7xPavRT706R6bkQJ6DY2Te7QukaZsulxa30wQ7bk0pm4XiHmA==}
    engines: {node: '>=8'}
    dev: true

  /lowercase-keys/3.0.0:
    resolution: {integrity: sha512-ozCC6gdQ+glXOQsveKD0YsDy8DSQFjDTz4zyzEHNV5+JP5D62LmfDZ6o1cycFx9ouG940M5dE8C8CTewdj2YWQ==}
    engines: {node: ^12.20.0 || ^14.13.1 || >=16.0.0}
    dev: true

  /lru-cache/4.1.5:
    resolution: {integrity: sha512-sWZlbEP2OsHNkXrMl5GYk/jKk70MBng6UU4YI/qGDYbgf6YbP4EvmqISbXCoJiRKs+1bSpFHVgQxvJ17F2li5g==}
    dependencies:
      pseudomap: 1.0.2
      yallist: 2.1.2
    dev: false

  /lru-cache/5.1.1:
    resolution: {integrity: sha512-KpNARQA3Iwv+jTA0utUVVbrh+Jlrr1Fv0e56GGzAFOXN7dk/FviaDW8LHmK52DlcH4WP2n6gI8vN1aesBFgo9w==}
    dependencies:
      yallist: 3.1.1

  /lru-cache/6.0.0:
    resolution: {integrity: sha512-Jo6dJ04CmSjuznwJSS3pUeWmd/H0ffTlkXXgwZi+eq1UCmqQwCh+eLsYOYCwY991i2Fah4h1BEMCx4qThGbsiA==}
    engines: {node: '>=10'}
    dependencies:
      yallist: 4.0.0

  /lru-cache/7.10.1:
    resolution: {integrity: sha512-BQuhQxPuRl79J5zSXRP+uNzPOyZw2oFI9JLRQ80XswSvg21KMKNtQza9eF42rfI/3Z40RvzBdXgziEkudzjo8A==}
    engines: {node: '>=12'}
    dev: true

  /macos-release/3.0.1:
    resolution: {integrity: sha512-3l6OrhdDg2H2SigtuN3jBh+5dRJRWxNKuJTPBbGeNJTsmt/pj9PO25wYaNb05NuNmAsl435j4rDP6rgNXz7s7g==}
    engines: {node: ^12.20.0 || ^14.13.1 || >=16.0.0}
    dev: true

  /magic-string/0.26.2:
    resolution: {integrity: sha512-NzzlXpclt5zAbmo6h6jNc8zl2gNRGHvmsZW4IvZhTC4W7k4OlLP+S5YLussa/r3ixNT66KOQfNORlXHSOy/X4A==}
    engines: {node: '>=12'}
    dependencies:
      sourcemap-codec: 1.4.8
    dev: true

  /make-dir/2.1.0:
    resolution: {integrity: sha512-LS9X+dc8KLxXCb8dni79fLIIUA5VyZoyjSMCwTluaXA0o27cCK0bhXkpgw+sTXVpPy/lSO57ilRixqk0vDmtRA==}
    engines: {node: '>=6'}
    dependencies:
      pify: 4.0.1
      semver: 5.7.1
    dev: true

  /make-dir/3.1.0:
    resolution: {integrity: sha512-g3FeP20LNwhALb/6Cz6Dd4F2ngze0jz7tbzrD2wAV+o9FeNHe4rL+yK2md0J/fiSf1sa1ADhXqi5+oVwOM/eGw==}
    engines: {node: '>=8'}
    dependencies:
      semver: 6.3.0
    dev: true

  /make-error/1.3.6:
    resolution: {integrity: sha512-s8UhlNe7vPKomQhC1qFelMokr/Sc3AgNbso3n74mVPA5LTZwkB9NlXf4XPamLxJE8h0gh73rM94xvwRT2CVInw==}
    dev: true

  /make-fetch-happen/10.1.6:
    resolution: {integrity: sha512-/iKDlRQF0fkxyB/w/duW2yRYrGwBcbJjC37ijgi0CmOZ32bzMc86BCSSAHWvuyRFCB408iBPziTSzazBSrKo3w==}
    engines: {node: ^12.13.0 || ^14.15.0 || >=16.0.0}
    dependencies:
      agentkeepalive: 4.2.1
      cacache: 16.1.0
      http-cache-semantics: 4.1.0
      http-proxy-agent: 5.0.0
      https-proxy-agent: 5.0.1
      is-lambda: 1.0.1
      lru-cache: 7.10.1
      minipass: 3.1.6
      minipass-collect: 1.0.2
      minipass-fetch: 2.1.0
      minipass-flush: 1.0.5
      minipass-pipeline: 1.2.4
      negotiator: 0.6.3
      promise-retry: 2.0.1
      socks-proxy-agent: 6.2.1
      ssri: 9.0.1
    transitivePeerDependencies:
      - bluebird
      - supports-color
    dev: true

  /makeerror/1.0.12:
    resolution: {integrity: sha512-JmqCvUhmt43madlpFzG4BQzG2Z3m6tvQDNKdClZnO3VbIudJYmxsT0FNJMeiB2+JTSlTQTSbU8QdesVmwJcmLg==}
    dependencies:
      tmpl: 1.0.5
    dev: true

  /map-obj/1.0.1:
    resolution: {integrity: sha512-7N/q3lyZ+LVCp7PzuxrJr4KMbBE2hW7BT7YNia330OFxIf4d3r5zVpicP2650l7CPN6RM9zOJRl3NGpqSiw3Eg==}
    engines: {node: '>=0.10.0'}
    dev: true

  /map-obj/4.3.0:
    resolution: {integrity: sha512-hdN1wVrZbb29eBGiGjJbeP8JbKjq1urkHJ/LIP/NY48MZ1QVXUsQBV1G1zvYFHn1XE06cwjBsOI2K3Ulnj1YXQ==}
    engines: {node: '>=8'}
    dev: true

  /media-typer/0.3.0:
    resolution: {integrity: sha1-hxDXrwqmJvj/+hzgAWhUUmMlV0g=}
    engines: {node: '>= 0.6'}
    dev: false

  /meow/10.1.2:
    resolution: {integrity: sha512-zbuAlN+V/sXlbGchNS9WTWjUzeamwMt/BApKCJi7B0QyZstZaMx0n4Unll/fg0njGtMdC9UP5SAscvOCLYdM+Q==}
    engines: {node: ^12.20.0 || ^14.13.1 || >=16.0.0}
    dependencies:
      '@types/minimist': 1.2.2
      camelcase-keys: 7.0.2
      decamelize: 5.0.1
      decamelize-keys: 1.1.0
      hard-rejection: 2.1.0
      minimist-options: 4.1.0
      normalize-package-data: 3.0.3
      read-pkg-up: 8.0.0
      redent: 4.0.0
      trim-newlines: 4.0.2
      type-fest: 1.4.0
      yargs-parser: 20.2.9
    dev: true

  /meow/10.1.3:
    resolution: {integrity: sha512-0WL7RMCPPdUTE00+GxJjL4d5Dm6eUbmAzxlzywJWiRUKCW093owmZ7/q74tH9VI91vxw9KJJNxAcvdpxb2G4iA==}
    engines: {node: ^12.20.0 || ^14.13.1 || >=16.0.0}
    dependencies:
      '@types/minimist': 1.2.2
      camelcase-keys: 7.0.2
      decamelize: 5.0.1
      decamelize-keys: 1.1.0
      hard-rejection: 2.1.0
      minimist-options: 4.1.0
      normalize-package-data: 3.0.3
      read-pkg-up: 8.0.0
      redent: 4.0.0
      trim-newlines: 4.0.2
      type-fest: 1.4.0
      yargs-parser: 20.2.9
    dev: true

  /meow/8.1.2:
    resolution: {integrity: sha512-r85E3NdZ+mpYk1C6RjPFEMSE+s1iZMuHtsHAqY0DT3jZczl0diWUZ8g6oU7h0M9cD2EL+PzaYghhCLzR0ZNn5Q==}
    engines: {node: '>=10'}
    dependencies:
      '@types/minimist': 1.2.2
      camelcase-keys: 6.2.2
      decamelize-keys: 1.1.0
      hard-rejection: 2.1.0
      minimist-options: 4.1.0
      normalize-package-data: 3.0.3
      read-pkg-up: 7.0.1
      redent: 3.0.0
      trim-newlines: 3.0.1
      type-fest: 0.18.1
      yargs-parser: 20.2.9
    dev: true

  /merge-stream/2.0.0:
    resolution: {integrity: sha512-abv/qOcuPfk3URPfDzmZU1LKmuw8kT+0nIHvKrKgFrwifol/doWcdA4ZqsWQ8ENrFKkd67Mfpo/LovbIUsbt3w==}

  /merge2/1.4.1:
    resolution: {integrity: sha512-8q7VEgMJW4J8tcfVPy8g09NcQwZdbwFEqhe/WZkoIzjn/3TGDwtOCYtXGxA3O8tPzpczCCDgv+P2P5y00ZJOOg==}
    engines: {node: '>= 8'}

  /micromatch/4.0.5:
    resolution: {integrity: sha512-DMy+ERcEW2q8Z2Po+WNXuw3c5YaUSFjAO5GsJqfEl7UjvtIuFKO6ZrKvcItdy98dwFI2N1tg3zNIdKaQT+aNdA==}
    engines: {node: '>=8.6'}
    dependencies:
      braces: 3.0.2
      picomatch: 2.3.1

  /mime-db/1.52.0:
    resolution: {integrity: sha512-sPU4uV7dYlvtWJxwwxHD0PuihVNiE7TyAbQ5SWxDCB9mUYvOgroQOwYQQOKPJ8CIbE+1ETVlOoK1UC2nU3gYvg==}
    engines: {node: '>= 0.6'}

  /mime-format/2.0.1:
    resolution: {integrity: sha512-XxU3ngPbEnrYnNbIX+lYSaYg0M01v6p2ntd2YaFksTu0vayaw5OJvbdRyWs07EYRlLED5qadUZ+xo+XhOvFhwg==}
    dependencies:
      charset: 1.0.1
    dev: false

  /mime-types/2.1.35:
    resolution: {integrity: sha512-ZDY+bPm5zTTF+YpCrAU9nK0UgICYPT0QtT1NZWFv4s++TNkcgVaT0g6+4R2uI4MjQjzysHB1zxuWL50hzaeXiw==}
    engines: {node: '>= 0.6'}
    dependencies:
      mime-db: 1.52.0

  /mimic-fn/2.1.0:
    resolution: {integrity: sha512-OqbOk5oEQeAZ8WXWydlu9HJjz9WVdEIvamMCcXmuqUYjTknH/sqsWvhQ3vgwKFRR1HpjvNBKQ37nbJgYzGqGcg==}
    engines: {node: '>=6'}

  /mimic-fn/4.0.0:
    resolution: {integrity: sha512-vqiC06CuhBTUdZH+RYl8sFrL096vA45Ok5ISO6sE/Mr1jRbGH4Csnhi8f3wKVl7x8mO4Au7Ir9D3Oyv1VYMFJw==}
    engines: {node: '>=12'}
    dev: true

  /mimic-response/1.0.1:
    resolution: {integrity: sha512-j5EctnkH7amfV/q5Hgmoal1g2QHFJRraOtmx0JpIqkxhBhI/lJSl1nMpQ45hVarwNETOoWEimndZ4QK0RHxuxQ==}
    engines: {node: '>=4'}
    dev: true

  /mimic-response/3.1.0:
    resolution: {integrity: sha512-z0yWI+4FDrrweS8Zmt4Ej5HdJmky15+L2e6Wgn3+iK5fWzb6T3fhNFq2+MeTRb064c6Wr4N/wv0DzQTjNzHNGQ==}
    engines: {node: '>=10'}
    dev: true

  /min-indent/1.0.1:
    resolution: {integrity: sha512-I9jwMn07Sy/IwOj3zVkVik2JTvgpaykDZEigL6Rx6N9LbMywwUSMtxET+7lVoDLLd3O3IXwJwvuuns8UB/HeAg==}
    engines: {node: '>=4'}
    dev: true

  /minimatch/3.1.2:
    resolution: {integrity: sha512-J7p63hRiAjw1NDEww1W7i37+ByIrOWO5XQQAzZ3VOcL0PNybwpfmV/N05zFAzwQ9USyEcX6t3UO+K5aqBQOIHw==}
    dependencies:
      brace-expansion: 1.1.11

  /minimatch/5.1.0:
    resolution: {integrity: sha512-9TPBGGak4nHfGZsPBohm9AWg6NoT7QTCehS3BIJABslyZbzxfV78QM2Y6+i741OPZIafFAaiiEMh5OyIrJPgtg==}
    engines: {node: '>=10'}
    dependencies:
      brace-expansion: 2.0.1
    dev: true

  /minimist-options/4.1.0:
    resolution: {integrity: sha512-Q4r8ghd80yhO/0j1O3B2BjweX3fiHg9cdOwjJd2J76Q135c+NDxGCqdYKQ1SKBuFfgWbAUzBfvYjPUEeNgqN1A==}
    engines: {node: '>= 6'}
    dependencies:
      arrify: 1.0.1
      is-plain-obj: 1.1.0
      kind-of: 6.0.3
    dev: true

  /minimist/1.2.6:
    resolution: {integrity: sha512-Jsjnk4bw3YJqYzbdyBiNsPWHPfO++UGG749Cxs6peCu5Xg4nrena6OVxOYxrQTqww0Jmwt+Ref8rggumkTLz9Q==}

  /minipass-collect/1.0.2:
    resolution: {integrity: sha512-6T6lH0H8OG9kITm/Jm6tdooIbogG9e0tLgpY6mphXSm/A9u8Nq1ryBG+Qspiub9LjWlBPsPS3tWQ/Botq4FdxA==}
    engines: {node: '>= 8'}
    dependencies:
      minipass: 3.1.6
    dev: true

  /minipass-fetch/2.1.0:
    resolution: {integrity: sha512-H9U4UVBGXEyyWJnqYDCLp1PwD8XIkJ4akNHp1aGVI+2Ym7wQMlxDKi4IB4JbmyU+pl9pEs/cVrK6cOuvmbK4Sg==}
    engines: {node: ^12.13.0 || ^14.15.0 || >=16.0.0}
    dependencies:
      minipass: 3.1.6
      minipass-sized: 1.0.3
      minizlib: 2.1.2
    optionalDependencies:
      encoding: 0.1.13
    dev: true

  /minipass-flush/1.0.5:
    resolution: {integrity: sha512-JmQSYYpPUqX5Jyn1mXaRwOda1uQ8HP5KAT/oDSLCzt1BYRhQU0/hDtsB1ufZfEEzMZ9aAVmsBw8+FWsIXlClWw==}
    engines: {node: '>= 8'}
    dependencies:
      minipass: 3.1.6
    dev: true

  /minipass-json-stream/1.0.1:
    resolution: {integrity: sha512-ODqY18UZt/I8k+b7rl2AENgbWE8IDYam+undIJONvigAz8KR5GWblsFTEfQs0WODsjbSXWlm+JHEv8Gr6Tfdbg==}
    dependencies:
      jsonparse: 1.3.1
      minipass: 3.1.6
    dev: true

  /minipass-pipeline/1.2.4:
    resolution: {integrity: sha512-xuIq7cIOt09RPRJ19gdi4b+RiNvDFYe5JH+ggNvBqGqpQXcru3PcRmOZuHBKWK1Txf9+cQ+HMVN4d6z46LZP7A==}
    engines: {node: '>=8'}
    dependencies:
      minipass: 3.1.6
    dev: true

  /minipass-sized/1.0.3:
    resolution: {integrity: sha512-MbkQQ2CTiBMlA2Dm/5cY+9SWFEN8pzzOXi6rlM5Xxq0Yqbda5ZQy9sU75a673FE9ZK0Zsbr6Y5iP6u9nktfg2g==}
    engines: {node: '>=8'}
    dependencies:
      minipass: 3.1.6
    dev: true

  /minipass/3.1.6:
    resolution: {integrity: sha512-rty5kpw9/z8SX9dmxblFA6edItUmwJgMeYDZRrwlIVN27i8gysGbznJwUggw2V/FVqFSDdWy040ZPS811DYAqQ==}
    engines: {node: '>=8'}
    dependencies:
      yallist: 4.0.0

  /minizlib/2.1.2:
    resolution: {integrity: sha512-bAxsR8BVfj60DWXHE3u30oHzfl4G7khkSuPW+qvpd7jFRHm7dLxOjUk1EHACJ/hxLY8phGJ0YhYHZo7jil7Qdg==}
    engines: {node: '>= 8'}
    dependencies:
      minipass: 3.1.6
      yallist: 4.0.0

  /mkdirp/1.0.4:
    resolution: {integrity: sha512-vVqVZQyf3WLx2Shd0qJ9xuvqgAyKPLAiqITEtqW0oIUjzo3PePDd6fW9iFz30ef7Ysp/oiWqbhszeGWW2T6Gzw==}
    engines: {node: '>=10'}
    hasBin: true

  /modify-values/1.0.1:
    resolution: {integrity: sha512-xV2bxeN6F7oYjZWTe/YPAy6MN2M+sL4u/Rlm2AHCIVGfo2p1yGmBHQ6vHehl4bRTZBdHu3TSkWdYgkwpYzAGSw==}
    engines: {node: '>=0.10.0'}
    dev: true

  /mrmime/1.0.1:
    resolution: {integrity: sha512-hzzEagAgDyoU1Q6yg5uI+AorQgdvMCur3FcKf7NhMKWsaYg+RnbTyHRa/9IlLF9rf455MOCtcqqrQQ83pPP7Uw==}
    engines: {node: '>=10'}
    dev: false

  /ms/2.0.0:
    resolution: {integrity: sha1-VgiurfwAvmwpAd9fmGF4jeDVl8g=}

  /ms/2.1.2:
    resolution: {integrity: sha512-sGkPx+VjMtmA6MX27oA4FBFELFCZZ4S4XqeGOXCv68tT+jb3vk/RyaKWP0PTKyWtmLSM0b+adUTEvbs1PEaH2w==}

  /ms/2.1.3:
    resolution: {integrity: sha512-6FlzubTLZG3J2a/NVCAleEhjzq5oxgHyaCU9yYXvcLsvoVaHJq/s5xXI6/XXP6tz7R9xAOtHnSO/tXtF3WRTlA==}

  /mute-stream/0.0.8:
    resolution: {integrity: sha512-nnbWWOkoWyUsTjKrhgD0dcz22mdkSnpYqbEjIm2nhwhuxlSkpywJmBo8h0ZqJdkp73mb90SssHkN4rsRaBAfAA==}
    dev: true

  /nanoid/3.3.3:
    resolution: {integrity: sha512-p1sjXuopFs0xg+fPASzQ28agW1oHD7xDsd9Xkf3T15H3c/cifrFHVwrh74PdoklAPi+i7MdRsE47vm2r6JoB+w==}
    engines: {node: ^10 || ^12 || ^13.7 || ^14 || >=15.0.1}
    hasBin: true
    dev: false

  /nanoid/3.3.4:
    resolution: {integrity: sha512-MqBkQh/OHTS2egovRtLk45wEyNXwF+cokD+1YPf9u5VfJiRdAiRwB2froX5Co9Rh20xs4siNPm8naNotSD6RBw==}
    engines: {node: ^10 || ^12 || ^13.7 || ^14 || >=15.0.1}
    hasBin: true

  /natural-compare/1.4.0:
    resolution: {integrity: sha512-OWND8ei3VtNC9h7V60qff3SVobHr996CTwgxubgyQYEpg290h9J0buyECNNJexkFm5sOajh5G116RYA1c8ZMSw==}
    dev: true

  /negotiator/0.6.3:
    resolution: {integrity: sha512-+EUsqGPLsM+j/zdChZjsnX51g4XrHFOIXwfnCVPGlQk/k5giakcKsuxCObBRu6DSm9opw/O6slWbJdghQM4bBg==}
    engines: {node: '>= 0.6'}
    dev: true

  /neo-async/2.6.2:
    resolution: {integrity: sha512-Yd3UES5mWCSqR+qNT93S3UoYUkqAZ9lLg8a7g9rimsWmYGK8cVToA4/sF3RrshdyV3sAGMXVUmpMYOw+dLpOuw==}

  /nested-error-stacks/2.1.1:
    resolution: {integrity: sha512-9iN1ka/9zmX1ZvLV9ewJYEk9h7RyRRtqdK0woXcqohu8EWIerfPUjYJPg0ULy0UqP7cslmdGc8xKDJcojlKiaw==}
    dev: true

  /netmask/2.0.2:
    resolution: {integrity: sha512-dBpDMdxv9Irdq66304OLfEmQ9tbNRFnFTuZiLo+bD+r332bBmMJ8GBLXklIXXgxd3+v9+KUnZaUR5PJMa75Gsg==}
    engines: {node: '>= 0.4.0'}
    dev: true

  /new-github-release-url/2.0.0:
    resolution: {integrity: sha512-NHDDGYudnvRutt/VhKFlX26IotXe1w0cmkDm6JGquh5bz/bDTw0LufSmH/GxTjEdpHEO+bVKFTwdrcGa/9XlKQ==}
    engines: {node: ^12.20.0 || ^14.13.1 || >=16.0.0}
    dependencies:
      type-fest: 2.14.0
    dev: true

  /next-sitemap/3.1.11_next@12.2.0:
    resolution: {integrity: sha512-qHq/nVzqEL3Sd5N+1ZnqoY2xN4BSmgEkIlvCjFOtMMIyl8Tr/xmVZgVau/8aZsDtxoXPKG/NzdonZssvpK4Jdw==}
    engines: {node: '>=14.18'}
    hasBin: true
    peerDependencies:
      '@next/env': '*'
      next: '*'
    dependencies:
      '@corex/deepmerge': 4.0.29
      minimist: 1.2.6
      next: 12.2.0_biqbaboplfbrettd7655fr4n2y
    dev: false

<<<<<<< HEAD
  /next/12.1.6:
    resolution: {integrity: sha512-cebwKxL3/DhNKfg9tPZDQmbRKjueqykHHbgaoG4VBRH3AHQJ2HO0dbKFiS1hPhe1/qgc2d/hFeadsbPicmLD+A==}
    engines: {node: '>=12.22.0'}
    hasBin: true
    peerDependencies:
      fibers: '>= 3.1.0'
      node-sass: ^6.0.0 || ^7.0.0
      react: ^17.0.2 || ^18.0.0-0
      react-dom: ^17.0.2 || ^18.0.0-0
      sass: ^1.3.0
    peerDependenciesMeta:
      fibers:
        optional: true
      node-sass:
        optional: true
      sass:
        optional: true
    dependencies:
      '@next/env': 12.1.6
      caniuse-lite: 1.0.30001334
      postcss: 8.4.5
      styled-jsx: 5.0.2
    optionalDependencies:
      '@next/swc-android-arm-eabi': 12.1.6
      '@next/swc-android-arm64': 12.1.6
      '@next/swc-darwin-arm64': 12.1.6
      '@next/swc-darwin-x64': 12.1.6
      '@next/swc-linux-arm-gnueabihf': 12.1.6
      '@next/swc-linux-arm64-gnu': 12.1.6
      '@next/swc-linux-arm64-musl': 12.1.6
      '@next/swc-linux-x64-gnu': 12.1.6
      '@next/swc-linux-x64-musl': 12.1.6
      '@next/swc-win32-arm64-msvc': 12.1.6
      '@next/swc-win32-ia32-msvc': 12.1.6
      '@next/swc-win32-x64-msvc': 12.1.6
    transitivePeerDependencies:
      - '@babel/core'
      - babel-plugin-macros
    dev: false

  /next/12.1.6_biqbaboplfbrettd7655fr4n2y:
    resolution: {integrity: sha512-cebwKxL3/DhNKfg9tPZDQmbRKjueqykHHbgaoG4VBRH3AHQJ2HO0dbKFiS1hPhe1/qgc2d/hFeadsbPicmLD+A==}
    engines: {node: '>=12.22.0'}
    hasBin: true
    peerDependencies:
      fibers: '>= 3.1.0'
      node-sass: ^6.0.0 || ^7.0.0
      react: ^17.0.2 || ^18.0.0-0
      react-dom: ^17.0.2 || ^18.0.0-0
      sass: ^1.3.0
    peerDependenciesMeta:
      fibers:
        optional: true
      node-sass:
        optional: true
      sass:
        optional: true
    dependencies:
      '@next/env': 12.1.6
      caniuse-lite: 1.0.30001334
      postcss: 8.4.5
      react: 18.2.0
      react-dom: 18.2.0_react@18.2.0
      styled-jsx: 5.0.2_react@18.2.0
    optionalDependencies:
      '@next/swc-android-arm-eabi': 12.1.6
      '@next/swc-android-arm64': 12.1.6
      '@next/swc-darwin-arm64': 12.1.6
      '@next/swc-darwin-x64': 12.1.6
      '@next/swc-linux-arm-gnueabihf': 12.1.6
      '@next/swc-linux-arm64-gnu': 12.1.6
      '@next/swc-linux-arm64-musl': 12.1.6
      '@next/swc-linux-x64-gnu': 12.1.6
      '@next/swc-linux-x64-musl': 12.1.6
      '@next/swc-win32-arm64-msvc': 12.1.6
      '@next/swc-win32-ia32-msvc': 12.1.6
      '@next/swc-win32-x64-msvc': 12.1.6
    transitivePeerDependencies:
      - '@babel/core'
      - babel-plugin-macros
    dev: false

=======
>>>>>>> 0bc9a24a
  /next/12.1.6_ef5jwxihqo6n7gxfmzogljlgcm:
    resolution: {integrity: sha512-cebwKxL3/DhNKfg9tPZDQmbRKjueqykHHbgaoG4VBRH3AHQJ2HO0dbKFiS1hPhe1/qgc2d/hFeadsbPicmLD+A==}
    engines: {node: '>=12.22.0'}
    hasBin: true
    peerDependencies:
      fibers: '>= 3.1.0'
      node-sass: ^6.0.0 || ^7.0.0
      react: ^17.0.2 || ^18.0.0-0
      react-dom: ^17.0.2 || ^18.0.0-0
      sass: ^1.3.0
    peerDependenciesMeta:
      fibers:
        optional: true
      node-sass:
        optional: true
      sass:
        optional: true
    dependencies:
      '@next/env': 12.1.6
      caniuse-lite: 1.0.30001334
      postcss: 8.4.5
      react: 18.1.0
      react-dom: 18.1.0_react@18.1.0
      styled-jsx: 5.0.2_react@18.1.0
    optionalDependencies:
      '@next/swc-android-arm-eabi': 12.1.6
      '@next/swc-android-arm64': 12.1.6
      '@next/swc-darwin-arm64': 12.1.6
      '@next/swc-darwin-x64': 12.1.6
      '@next/swc-linux-arm-gnueabihf': 12.1.6
      '@next/swc-linux-arm64-gnu': 12.1.6
      '@next/swc-linux-arm64-musl': 12.1.6
      '@next/swc-linux-x64-gnu': 12.1.6
      '@next/swc-linux-x64-musl': 12.1.6
      '@next/swc-win32-arm64-msvc': 12.1.6
      '@next/swc-win32-ia32-msvc': 12.1.6
      '@next/swc-win32-x64-msvc': 12.1.6
    transitivePeerDependencies:
      - '@babel/core'
      - babel-plugin-macros
    dev: false

  /next/12.2.0_biqbaboplfbrettd7655fr4n2y:
    resolution: {integrity: sha512-B4j7D3SHYopLYx6/Ark0fenwIar9tEaZZFAaxmKjgcMMexhVJzB3jt7X+6wcdXPPMeUD6r09weUtnDpjox/vIA==}
    engines: {node: '>=12.22.0'}
    hasBin: true
    peerDependencies:
      fibers: '>= 3.1.0'
      node-sass: ^6.0.0 || ^7.0.0
      react: ^17.0.2 || ^18.0.0-0
      react-dom: ^17.0.2 || ^18.0.0-0
      sass: ^1.3.0
    peerDependenciesMeta:
      fibers:
        optional: true
      node-sass:
        optional: true
      sass:
        optional: true
    dependencies:
      '@next/env': 12.2.0
      '@swc/helpers': 0.4.2
      caniuse-lite: 1.0.30001363
      postcss: 8.4.5
      react: 18.2.0
      react-dom: 18.2.0_react@18.2.0
      styled-jsx: 5.0.2_react@18.2.0
      use-sync-external-store: 1.1.0_react@18.2.0
    optionalDependencies:
      '@next/swc-android-arm-eabi': 12.2.0
      '@next/swc-android-arm64': 12.2.0
      '@next/swc-darwin-arm64': 12.2.0
      '@next/swc-darwin-x64': 12.2.0
      '@next/swc-freebsd-x64': 12.2.0
      '@next/swc-linux-arm-gnueabihf': 12.2.0
      '@next/swc-linux-arm64-gnu': 12.2.0
      '@next/swc-linux-arm64-musl': 12.2.0
      '@next/swc-linux-x64-gnu': 12.2.0
      '@next/swc-linux-x64-musl': 12.2.0
      '@next/swc-win32-arm64-msvc': 12.2.0
      '@next/swc-win32-ia32-msvc': 12.2.0
      '@next/swc-win32-x64-msvc': 12.2.0
    transitivePeerDependencies:
      - '@babel/core'
      - babel-plugin-macros
    dev: false

  /node-domexception/1.0.0:
    resolution: {integrity: sha512-/jKZoMpw0F8GRwl4/eLROPA3cfcXtLApP0QzLmUT/HuPCZWyB7IY9ZrMeKw2O/nFIqPQB3PVM9aYm0F312AXDQ==}
    engines: {node: '>=10.5.0'}
    dev: true

  /node-fetch-h2/2.3.0:
    resolution: {integrity: sha512-ofRW94Ab0T4AOh5Fk8t0h8OBWrmjb0SSB20xh1H8YnPV9EJ+f5AMoYSUQ2zgJ4Iq2HAK0I2l5/Nequ8YzFS3Hg==}
    engines: {node: 4.x || >=6.0.0}
    dependencies:
      http2-client: 1.3.5
    dev: false

  /node-fetch/2.6.7:
    resolution: {integrity: sha512-ZjMPFEfVx5j+y2yF35Kzx5sF7kDzxuDj6ziH4FFbOp87zKDZNx8yExJIb05OGF4Nlt9IHFIMBkRl41VdvcNdbQ==}
    engines: {node: 4.x || >=6.0.0}
    peerDependencies:
      encoding: ^0.1.0
    peerDependenciesMeta:
      encoding:
        optional: true
    dependencies:
      whatwg-url: 5.0.0

  /node-fetch/3.2.10:
    resolution: {integrity: sha512-MhuzNwdURnZ1Cp4XTazr69K0BTizsBroX7Zx3UgDSVcZYKF/6p0CBe4EUb/hLqmzVhl0UpYfgRljQ4yxE+iCxA==}
    engines: {node: ^12.20.0 || ^14.13.1 || >=16.0.0}
    dependencies:
      data-uri-to-buffer: 4.0.0
      fetch-blob: 3.2.0
      formdata-polyfill: 4.0.10
    dev: true

  /node-gyp/9.0.0:
    resolution: {integrity: sha512-Ma6p4s+XCTPxCuAMrOA/IJRmVy16R8Sdhtwl4PrCr7IBlj4cPawF0vg/l7nOT1jPbuNS7lIRJpBSvVsXwEZuzw==}
    engines: {node: ^12.22 || ^14.13 || >=16}
    hasBin: true
    dependencies:
      env-paths: 2.2.1
      glob: 7.2.0
      graceful-fs: 4.2.10
      make-fetch-happen: 10.1.6
      nopt: 5.0.0
      npmlog: 6.0.2
      rimraf: 3.0.2
      semver: 7.3.7
      tar: 6.1.11
      which: 2.0.2
    transitivePeerDependencies:
      - bluebird
      - supports-color
    dev: true

  /node-int64/0.4.0:
    resolution: {integrity: sha512-O5lz91xSOeoXP6DulyHfllpq+Eg00MWitZIbtPfoSEvqIHdl5gfcY6hYzDWnj0qD5tz52PI08u9qUvSVeUBeHw==}
    dev: true

  /node-readfiles/0.2.0:
    resolution: {integrity: sha512-SU00ZarexNlE4Rjdm83vglt5Y9yiQ+XI1XpflWlb7q7UTN1JUItm69xMeiQCTxtTfnzt+83T8Cx+vI2ED++VDA==}
    dependencies:
      es6-promise: 3.3.1
    dev: false

  /node-releases/2.0.4:
    resolution: {integrity: sha512-gbMzqQtTtDz/00jQzZ21PQzdI9PyLYqUSvD0p3naOhX4odFji0ZxYdnVwPTxmSwkmxhcFImpozceidSG+AgoPQ==}

  /nopt/5.0.0:
    resolution: {integrity: sha512-Tbj67rffqceeLpcRXrT7vKAN8CwfPeIBgM7E6iBkmKLV7bEMwpGgYLGv0jACUsECaa/vuxP0IjEont6umdMgtQ==}
    engines: {node: '>=6'}
    hasBin: true
    dependencies:
      abbrev: 1.1.1
    dev: true

  /normalize-package-data/2.5.0:
    resolution: {integrity: sha512-/5CMN3T0R4XTj4DcGaexo+roZSdSFW/0AOOTROrjxzCG1wrWXEsGbRKevjlIL+ZDE4sZlJr5ED4YW0yqmkK+eA==}
    dependencies:
      hosted-git-info: 2.8.9
      resolve: 1.22.1
      semver: 5.7.1
      validate-npm-package-license: 3.0.4
    dev: true

  /normalize-package-data/3.0.3:
    resolution: {integrity: sha512-p2W1sgqij3zMMyRC067Dg16bfzVH+w7hyegmpIvZ4JNjqtGOVAIvLmjBx3yP7YTe9vKJgkoNOPjwQGogDoMXFA==}
    engines: {node: '>=10'}
    dependencies:
      hosted-git-info: 4.1.0
      is-core-module: 2.9.0
      semver: 7.3.7
      validate-npm-package-license: 3.0.4
    dev: true

  /normalize-package-data/4.0.0:
    resolution: {integrity: sha512-m+GL22VXJKkKbw62ZaBBjv8u6IE3UI4Mh5QakIqs3fWiKe0Xyi6L97hakwZK41/LD4R/2ly71Bayx0NLMwLA/g==}
    engines: {node: ^12.13.0 || ^14.15.0 || >=16}
    dependencies:
      hosted-git-info: 5.0.0
      is-core-module: 2.9.0
      semver: 7.3.7
      validate-npm-package-license: 3.0.4
    dev: true

  /normalize-path/3.0.0:
    resolution: {integrity: sha512-6eZs5Ls3WtCisHWp9S2GUy8dqkpGi4BVSz3GaqiE6ezub0512ESztXUwUB6C6IKbQkY2Pnb/mD4WYojCRwcwLA==}
    engines: {node: '>=0.10.0'}

  /normalize-range/0.1.2:
    resolution: {integrity: sha512-bdok/XvKII3nUpklnV6P2hxtMNrCboOjAcyBuQnWEhO665FwrSNRxU+AqpsyvO6LgGYPspN+lu5CLtw4jPRKNA==}
    engines: {node: '>=0.10.0'}
    dev: false

  /normalize-url/6.1.0:
    resolution: {integrity: sha512-DlL+XwOy3NxAQ8xuC0okPgK46iuVNAK01YN7RueYBqqFeGsBjV9XmCAzAdgt+667bCl5kPh9EqKKDwnaPG1I7A==}
    engines: {node: '>=10'}
    dev: true

  /npm-bundled/1.1.2:
    resolution: {integrity: sha512-x5DHup0SuyQcmL3s7Rx/YQ8sbw/Hzg0rj48eN0dV7hf5cmQq5PXIeioroH3raV1QC1yh3uTYuMThvEQF3iKgGQ==}
    dependencies:
      npm-normalize-package-bin: 1.0.1
    dev: true

  /npm-install-checks/5.0.0:
    resolution: {integrity: sha512-65lUsMI8ztHCxFz5ckCEC44DRvEGdZX5usQFriauxHEwt7upv1FKaQEmAtU0YnOAdwuNWCmk64xYiQABNrEyLA==}
    engines: {node: ^12.13.0 || ^14.15.0 || >=16.0.0}
    dependencies:
      semver: 7.3.7
    dev: true

  /npm-normalize-package-bin/1.0.1:
    resolution: {integrity: sha512-EPfafl6JL5/rU+ot6P3gRSCpPDW5VmIzX959Ob1+ySFUuuYHWHekXpwdUZcKP5C+DS4GEtdJluwBjnsNDl+fSA==}
    dev: true

  /npm-normalize-package-bin/2.0.0:
    resolution: {integrity: sha512-awzfKUO7v0FscrSpRoogyNm0sajikhBWpU0QMrW09AMi9n1PoKU6WaIqUzuJSQnpciZZmJ/jMZ2Egfmb/9LiWQ==}
    engines: {node: ^12.13.0 || ^14.15.0 || >=16.0.0}
    dev: true

  /npm-package-arg/9.1.0:
    resolution: {integrity: sha512-4J0GL+u2Nh6OnhvUKXRr2ZMG4lR8qtLp+kv7UiV00Y+nGiSxtttCyIRHCt5L5BNkXQld/RceYItau3MDOoGiBw==}
    engines: {node: ^12.13.0 || ^14.15.0 || >=16.0.0}
    dependencies:
      hosted-git-info: 5.0.0
      proc-log: 2.0.1
      semver: 7.3.7
      validate-npm-package-name: 4.0.0
    dev: true

  /npm-packlist/5.1.2:
    resolution: {integrity: sha512-rQiBDNmt1H1jNhFEo9ilTD7ZJXd6cvHSmBK+waIBu886v6OyLWjZqb1RD9viR7rgG0AAe29FYnOXcO26TRxT/Q==}
    engines: {node: ^12.13.0 || ^14.15.0 || >=16.0.0}
    hasBin: true
    dependencies:
      glob: 8.0.3
      ignore-walk: 5.0.1
      npm-bundled: 1.1.2
      npm-normalize-package-bin: 2.0.0
    dev: true

  /npm-pick-manifest/7.0.1:
    resolution: {integrity: sha512-IA8+tuv8KujbsbLQvselW2XQgmXWS47t3CB0ZrzsRZ82DbDfkcFunOaPm4X7qNuhMfq+FmV7hQT4iFVpHqV7mg==}
    engines: {node: ^12.13.0 || ^14.15.0 || >=16.0.0}
    dependencies:
      npm-install-checks: 5.0.0
      npm-normalize-package-bin: 1.0.1
      npm-package-arg: 9.1.0
      semver: 7.3.7
    dev: true

  /npm-registry-fetch/13.3.1:
    resolution: {integrity: sha512-eukJPi++DKRTjSBRcDZSDDsGqRK3ehbxfFUcgaRd0Yp6kRwOwh2WVn0r+8rMB4nnuzvAk6rQVzl6K5CkYOmnvw==}
    engines: {node: ^12.13.0 || ^14.15.0 || >=16.0.0}
    dependencies:
      make-fetch-happen: 10.1.6
      minipass: 3.1.6
      minipass-fetch: 2.1.0
      minipass-json-stream: 1.0.1
      minizlib: 2.1.2
      npm-package-arg: 9.1.0
      proc-log: 2.0.1
    transitivePeerDependencies:
      - bluebird
      - supports-color
    dev: true

  /npm-run-path/4.0.1:
    resolution: {integrity: sha512-S48WzZW777zhNIrn7gxOlISNAqi9ZC/uQFnRdbeIHhZhCA6UqpkOT8T1G7BvfdgP4Er8gF4sUbaS0i7QvIfCWw==}
    engines: {node: '>=8'}
    dependencies:
      path-key: 3.1.1

  /npm-run-path/5.1.0:
    resolution: {integrity: sha512-sJOdmRGrY2sjNTRMbSvluQqg+8X7ZK61yvzBEIDhz4f8z1TZFYABsqjjCBd/0PUNE9M6QDgHJXQkGUEm7Q+l9Q==}
    engines: {node: ^12.20.0 || ^14.13.1 || >=16.0.0}
    dependencies:
      path-key: 4.0.0
    dev: true

  /npmlog/6.0.2:
    resolution: {integrity: sha512-/vBvz5Jfr9dT/aFWd0FIRf+T/Q2WBsLENygUaFUqstqsycmZAP/t5BvFJTK0viFmSUxiUKTUplWy5vt+rvKIxg==}
    engines: {node: ^12.13.0 || ^14.15.0 || >=16.0.0}
    dependencies:
      are-we-there-yet: 3.0.0
      console-control-strings: 1.1.0
      gauge: 4.0.4
      set-blocking: 2.0.0
    dev: true

  /oas-kit-common/1.0.8:
    resolution: {integrity: sha512-pJTS2+T0oGIwgjGpw7sIRU8RQMcUoKCDWFLdBqKB2BNmGpbBMH2sdqAaOXUg8OzonZHU0L7vfJu1mJFEiYDWOQ==}
    dependencies:
      fast-safe-stringify: 2.1.1
    dev: false

  /oas-linter/3.2.2:
    resolution: {integrity: sha512-KEGjPDVoU5K6swgo9hJVA/qYGlwfbFx+Kg2QB/kd7rzV5N8N5Mg6PlsoCMohVnQmo+pzJap/F610qTodKzecGQ==}
    dependencies:
      '@exodus/schemasafe': 1.0.0-rc.6
      should: 13.2.3
      yaml: 1.10.2
    dev: false

  /oas-resolver/2.5.6:
    resolution: {integrity: sha512-Yx5PWQNZomfEhPPOphFbZKi9W93CocQj18NlD2Pa4GWZzdZpSJvYwoiuurRI7m3SpcChrnO08hkuQDL3FGsVFQ==}
    hasBin: true
    dependencies:
      node-fetch-h2: 2.3.0
      oas-kit-common: 1.0.8
      reftools: 1.1.9
      yaml: 1.10.2
      yargs: 17.5.1
    dev: false

  /oas-schema-walker/1.1.5:
    resolution: {integrity: sha512-2yucenq1a9YPmeNExoUa9Qwrt9RFkjqaMAA1X+U7sbb0AqBeTIdMHky9SQQ6iN94bO5NW0W4TRYXerG+BdAvAQ==}
    dev: false

  /oas-validator/5.0.8:
    resolution: {integrity: sha512-cu20/HE5N5HKqVygs3dt94eYJfBi0TsZvPVXDhbXQHiEityDN+RROTleefoKRKKJ9dFAF2JBkDHgvWj0sjKGmw==}
    dependencies:
      call-me-maybe: 1.0.1
      oas-kit-common: 1.0.8
      oas-linter: 3.2.2
      oas-resolver: 2.5.6
      oas-schema-walker: 1.1.5
      reftools: 1.1.9
      should: 13.2.3
      yaml: 1.10.2
    dev: false

  /object-assign/4.1.1:
    resolution: {integrity: sha512-rJgTQnkUnH1sFw8yT6VSU3zD3sWmu6sZhIseY8VX+GRu3P6F7Fu+JNDoXfklElbLJSnc3FUQHVe4cU5hj+BcUg==}
    engines: {node: '>=0.10.0'}
    dev: true

  /object-hash/1.3.1:
    resolution: {integrity: sha512-OSuu/pU4ENM9kmREg0BdNrUDIl1heYa4mBZacJc+vVWz4GtAwu7jO8s4AIt2aGRUTqxykpWzI3Oqnsm13tTMDA==}
    engines: {node: '>= 0.10.0'}
    dev: false

  /object-hash/2.2.0:
    resolution: {integrity: sha512-gScRMn0bS5fH+IuwyIFgnh9zBdo4DV+6GhygmWM9HyNJSgS0hScp1f5vjtm7oIIOiT9trXrShAkLFSc2IqKNgw==}
    engines: {node: '>= 6'}
    dev: false

  /object-hash/3.0.0:
    resolution: {integrity: sha512-RSn9F68PjH9HqtltsSnqYC1XXoWe9Bju5+213R98cNGttag9q9yAOTzdbsqvIa7aNm5WffBZFpWYr2aWrklWAw==}
    engines: {node: '>= 6'}
    dev: false

  /object-inspect/1.12.0:
    resolution: {integrity: sha512-Ho2z80bVIvJloH+YzRmpZVQe87+qASmBUKZDWgx9cu+KDrX2ZDH/3tMy+gXbZETVGs2M8YdxObOh7XAtim9Y0g==}

  /object-is/1.1.5:
    resolution: {integrity: sha512-3cyDsyHgtmi7I7DfSSI2LDp6SK2lwvtbg0p0R1e0RvTqF5ceGx+K2dfSjm1bKDMVCFEDAQvy+o8c6a7VujOddw==}
    engines: {node: '>= 0.4'}
    dependencies:
      call-bind: 1.0.2
      define-properties: 1.1.4
    dev: false

  /object-keys/1.1.1:
    resolution: {integrity: sha512-NuAESUOUMrlIXOfHKzD6bpPu3tYt3xvjNdRIQ+FeT0lNb4K8WR70CaDxhuNguS2XG+GjkyMwOzsN5ZktImfhLA==}
    engines: {node: '>= 0.4'}

  /object-path/0.11.8:
    resolution: {integrity: sha512-YJjNZrlXJFM42wTBn6zgOJVar9KFJvzx6sTWDte8sWZF//cnjl0BxHNpfZx+ZffXX63A9q0b1zsFiBX4g4X5KA==}
    engines: {node: '>= 10.12.0'}
    dev: false

  /object.assign/4.1.2:
    resolution: {integrity: sha512-ixT2L5THXsApyiUPYKmW+2EHpXXe5Ii3M+f4e+aJFAHao5amFRW6J0OO6c/LU8Be47utCx2GL89hxGB6XSmKuQ==}
    engines: {node: '>= 0.4'}
    dependencies:
      call-bind: 1.0.2
      define-properties: 1.1.4
      has-symbols: 1.0.3
      object-keys: 1.1.1

  /object.entries/1.1.5:
    resolution: {integrity: sha512-TyxmjUoZggd4OrrU1W66FMDG6CuqJxsFvymeyXI51+vQLN67zYfZseptRge703kKQdo4uccgAKebXFcRCzk4+g==}
    engines: {node: '>= 0.4'}
    dependencies:
      call-bind: 1.0.2
      define-properties: 1.1.4
      es-abstract: 1.19.5
    dev: true

  /object.fromentries/2.0.5:
    resolution: {integrity: sha512-CAyG5mWQRRiBU57Re4FKoTBjXfDoNwdFVH2Y1tS9PqCsfUTymAohOkEMSG3aRNKmv4lV3O7p1et7c187q6bynw==}
    engines: {node: '>= 0.4'}
    dependencies:
      call-bind: 1.0.2
      define-properties: 1.1.4
      es-abstract: 1.19.5
    dev: true

  /object.hasown/1.1.1:
    resolution: {integrity: sha512-LYLe4tivNQzq4JdaWW6WO3HMZZJWzkkH8fnI6EebWl0VZth2wL2Lovm74ep2/gZzlaTdV62JZHEqHQ2yVn8Q/A==}
    dependencies:
      define-properties: 1.1.4
      es-abstract: 1.19.5
    dev: true

  /object.values/1.1.5:
    resolution: {integrity: sha512-QUZRW0ilQ3PnPpbNtgdNV1PDbEqLIiSFB3l+EnGtBQ/8SUTLj1PZwtQHABZtLgwpJZTSZhuGLOGk57Drx2IvYg==}
    engines: {node: '>= 0.4'}
    dependencies:
      call-bind: 1.0.2
      define-properties: 1.1.4
      es-abstract: 1.19.5
    dev: true

  /on-exit-leak-free/2.1.0:
    resolution: {integrity: sha512-VuCaZZAjReZ3vUwgOB8LxAosIurDiAW0s13rI1YwmaP++jvcxP77AWoQvenZebpCA2m8WC1/EosPYPMjnRAp/w==}
    dev: false

  /on-finished/2.4.1:
    resolution: {integrity: sha512-oVlzkg3ENAhCk2zdv7IJwd/QUD4z2RxRwpkcGY8psCVcCYZNq4wYnVWALHM+brtuJjePWiYF/ClmuDr8Ch5+kg==}
    engines: {node: '>= 0.8'}
    dependencies:
      ee-first: 1.1.1
    dev: false

  /once/1.4.0:
    resolution: {integrity: sha512-lNaJgI+2Q5URQBkccEKHTQOPaXdUxnZZElQTZY0MFUAuaEqe1E+Nyvgdz/aIyNi6Z9MzO5dv1H8n58/GELp3+w==}
    dependencies:
      wrappy: 1.0.2

  /onetime/5.1.2:
    resolution: {integrity: sha512-kbpaSSGJTWdAY5KPVeMOKXSrPtr8C8C7wodJbcsd51jRnmD+GZu8Y0VoU6Dm5Z4vWr0Ig/1NKuWRKf7j5aaYSg==}
    engines: {node: '>=6'}
    dependencies:
      mimic-fn: 2.1.0

  /onetime/6.0.0:
    resolution: {integrity: sha512-1FlR+gjXK7X+AsAHso35MnyN5KqGwJRi/31ft6x0M194ht7S+rWAvd7PHss9xSKMzE0asv1pyIHaJYq+BbacAQ==}
    engines: {node: '>=12'}
    dependencies:
      mimic-fn: 4.0.0
    dev: true

  /open-cli/7.0.1:
    resolution: {integrity: sha512-w//Mb5nLGTu9aIAsAehgxV+CGEkd+P3CbdoTW8y2coQ/fmGXBSrea0i4RBqGnd9prSPX1akrBYc0e3NnWM4SPA==}
    engines: {node: '>=14.13'}
    hasBin: true
    dependencies:
      file-type: 16.5.3
      get-stdin: 9.0.0
      meow: 10.1.2
      open: 8.4.0
      tempy: 1.0.1
    dev: true

  /open/8.4.0:
    resolution: {integrity: sha512-XgFPPM+B28FtCCgSb9I+s9szOC1vZRSwgWsRUA5ylIxRTgKozqjOCrVOqGsYABPYK5qnfqClxZTFBa8PKt2v6Q==}
    engines: {node: '>=12'}
    dependencies:
      define-lazy-prop: 2.0.0
      is-docker: 2.2.1
      is-wsl: 2.2.0
    dev: true

  /openapi-to-graphql/2.6.3_graphql@16.4.0:
    resolution: {integrity: sha512-LjUyDVS/oQx9Wd7aj+/j0kfQZ1dQMklDM1qpsCUrBGHv4sbY6280tfitmXBsEMQXfRR6yVA+24hRqxJNBDHZ2w==}
    engines: {node: '>=8'}
    peerDependencies:
      graphql: ^14.0.0 || ^15.0.0
    dependencies:
      cross-fetch: 3.1.5
      debug: 4.3.4
      deep-equal: 2.0.5
      form-data: 4.0.0
      form-urlencoded: 6.0.6
      graphql: 16.4.0
      graphql-scalars: 1.17.0_graphql@16.4.0
      graphql-subscriptions: 1.2.1_graphql@16.4.0
      graphql-upload: 13.0.0_graphql@16.4.0
      json-ptr: 2.2.0
      jsonpath-plus: 6.0.1
      jsonpointer: 5.0.0
      oas-validator: 5.0.8
      pluralize: 8.0.0
      swagger2openapi: 7.0.8
      tslib: 2.4.0
      url-join: 4.0.1
      ws: 7.5.7
    transitivePeerDependencies:
      - bufferutil
      - encoding
      - supports-color
      - utf-8-validate
    dev: false

  /openapi-types/10.0.0:
    resolution: {integrity: sha512-Y8xOCT2eiKGYDzMW9R4x5cmfc3vGaaI4EL2pwhDmodWw1HlK18YcZ4uJxc7Rdp7/gGzAygzH9SXr6GKYIXbRcQ==}
    dev: false

  /optionator/0.8.3:
    resolution: {integrity: sha512-+IW9pACdk3XWmmTXG8m3upGUJst5XRGzxMRjXzAuJ1XnIFNvfhjjIuYkDvysnPQ7qzqVzLt78BCruntqRhWQbA==}
    engines: {node: '>= 0.8.0'}
    dependencies:
      deep-is: 0.1.4
      fast-levenshtein: 2.0.6
      levn: 0.3.0
      prelude-ls: 1.1.2
      type-check: 0.3.2
      word-wrap: 1.2.3
    dev: true

  /optionator/0.9.1:
    resolution: {integrity: sha512-74RlY5FCnhq4jRxVUPKDaRwrVNXMqsGsiW6AJw4XK8hmtm10wC0ypZBLw5IIp85NZMr91+qd1RvvENwg7jjRFw==}
    engines: {node: '>= 0.8.0'}
    dependencies:
      deep-is: 0.1.4
      fast-levenshtein: 2.0.6
      levn: 0.4.1
      prelude-ls: 1.2.1
      type-check: 0.4.0
      word-wrap: 1.2.3
    dev: true

  /ora/5.4.1:
    resolution: {integrity: sha512-5b6Y85tPxZZ7QytO+BQzysW31HJku27cRIlkbAXaNx+BdcVi+LlRFmVXzeF6a7JCwJpyw5c4b+YSVImQIrBpuQ==}
    engines: {node: '>=10'}
    dependencies:
      bl: 4.1.0
      chalk: 4.1.2
      cli-cursor: 3.1.0
      cli-spinners: 2.6.1
      is-interactive: 1.0.0
      is-unicode-supported: 0.1.0
      log-symbols: 4.1.0
      strip-ansi: 6.0.1
      wcwidth: 1.0.1
    dev: true

  /ora/6.1.2:
    resolution: {integrity: sha512-EJQ3NiP5Xo94wJXIzAyOtSb0QEIAUu7m8t6UZ9krbz0vAJqr92JpcK/lEXg91q6B9pEGqrykkd2EQplnifDSBw==}
    engines: {node: ^12.20.0 || ^14.13.1 || >=16.0.0}
    dependencies:
      bl: 5.0.0
      chalk: 5.0.1
      cli-cursor: 4.0.0
      cli-spinners: 2.6.1
      is-interactive: 2.0.0
      is-unicode-supported: 1.2.0
      log-symbols: 5.1.0
      strip-ansi: 7.0.1
      wcwidth: 1.0.1
    dev: true

  /os-name/5.0.1:
    resolution: {integrity: sha512-0EQpaHUHq7olp2/YFUr+0vZi9tMpDTblHGz+Ch5RntKxiRXOAY0JOz1UlxhSjMSksHvkm13eD6elJj3M8Ht/kw==}
    engines: {node: ^12.20.0 || ^14.13.1 || >=16.0.0}
    dependencies:
      macos-release: 3.0.1
      windows-release: 5.0.1
    dev: true

  /os-tmpdir/1.0.2:
    resolution: {integrity: sha512-D2FR03Vir7FIu45XBY20mTb+/ZSWB00sjU9jdQXt83gDrI4Ztz5Fs7/yy74g2N5SVQY4xY1qDr4rNddwYRVX0g==}
    engines: {node: '>=0.10.0'}
    dev: true

  /os/0.1.2:
    resolution: {integrity: sha512-ZoXJkvAnljwvc56MbvhtKVWmSkzV712k42Is2mA0+0KTSRakq5XXuXpjZjgAt9ctzl51ojhQWakQQpmOvXWfjQ==}
    dev: true

  /p-cancelable/3.0.0:
    resolution: {integrity: sha512-mlVgR3PGuzlo0MmTdk4cXqXWlwQDLnONTAg6sm62XkMJEiRxN3GL3SffkYvqwonbkJBcrI7Uvv5Zh9yjvn2iUw==}
    engines: {node: '>=12.20'}
    dev: true

  /p-event/4.2.0:
    resolution: {integrity: sha512-KXatOjCRXXkSePPb1Nbi0p0m+gQAwdlbhi4wQKJPI1HsMQS9g+Sqp2o+QHziPr7eYJyOZet836KoHEVM1mwOrQ==}
    engines: {node: '>=8'}
    dependencies:
      p-timeout: 3.2.0
    dev: true

  /p-filter/3.0.0:
    resolution: {integrity: sha512-QtoWLjXAW++uTX67HZQz1dbTpqBfiidsB6VtQUC9iR85S120+s0T5sO6s+B5MLzFcZkrEd/DGMmCjR+f2Qpxwg==}
    engines: {node: ^12.20.0 || ^14.13.1 || >=16.0.0}
    dependencies:
      p-map: 5.3.0
    dev: true

  /p-finally/1.0.0:
    resolution: {integrity: sha512-LICb2p9CB7FS+0eR1oqWnHhp0FljGLZCWBE9aix0Uye9W8LTQPwMTYVGWQWIw9RdQiDg4+epXQODwIYJtSJaow==}
    engines: {node: '>=4'}
    dev: true

  /p-limit/1.3.0:
    resolution: {integrity: sha512-vvcXsLAJ9Dr5rQOPk7toZQZJApBl2K4J6dANSsEuh6QI41JYcsS/qhTGa9ErIUUgK3WNQoJYvylxvjqmiqEA9Q==}
    engines: {node: '>=4'}
    dependencies:
      p-try: 1.0.0
    dev: true

  /p-limit/2.3.0:
    resolution: {integrity: sha512-//88mFWSJx8lxCzwdAABTJL2MyWB12+eIY7MDL2SqLmAkeKU9qxRvWuSyTjm3FUmpBEMuFfckAIqEaVGUDxb6w==}
    engines: {node: '>=6'}
    dependencies:
      p-try: 2.2.0
    dev: true

  /p-limit/3.1.0:
    resolution: {integrity: sha512-TYOanM3wGwNGsZN2cVTYPArw454xnXj5qmWF1bEoAc4+cU/ol7GVh7odevjp1FNHduHc3KZMcFduxU5Xc6uJRQ==}
    engines: {node: '>=10'}
    dependencies:
      yocto-queue: 0.1.0
    dev: true

  /p-locate/2.0.0:
    resolution: {integrity: sha512-nQja7m7gSKuewoVRen45CtVfODR3crN3goVQ0DDZ9N3yHxgpkuBhZqsaiotSQRrADUrne346peY7kT3TSACykg==}
    engines: {node: '>=4'}
    dependencies:
      p-limit: 1.3.0
    dev: true

  /p-locate/4.1.0:
    resolution: {integrity: sha512-R79ZZ/0wAxKGu3oYMlz8jy/kbhsNrS7SKZ7PxEHBgJ5+F2mtFW2fK2cOtBh1cHYkQsbzFV7I+EoRKe6Yt0oK7A==}
    engines: {node: '>=8'}
    dependencies:
      p-limit: 2.3.0
    dev: true

  /p-locate/5.0.0:
    resolution: {integrity: sha512-LaNjtRWUBY++zB5nE/NwcaoMylSPk+S+ZHNB1TzdbMJMny6dynpAGt7X/tl/QYq3TIeE6nxHppbo2LGymrG5Pw==}
    engines: {node: '>=10'}
    dependencies:
      p-limit: 3.1.0
    dev: true

  /p-map/4.0.0:
    resolution: {integrity: sha512-/bjOqmgETBYB5BoEeGVea8dmvHb2m9GLy1E9W43yeyfP6QQCZGFNa+XRceJEuDB6zqr+gKpIAmlLebMpykw/MQ==}
    engines: {node: '>=10'}
    dependencies:
      aggregate-error: 3.1.0
    dev: true

  /p-map/5.3.0:
    resolution: {integrity: sha512-SRbIQFoLYNezHkqZslqeg963HYUtqOrfMCxjNrFOpJ19WTYuq26rQoOXeX8QQiMLUlLqdYV/7PuDsdYJ7hLE1w==}
    engines: {node: '>=12'}
    dependencies:
      aggregate-error: 4.0.0
    dev: true

  /p-map/5.5.0:
    resolution: {integrity: sha512-VFqfGDHlx87K66yZrNdI4YGtD70IRyd+zSvgks6mzHPRNkoKy+9EKP4SFC77/vTTQYmRmti7dvqC+m5jBrBAcg==}
    engines: {node: '>=12'}
    dependencies:
      aggregate-error: 4.0.0
    dev: true

  /p-pipe/3.1.0:
    resolution: {integrity: sha512-08pj8ATpzMR0Y80x50yJHn37NF6vjrqHutASaX5LiH5npS9XPvrUmscd9MF5R4fuYRHOxQR1FfMIlF7AzwoPqw==}
    engines: {node: '>=8'}
    dev: true

  /p-queue/6.6.2:
    resolution: {integrity: sha512-RwFpb72c/BhQLEXIZ5K2e+AhgNVmIejGlTgiB9MzZ0e93GRvqZ7uSi0dvRF7/XIXDeNkra2fNHBxTyPDGySpjQ==}
    engines: {node: '>=8'}
    dependencies:
      eventemitter3: 4.0.7
      p-timeout: 3.2.0
    dev: true

  /p-reduce/2.1.0:
    resolution: {integrity: sha512-2USApvnsutq8uoxZBGbbWM0JIYLiEMJ9RlaN7fAzVNb9OZN0SHjjTTfIcb667XynS5Y1VhwDJVDa72TnPzAYWw==}
    engines: {node: '>=8'}
    dev: true

  /p-timeout/3.2.0:
    resolution: {integrity: sha512-rhIwUycgwwKcP9yTOOFK/AKsAopjjCakVqLHePO3CC6Mir1Z99xT+R63jZxAT5lFZLa2inS5h+ZS2GvR99/FBg==}
    engines: {node: '>=8'}
    dependencies:
      p-finally: 1.0.0
    dev: true

  /p-try/1.0.0:
    resolution: {integrity: sha512-U1etNYuMJoIz3ZXSrrySFjsXQTWOx2/jdi86L+2pRvph/qMKL6sbcCYdH23fqsbm8TH2Gn0OybpT4eSFlCVHww==}
    engines: {node: '>=4'}
    dev: true

  /p-try/2.2.0:
    resolution: {integrity: sha512-R4nPAVTAU0B9D35/Gk3uJf/7XYbQcyohSKdvAxIRSNghFl4e71hVoGnBNQz9cWaXxO2I10KTC+3jMdvvoKw6dQ==}
    engines: {node: '>=6'}
    dev: true

  /pac-proxy-agent/5.0.0:
    resolution: {integrity: sha512-CcFG3ZtnxO8McDigozwE3AqAw15zDvGH+OjXO4kzf7IkEKkQ4gxQ+3sdF50WmhQ4P/bVusXcqNE2S3XrNURwzQ==}
    engines: {node: '>= 8'}
    dependencies:
      '@tootallnate/once': 1.1.2
      agent-base: 6.0.2
      debug: 4.3.4
      get-uri: 3.0.2
      http-proxy-agent: 4.0.1
      https-proxy-agent: 5.0.1
      pac-resolver: 5.0.0
      raw-body: 2.5.1
      socks-proxy-agent: 5.0.1
    transitivePeerDependencies:
      - supports-color
    dev: true

  /pac-resolver/5.0.0:
    resolution: {integrity: sha512-H+/A6KitiHNNW+bxBKREk2MCGSxljfqRX76NjummWEYIat7ldVXRU3dhRIE3iXZ0nvGBk6smv3nntxKkzRL8NA==}
    engines: {node: '>= 8'}
    dependencies:
      degenerator: 3.0.2
      ip: 1.1.7
      netmask: 2.0.2
    dev: true

  /package-json/8.1.0:
    resolution: {integrity: sha512-hySwcV8RAWeAfPsXb9/HGSPn8lwDnv6fabH+obUZKX169QknRkRhPxd1yMubpKDskLFATkl3jHpNtVtDPFA0Wg==}
    engines: {node: '>=14.16'}
    dependencies:
      got: 12.3.1
      registry-auth-token: 5.0.1
      registry-url: 6.0.1
      semver: 7.3.7
    dev: true

  /packet-reader/1.0.0:
    resolution: {integrity: sha512-HAKu/fG3HpHFO0AA8WE8q2g+gBJaZ9MG7fcKk+IJPLTGAD6Psw4443l+9DGRbOIh3/aXr7Phy0TjilYivJo5XQ==}
    dev: false

  /pacote/13.6.2:
    resolution: {integrity: sha512-Gu8fU3GsvOPkak2CkbojR7vjs3k3P9cA6uazKTHdsdV0gpCEQq2opelnEv30KRQWgVzP5Vd/5umjcedma3MKtg==}
    engines: {node: ^12.13.0 || ^14.15.0 || >=16.0.0}
    hasBin: true
    dependencies:
      '@npmcli/git': 3.0.1
      '@npmcli/installed-package-contents': 1.0.7
      '@npmcli/promise-spawn': 3.0.0
      '@npmcli/run-script': 4.2.1
      cacache: 16.1.0
      chownr: 2.0.0
      fs-minipass: 2.1.0
      infer-owner: 1.0.4
      minipass: 3.1.6
      mkdirp: 1.0.4
      npm-package-arg: 9.1.0
      npm-packlist: 5.1.2
      npm-pick-manifest: 7.0.1
      npm-registry-fetch: 13.3.1
      proc-log: 2.0.1
      promise-retry: 2.0.1
      read-package-json: 5.0.2
      read-package-json-fast: 2.0.3
      rimraf: 3.0.2
      ssri: 9.0.1
      tar: 6.1.11
    transitivePeerDependencies:
      - bluebird
      - supports-color
    dev: true

  /parent-module/1.0.1:
    resolution: {integrity: sha512-GQ2EWRpQV8/o+Aw8YqtfZZPfNRWZYkbidE9k5rpl/hC3vtHHBfGm2Ifi6qWV+coDGkrUKZAxE3Lot5kcsRlh+g==}
    engines: {node: '>=6'}
    dependencies:
      callsites: 3.1.0
    dev: true

  /parse-json/4.0.0:
    resolution: {integrity: sha512-aOIos8bujGN93/8Ox/jPLh7RwVnPEysynVFE+fQZyg6jKELEHwzgKdLRFHUgXJL6kylijVSBC4BvN9OmsB48Rw==}
    engines: {node: '>=4'}
    dependencies:
      error-ex: 1.3.2
      json-parse-better-errors: 1.0.2
    dev: true

  /parse-json/5.2.0:
    resolution: {integrity: sha512-ayCKvm/phCGxOkYRSCM82iDwct8/EonSEgCSxWxD7ve6jHggsFl4fZVQBPRNgQoKiuV/odhFrGzQXZwbifC8Rg==}
    engines: {node: '>=8'}
    dependencies:
      '@babel/code-frame': 7.16.7
      error-ex: 1.3.2
      json-parse-even-better-errors: 2.3.1
      lines-and-columns: 1.2.4
    dev: true

  /parse-path/5.0.0:
    resolution: {integrity: sha512-qOpH55/+ZJ4jUu/oLO+ifUKjFPNZGfnPJtzvGzKN/4oLMil5m9OH4VpOj6++9/ytJcfks4kzH2hhi87GL/OU9A==}
    dependencies:
      protocols: 2.0.1
    dev: true

  /parse-path/7.0.0:
    resolution: {integrity: sha512-Euf9GG8WT9CdqwuWJGdf3RkUcTBArppHABkO7Lm8IzRQp0e2r/kkFnmhu4TSK30Wcu5rVAZLmfPKSBBi9tWFog==}
    dependencies:
      protocols: 2.0.1
    dev: true

  /parse-url/7.0.2:
    resolution: {integrity: sha512-PqO4Z0eCiQ08Wj6QQmrmp5YTTxpYfONdOEamrtvK63AmzXpcavIVQubGHxOEwiIoDZFb8uDOoQFS0NCcjqIYQg==}
    dependencies:
      is-ssh: 1.4.0
      normalize-url: 6.1.0
      parse-path: 5.0.0
      protocols: 2.0.1
    dev: true

  /parse-url/8.1.0:
    resolution: {integrity: sha512-xDvOoLU5XRrcOZvnI6b8zA6n9O9ejNk/GExuz1yBuWUGn9KA97GI6HTs6u02wKara1CeVmZhH+0TZFdWScR89w==}
    dependencies:
      parse-path: 7.0.0
    dev: true

  /parseurl/1.3.3:
    resolution: {integrity: sha512-CiyeOxFT/JZyN5m0z9PfXw4SCBJ6Sygz1Dpl0wqjlhDEGGBP1GnsUVEL0p63hoG1fcj3fHynXi9NYO4nWOL+qQ==}
    engines: {node: '>= 0.8'}
    dev: false

  /path-exists/3.0.0:
    resolution: {integrity: sha512-bpC7GYwiDYQ4wYLe+FA8lhRjhQCMcQGuSgGGqDkg/QerRWw9CmGRT0iSOVRSZJ29NMLZgIzqaljJ63oaL4NIJQ==}
    engines: {node: '>=4'}
    dev: true

  /path-exists/4.0.0:
    resolution: {integrity: sha512-ak9Qy5Q7jYb2Wwcey5Fpvg2KoAc/ZIhLSLOSBmRmygPsGwkVVt0fZa0qrtMz+m6tJTAHfZQ8FnmB4MG4LWy7/w==}
    engines: {node: '>=8'}
    dev: true

  /path-is-absolute/1.0.1:
    resolution: {integrity: sha512-AVbw3UJ2e9bq64vSaS9Am0fje1Pa8pbGqTTsmXfaIiMpnr5DlDhfJOuLj9Sf95ZPVDAUerDfEk88MPmPe7UCQg==}
    engines: {node: '>=0.10.0'}

  /path-key/3.1.1:
    resolution: {integrity: sha512-ojmeN0qd+y0jszEtoY48r0Peq5dwMEkIlCOu6Q5f41lfkswXuKtYrhgoTpLnyIcHm24Uhqx+5Tqm2InSwLhE6Q==}
    engines: {node: '>=8'}

  /path-key/4.0.0:
    resolution: {integrity: sha512-haREypq7xkM7ErfgIyA0z+Bj4AGKlMSdlQE2jvJo6huWD1EdkKYV+G/T4nq0YEF2vgTT8kqMFKo1uHn950r4SQ==}
    engines: {node: '>=12'}
    dev: true

  /path-parse/1.0.7:
    resolution: {integrity: sha512-LDJzPVEEEPR+y48z93A0Ed0yXb8pAByGWo/k5YYdYgpY2/2EsOsksJrq7lOHxryrVOn1ejG6oAp8ahvOIQD8sw==}

  /path-type/3.0.0:
    resolution: {integrity: sha512-T2ZUsdZFHgA3u4e5PfPbjd7HDDpxPnQb5jN0SrDsjNSuVXHJqtwTnWqG0B1jZrgmJ/7lj1EmVIByWt1gxGkWvg==}
    engines: {node: '>=4'}
    dependencies:
      pify: 3.0.0
    dev: true

  /path-type/4.0.0:
    resolution: {integrity: sha512-gDKb8aZMDeD/tZWs9P6+q0J9Mwkdl6xMV8TjnGP3qJVJ06bdMgkbBlLU8IdfOsIsFz2BW1rNVT3XuNEl8zPAvw==}
    engines: {node: '>=8'}
    dev: true

  /path/0.12.7:
    resolution: {integrity: sha512-aXXC6s+1w7otVF9UletFkFcDsJeO7lSZBPUQhtb5O0xJe8LtYhj/GxldoL09bBj9+ZmE2hNoHqQSFMN5fikh4Q==}
    dependencies:
      process: 0.11.10
      util: 0.10.4
    dev: true

  /pathval/1.1.1:
    resolution: {integrity: sha512-Dp6zGqpTdETdR63lehJYPeIOqpiNBNtc7BpWSLrOje7UaIsE5aY92r/AunQA7rsXvet3lrJ3JnZX29UPTKXyKQ==}
    dev: true

  /peek-readable/4.1.0:
    resolution: {integrity: sha512-ZI3LnwUv5nOGbQzD9c2iDG6toheuXSZP5esSHBjopsXH4dg19soufvpUGA3uohi5anFtGb2lhAVdHzH6R/Evvg==}
    engines: {node: '>=8'}
    dev: true

  /pg-connection-string/2.5.0:
    resolution: {integrity: sha512-r5o/V/ORTA6TmUnyWZR9nCj1klXCO2CEKNRlVuJptZe85QuhFayC7WeMic7ndayT5IRIR0S0xFxFi2ousartlQ==}
    dev: false

  /pg-int8/1.0.1:
    resolution: {integrity: sha512-WCtabS6t3c8SkpDBUlb1kjOs7l66xsGdKpIPZsg4wR+B3+u9UAum2odSsF9tnvxg80h4ZxLWMy4pRjOsFIqQpw==}
    engines: {node: '>=4.0.0'}
    dev: false

  /pg-pool/3.5.1_pg@8.7.3:
    resolution: {integrity: sha512-6iCR0wVrro6OOHFsyavV+i6KYL4lVNyYAB9RD18w66xSzN+d8b66HiwuP30Gp1SH5O9T82fckkzsRjlrhD0ioQ==}
    peerDependencies:
      pg: '>=8.0'
    dependencies:
      pg: 8.7.3
    dev: false

  /pg-protocol/1.5.0:
    resolution: {integrity: sha512-muRttij7H8TqRNu/DxrAJQITO4Ac7RmX3Klyr/9mJEOBeIpgnF8f9jAfRz5d3XwQZl5qBjF9gLsUtMPJE0vezQ==}
    dev: false

  /pg-sql2/4.12.1_pg@8.7.3:
    resolution: {integrity: sha512-3N6i0EIBYc3uKpGGJntZA7HG2cyphC2R3d00kOoc0H7MxeAP+5dN1VfHJjj9vFGlrUy40Ttq8z3UkNtWR6ySAA==}
    engines: {node: '>=8.6'}
    peerDependencies:
      pg: '>=6.1.0 <9'
    dependencies:
      '@graphile/lru': 4.11.0
      '@types/pg': 8.6.5
      debug: 4.3.4
      pg: 8.7.3
      tslib: 2.4.0
    transitivePeerDependencies:
      - supports-color
    dev: false

  /pg-types/2.2.0:
    resolution: {integrity: sha512-qTAAlrEsl8s4OiEQY69wDvcMIdQN6wdz5ojQiOy6YRMuynxenON0O5oCpJI6lshc6scgAY8qvJ2On/p+CXY0GA==}
    engines: {node: '>=4'}
    dependencies:
      pg-int8: 1.0.1
      postgres-array: 2.0.0
      postgres-bytea: 1.0.0
      postgres-date: 1.0.7
      postgres-interval: 1.2.0
    dev: false

  /pg/8.7.3:
    resolution: {integrity: sha512-HPmH4GH4H3AOprDJOazoIcpI49XFsHCe8xlrjHkWiapdbHK+HLtbm/GQzXYAZwmPju/kzKhjaSfMACG+8cgJcw==}
    engines: {node: '>= 8.0.0'}
    peerDependencies:
      pg-native: '>=2.0.0'
    peerDependenciesMeta:
      pg-native:
        optional: true
    dependencies:
      buffer-writer: 2.0.0
      packet-reader: 1.0.0
      pg-connection-string: 2.5.0
      pg-pool: 3.5.1_pg@8.7.3
      pg-protocol: 1.5.0
      pg-types: 2.2.0
      pgpass: 1.0.5
    dev: false

  /pgpass/1.0.5:
    resolution: {integrity: sha512-FdW9r/jQZhSeohs1Z3sI1yxFQNFvMcnmfuj4WBMUTxOrAyLMaTcE1aAMBiTlbMNaXvBCQuVi0R7hd8udDSP7ug==}
    dependencies:
      split2: 4.1.0
    dev: false

  /picocolors/1.0.0:
    resolution: {integrity: sha512-1fygroTLlHu66zi26VoTDv8yRgm0Fccecssto+MhsZ0D/DGW2sm8E8AjW7NU5VVTRt5GxbeZ5qBuJr+HyLYkjQ==}

  /picomatch/2.3.1:
    resolution: {integrity: sha512-JU3teHTNjmE2VCGFzuY8EXzCDVwEqB2a8fsIvwaStHhAWJEeVd1o1QD80CU6+ZdEXXSLbSsuLwJjkCBWqRQUVA==}
    engines: {node: '>=8.6'}

  /pidtree/0.5.0:
    resolution: {integrity: sha512-9nxspIM7OpZuhBxPg73Zvyq7j1QMPMPsGKTqRc2XOaFQauDvoNz9fM1Wdkjmeo7l9GXOZiRs97sPkuayl39wjA==}
    engines: {node: '>=0.10'}
    hasBin: true
    dev: true

  /pify/2.3.0:
    resolution: {integrity: sha512-udgsAY+fTnvv7kI7aaxbqwWNb0AHiB0qBO89PZKPkoTmGOgdbrHDKD+0B2X4uTfJ/FT1R09r9gTsjUjNJotuog==}
    engines: {node: '>=0.10.0'}

  /pify/3.0.0:
    resolution: {integrity: sha512-C3FsVNH1udSEX48gGX1xfvwTWfsYWj5U+8/uK15BGzIGrKoUpghX8hWZwa/OFnakBiiVNmBvemTJR5mcy7iPcg==}
    engines: {node: '>=4'}
    dev: true

  /pify/4.0.1:
    resolution: {integrity: sha512-uB80kBFb/tfd68bVleG9T5GGsGPjJrLAUpR5PZIrhBnIaRTQRjqdJSsIKkOP6OAIFbj7GOrcudc5pNjZ+geV2g==}
    engines: {node: '>=6'}
    dev: true

  /pify/5.0.0:
    resolution: {integrity: sha512-eW/gHNMlxdSP6dmG6uJip6FXN0EQBwm2clYYd8Wul42Cwu/DK8HEftzsapcNdYe2MfLiIwZqsDk2RDEsTE79hA==}
    engines: {node: '>=10'}
    dev: true

  /pino-abstract-transport/1.0.0:
    resolution: {integrity: sha512-c7vo5OpW4wIS42hUVcT5REsL8ZljsUfBjqV/e2sFxmFEFZiq1XLUp5EYLtuDH6PEHq9W1egWqRbnLUP5FuZmOA==}
    dependencies:
      readable-stream: 4.1.0
      split2: 4.1.0
    dev: false

  /pino-std-serializers/6.0.0:
    resolution: {integrity: sha512-mMMOwSKrmyl+Y12Ri2xhH1lbzQxwwpuru9VjyJpgFIH4asSj88F2csdMwN6+M5g1Ll4rmsYghHLQJw81tgZ7LQ==}
    dev: false

  /pino/8.4.2:
    resolution: {integrity: sha512-PlXDeGhJZfAuVay+wtlS02s5j8uisQveZExYdAm9MwwxUQSz9R7Q78XtjM2tTa4sa5KJmygimZjZxXXuHgV6ew==}
    hasBin: true
    dependencies:
      atomic-sleep: 1.0.0
      fast-redact: 3.1.1
      on-exit-leak-free: 2.1.0
      pino-abstract-transport: 1.0.0
      pino-std-serializers: 6.0.0
      process-warning: 2.0.0
      quick-format-unescaped: 4.0.4
      real-require: 0.2.0
      safe-stable-stringify: 2.3.1
      sonic-boom: 3.2.0
      thread-stream: 2.0.1
    dev: false

  /pirates/4.0.5:
    resolution: {integrity: sha512-8V9+HQPupnaXMA23c5hvl69zXvTwTzyAYasnkb0Tts4XvO4CliqONMOnvlq26rkhLC3nWDFBJf73LU1e1VZLaQ==}
    engines: {node: '>= 6'}
    dev: true

  /pkg-dir/4.2.0:
    resolution: {integrity: sha512-HRDzbaKjC+AOWVXxAU/x54COGeIv9eb+6CkDSQoNTt4XyWoIJvuPsXizxu/Fr23EiekbtZwmh1IcIG/l/a10GQ==}
    engines: {node: '>=8'}
    dependencies:
      find-up: 4.1.0
    dev: true

  /plausible-tracker/0.3.8:
    resolution: {integrity: sha512-lmOWYQ7s9KOUJ1R+YTOR3HrjdbxIS2Z4de0P/Jx2dQPteznJl2eX3tXxKClpvbfyGP59B5bbhW8ftN59HbbFSg==}
    engines: {node: '>=10'}
    dev: false

  /pluralize/7.0.0:
    resolution: {integrity: sha512-ARhBOdzS3e41FbkW/XWrTEtukqqLoK5+Z/4UeDaLuSW+39JPeFgs4gCGqsrJHVZX0fUrx//4OF0K1CUGwlIFow==}
    engines: {node: '>=4'}
    dev: false

  /pluralize/8.0.0:
    resolution: {integrity: sha512-Nc3IT5yHzflTfbjgqWcCPpo7DaKy4FnpB0l/zCAW0Tc7jxAiuqSxHasntB3D7887LSrA93kDJ9IXovxJYxyLCA==}
    engines: {node: '>=4'}
    dev: false

  /postcss-focus-visible/6.0.4:
    resolution: {integrity: sha512-QcKuUU/dgNsstIK6HELFRT5Y3lbrMLEOwG+A4s5cA+fx3A3y/JTq3X9LaOj3OC3ALH0XqyrgQIgey/MIZ8Wczw==}
    engines: {node: ^12 || ^14 || >=16}
    peerDependencies:
      postcss: ^8.4
    dependencies:
      postcss-selector-parser: 6.0.10
    dev: false

  /postcss-import/14.1.0:
    resolution: {integrity: sha512-flwI+Vgm4SElObFVPpTIT7SU7R3qk2L7PyduMcokiaVKuWv9d/U+Gm/QAd8NDLuykTWTkcrjOeD2Pp1rMeBTGw==}
    engines: {node: '>=10.0.0'}
    peerDependencies:
      postcss: ^8.0.0
    dependencies:
      postcss-value-parser: 4.2.0
      read-cache: 1.0.0
      resolve: 1.22.0
    dev: false

  /postcss-import/14.1.0_postcss@8.4.14:
    resolution: {integrity: sha512-flwI+Vgm4SElObFVPpTIT7SU7R3qk2L7PyduMcokiaVKuWv9d/U+Gm/QAd8NDLuykTWTkcrjOeD2Pp1rMeBTGw==}
    engines: {node: '>=10.0.0'}
    peerDependencies:
      postcss: ^8.0.0
    dependencies:
      postcss: 8.4.14
      postcss-value-parser: 4.2.0
      read-cache: 1.0.0
      resolve: 1.22.0
    dev: false

  /postcss-js/4.0.0_postcss@8.4.14:
    resolution: {integrity: sha512-77QESFBwgX4irogGVPgQ5s07vLvFqWr228qZY+w6lW599cRlK/HmnlivnnVUxkjHnCu4J16PDMHcH+e+2HbvTQ==}
    engines: {node: ^12 || ^14 || >= 16}
    peerDependencies:
      postcss: ^8.3.3
    dependencies:
      camelcase-css: 2.0.1
      postcss: 8.4.14
    dev: false

  /postcss-load-config/4.0.1_postcss@8.4.14:
    resolution: {integrity: sha512-vEJIc8RdiBRu3oRAI0ymerOn+7rPuMvRXslTvZUKZonDHFIczxztIyJ1urxM1x9JXEikvpWWTUUqal5j/8QgvA==}
    engines: {node: '>= 14'}
    peerDependencies:
      postcss: '>=8.0.9'
      ts-node: '>=9.0.0'
    peerDependenciesMeta:
      postcss:
        optional: true
      ts-node:
        optional: true
    dependencies:
      lilconfig: 2.0.5
      postcss: 8.4.14
      yaml: 2.1.1
    dev: false

  /postcss-nested/5.0.6_postcss@8.4.14:
    resolution: {integrity: sha512-rKqm2Fk0KbA8Vt3AdGN0FB9OBOMDVajMG6ZCf/GoHgdxUJ4sBFp0A/uMIRm+MJUdo33YXEtjqIz8u7DAp8B7DA==}
    engines: {node: '>=12.0'}
    peerDependencies:
      postcss: ^8.2.14
    dependencies:
      postcss: 8.4.14
      postcss-selector-parser: 6.0.10
    dev: false

  /postcss-selector-parser/6.0.10:
    resolution: {integrity: sha512-IQ7TZdoaqbT+LCpShg46jnZVlhWD2w6iQYAcYXfHARZ7X1t/UGhhceQDs5X0cGqKvYlHNOuv7Oa1xmb0oQuA3w==}
    engines: {node: '>=4'}
    dependencies:
      cssesc: 3.0.0
      util-deprecate: 1.0.2
    dev: false

  /postcss-value-parser/4.2.0:
    resolution: {integrity: sha512-1NNCs6uurfkVbeXG4S8JFT9t19m45ICnif8zWLd5oPSZ50QnwMfK+H3jv408d4jw/7Bttv5axS5IiHoLaVNHeQ==}
    dev: false

  /postcss/8.4.14:
    resolution: {integrity: sha512-E398TUmfAYFPBSdzgeieK2Y1+1cpdxJx8yXbK/m57nRhKSmk1GB2tO4lbLBtlkfPQTDKfe4Xqv1ASWPpayPEig==}
    engines: {node: ^10 || ^12 || >=14}
    dependencies:
      nanoid: 3.3.4
      picocolors: 1.0.0
      source-map-js: 1.0.2

  /postcss/8.4.5:
    resolution: {integrity: sha512-jBDboWM8qpaqwkMwItqTQTiFikhs/67OYVvblFFTM7MrZjt6yMKd6r2kgXizEbTTljacm4NldIlZnhbjr84QYg==}
    engines: {node: ^10 || ^12 || >=14}
    dependencies:
      nanoid: 3.3.3
      picocolors: 1.0.0
      source-map-js: 1.0.2
    dev: false

  /postgraphile-core/4.12.2_graphql@15.8.0+pg@8.7.3:
    resolution: {integrity: sha512-+2OWlPVsMAVjYRMBSI/CT4GUB0mkSmPKGopKapfvhW40SCUBiPB/kqTylX2viRRnN8FuZtS3cRaTPiWr1K+DIg==}
    engines: {node: '>=8.6'}
    peerDependencies:
      graphql: '>=0.9 <0.14 || ^14.0.2 || ^15.4.0'
      pg: '>=6.1.0 <9'
    dependencies:
      graphile-build: 4.12.2_graphql@15.8.0
      graphile-build-pg: 4.12.2_graphql@15.8.0+pg@8.7.3
      graphql: 15.8.0
      pg: 8.7.3
      tslib: 2.4.0
    transitivePeerDependencies:
      - supports-color
    dev: false

  /postgraphile/4.12.9:
    resolution: {integrity: sha512-4yxCleFqLH3o0eyM1ybMDCyDJvKNsYQ/d7VKtU8l62B12iNNL/xGipYYoYrLkEdEQdXlOwRxXxagRrvbZU1nIw==}
    engines: {node: '>=8.6'}
    hasBin: true
    dependencies:
      '@graphile/lru': 4.11.0
      '@types/json5': 0.0.30
      '@types/jsonwebtoken': 8.5.8
      '@types/pg': 8.6.5
      '@types/ws': 7.4.7
      body-parser: 1.20.0
      chalk: 2.4.2
      commander: 2.20.3
      debug: 4.3.4
      finalhandler: 1.2.0
      graphile-build: 4.12.2_graphql@15.8.0
      graphile-build-pg: 4.12.2_graphql@15.8.0+pg@8.7.3
      graphile-utils: 4.12.2_o4dj3brrdh3eygqsae7ipwkhqq
      graphql: 15.8.0
      graphql-ws: 5.8.1_graphql@15.8.0
      http-errors: 1.8.1
      iterall: 1.3.0
      json5: 2.2.1
      jsonwebtoken: 8.5.1
      parseurl: 1.3.3
      pg: 8.7.3
      pg-connection-string: 2.5.0
      pg-sql2: 4.12.1_pg@8.7.3
      postgraphile-core: 4.12.2_graphql@15.8.0+pg@8.7.3
      subscriptions-transport-ws: 0.9.19_graphql@15.8.0
      tslib: 2.4.0
      ws: 7.5.7
    transitivePeerDependencies:
      - bufferutil
      - pg-native
      - supports-color
      - utf-8-validate
    dev: false

  /postgres-array/2.0.0:
    resolution: {integrity: sha512-VpZrUqU5A69eQyW2c5CA1jtLecCsN2U/bD6VilrFDWq5+5UIEVO7nazS3TEcHf1zuPYO/sqGvUvW62g86RXZuA==}
    engines: {node: '>=4'}
    dev: false

  /postgres-bytea/1.0.0:
    resolution: {integrity: sha1-AntTPAqokOJtFy1Hz5zOzFIazTU=}
    engines: {node: '>=0.10.0'}
    dev: false

  /postgres-date/1.0.7:
    resolution: {integrity: sha512-suDmjLVQg78nMK2UZ454hAG+OAW+HQPZ6n++TNDUX+L0+uUlLywnoxJKDou51Zm+zTCjrCl0Nq6J9C5hP9vK/Q==}
    engines: {node: '>=0.10.0'}
    dev: false

  /postgres-interval/1.2.0:
    resolution: {integrity: sha512-9ZhXKM/rw350N1ovuWHbGxnGh/SNJ4cnxHiM0rxE4VN41wsg8P8zWn9hv/buK00RP4WvlOyr/RBDiptyxVbkZQ==}
    engines: {node: '>=0.10.0'}
    dependencies:
      xtend: 4.0.2
    dev: false

  /postman-collection/4.1.2:
    resolution: {integrity: sha512-nRYgzeo2VwQZZXF8YUMUvG8wKXPmjQ+BZPMXix+tNRWBHWAdqa191AwBL80LQxvHzECYp8Lp1JXMpg4OMXHLnw==}
    engines: {node: '>=10'}
    dependencies:
      '@faker-js/faker': 6.0.0
      file-type: 3.9.0
      http-reasons: 0.1.0
      iconv-lite: 0.6.3
      liquid-json: 0.3.1
      lodash: 4.17.21
      mime-format: 2.0.1
      mime-types: 2.1.35
      postman-url-encoder: 3.0.5
      semver: 7.3.5
      uuid: 8.3.2
    dev: false

  /postman-url-encoder/3.0.5:
    resolution: {integrity: sha512-jOrdVvzUXBC7C+9gkIkpDJ3HIxOHTIqjpQ4C1EMt1ZGeMvSEpbFCKq23DEfgsj46vMnDgyQf+1ZLp2Wm+bKSsA==}
    engines: {node: '>=10'}
    dependencies:
      punycode: 2.1.1
    dev: false

  /prelude-ls/1.1.2:
    resolution: {integrity: sha512-ESF23V4SKG6lVSGZgYNpbsiaAkdab6ZgOxe52p7+Kid3W3u3bxR4Vfd/o21dmN7jSt0IwgZ4v5MUd26FEtXE9w==}
    engines: {node: '>= 0.8.0'}
    dev: true

  /prelude-ls/1.2.1:
    resolution: {integrity: sha512-vkcDPrRZo1QZLbn5RLGPpg/WmIQ65qoWWhcGKf/b5eplkkarX0m9z8ppCat4mlOqUsWpyNuYgO3VRyrYHSzX5g==}
    engines: {node: '>= 0.8.0'}
    dev: true

  /prettier-plugin-tailwindcss/0.1.12_prettier@2.7.1:
    resolution: {integrity: sha512-pEZ6tppwknCeq3ObR9g8t61AhWtVRRR3I0EQNeiRrrJ3D42FJGeUDxiFc/LJRYEeAx5JOxagsF0MICwuWOJa+w==}
    engines: {node: '>=12.17.0'}
    peerDependencies:
      prettier: '>=2.2.0'
    dependencies:
      prettier: 2.7.1
    dev: true

  /prettier/2.6.2:
    resolution: {integrity: sha512-PkUpF+qoXTqhOeWL9fu7As8LXsIUZ1WYaJiY/a7McAQzxjk82OF0tibkFXVCDImZtWxbvojFjerkiLb0/q8mew==}
    engines: {node: '>=10.13.0'}
    hasBin: true

  /prettier/2.7.1:
    resolution: {integrity: sha512-ujppO+MkdPqoVINuDFDRLClm7D78qbDt0/NR+wp5FqEZOoTNAjPHWj17QRhu7geIHJfcNhRk1XVQmF8Bp3ye+g==}
    engines: {node: '>=10.13.0'}
    hasBin: true

  /pretty-format/27.5.1:
    resolution: {integrity: sha512-Qb1gy5OrP5+zDf2Bvnzdl3jsTf1qXVMazbvCoKhtKqVs4/YK4ozX4gKQJJVyNe+cajNPn0KoC0MC3FUmaHWEmQ==}
    engines: {node: ^10.13.0 || ^12.13.0 || ^14.15.0 || >=15.0.0}
    dependencies:
      ansi-regex: 5.0.1
      ansi-styles: 5.2.0
      react-is: 17.0.2
    dev: true

  /pretty-format/28.1.0:
    resolution: {integrity: sha512-79Z4wWOYCdvQkEoEuSlBhHJqWeZ8D8YRPiPctJFCtvuaClGpiwiQYSCUOE6IEKUbbFukKOTFIUAXE8N4EQTo1Q==}
    engines: {node: ^12.13.0 || ^14.15.0 || ^16.10.0 || >=17.0.0}
    dependencies:
      '@jest/schemas': 28.0.2
      ansi-regex: 5.0.1
      ansi-styles: 5.2.0
      react-is: 18.1.0
    dev: true

  /prism-react-renderer/1.3.5_react@18.2.0:
    resolution: {integrity: sha512-IJ+MSwBWKG+SM3b2SUfdrhC+gu01QkV2KmRQgREThBfSQRoufqRfxfHUxpG1WcaFjP+kojcFyO9Qqtpgt3qLCg==}
    peerDependencies:
      react: '>=0.14.9'
    dependencies:
      react: 18.2.0
    dev: false

  /proc-log/2.0.1:
    resolution: {integrity: sha512-Kcmo2FhfDTXdcbfDH76N7uBYHINxc/8GW7UAVuVP9I+Va3uHSerrnKV6dLooga/gh7GlgzuCCr/eoldnL1muGw==}
    engines: {node: ^12.13.0 || ^14.15.0 || >=16.0.0}
    dev: true

  /process-nextick-args/2.0.1:
    resolution: {integrity: sha512-3ouUOpQhtgrbOa17J7+uxOTpITYWaGP7/AhoR3+A+/1e9skrzelGi/dXzEYyvbxubEF6Wn2ypscTKiKJFFn1ag==}
    dev: true

  /process-warning/2.0.0:
    resolution: {integrity: sha512-+MmoAXoUX+VTHAlwns0h+kFUWFs/3FZy+ZuchkgjyOu3oioLAo2LB5aCfKPh2+P9O18i3m43tUEv3YqttSy0Ww==}
    dev: false

  /process/0.11.10:
    resolution: {integrity: sha512-cdGef/drWFoydD1JsMzuFf8100nZl+GT+yacc2bEced5f9Rjk4z+WtFUTBu9PhOi9j/jfmBPu0mMEY4wIdAF8A==}
    engines: {node: '>= 0.6.0'}
    dev: true

  /promise-inflight/1.0.1:
    resolution: {integrity: sha512-6zWPyEOFaQBJYcGMHBKTKJ3u6TBsnMFOIZSa6ce1e/ZrrsOlnHRHbabMjLiBYKp+n44X9eUI6VUPaukCXHuG4g==}
    peerDependencies:
      bluebird: '*'
    peerDependenciesMeta:
      bluebird:
        optional: true
    dev: true

  /promise-retry/2.0.1:
    resolution: {integrity: sha512-y+WKFlBR8BGXnsNlIHFGPZmyDf3DFMoLhaflAnyZgV6rG6xu+JwesTo2Q9R6XwYmtmwAFCkAk3e35jEdoeh/3g==}
    engines: {node: '>=10'}
    dependencies:
      err-code: 2.0.3
      retry: 0.12.0
    dev: true

  /promise.allsettled/1.0.5:
    resolution: {integrity: sha512-tVDqeZPoBC0SlzJHzWGZ2NKAguVq2oiYj7gbggbiTvH2itHohijTp7njOUA0aQ/nl+0lr/r6egmhoYu63UZ/pQ==}
    engines: {node: '>= 0.4'}
    dependencies:
      array.prototype.map: 1.0.4
      call-bind: 1.0.2
      define-properties: 1.1.4
      es-abstract: 1.19.5
      get-intrinsic: 1.1.1
      iterate-value: 1.0.2
    dev: true

  /prompts/2.4.2:
    resolution: {integrity: sha512-NxNv/kLguCA7p3jE8oL2aEBsrJWgAakBpgmgK6lpPWV+WuOmY6r2/zbAVnP+T8bQlA0nzHXSJSJW0Hq7ylaD2Q==}
    engines: {node: '>= 6'}
    dependencies:
      kleur: 3.0.3
      sisteransi: 1.0.5
    dev: true

  /prop-types/15.8.1:
    resolution: {integrity: sha512-oj87CgZICdulUohogVAR7AjlC0327U4el4L6eAvOqCeudMDVU0NThNaV+b9Df4dXgSP1gXMTnPdhfe/2qDH5cg==}
    dependencies:
      loose-envify: 1.4.0
      object-assign: 4.1.1
      react-is: 16.13.1
    dev: true

  /proto-list/1.2.4:
    resolution: {integrity: sha512-vtK/94akxsTMhe0/cbfpR+syPuszcuwhqVjJq26CuNDgFGj682oRBXOP5MJpv2r7JtE8MsiepGIqvvOTBwn2vA==}
    dev: true

  /protobufjs/6.11.2:
    resolution: {integrity: sha512-4BQJoPooKJl2G9j3XftkIXjoC9C0Av2NOrWmbLWT1vH32GcSUHjM0Arra6UfTsVyfMAuFzaLucXn1sadxJydAw==}
    hasBin: true
    requiresBuild: true
    dependencies:
      '@protobufjs/aspromise': 1.1.2
      '@protobufjs/base64': 1.1.2
      '@protobufjs/codegen': 2.0.4
      '@protobufjs/eventemitter': 1.1.0
      '@protobufjs/fetch': 1.1.0
      '@protobufjs/float': 1.0.2
      '@protobufjs/inquire': 1.1.0
      '@protobufjs/path': 1.1.2
      '@protobufjs/pool': 1.1.0
      '@protobufjs/utf8': 1.1.0
      '@types/long': 4.0.2
      '@types/node': 17.0.32
      long: 4.0.0
    dev: false

  /protocols/2.0.1:
    resolution: {integrity: sha512-/XJ368cyBJ7fzLMwLKv1e4vLxOju2MNAIokcr7meSaNcVbWz/CPcW22cP04mwxOErdA5mwjA8Q6w/cdAQxVn7Q==}
    dev: true

  /proxy-addr/2.0.7:
    resolution: {integrity: sha512-llQsMLSUDUPT44jdrU/O37qlnifitDP+ZwrmmZcoSKyLKvtZxpyV0n2/bD/N4tBAAZ/gJEdZU7KMraoK1+XYAg==}
    engines: {node: '>= 0.10'}
    dependencies:
      forwarded: 0.2.0
      ipaddr.js: 1.9.1
    dev: false

  /proxy-agent/5.0.0:
    resolution: {integrity: sha512-gkH7BkvLVkSfX9Dk27W6TyNOWWZWRilRfk1XxGNWOYJ2TuedAv1yFpCaU9QSBmBe716XOTNpYNOzhysyw8xn7g==}
    engines: {node: '>= 8'}
    dependencies:
      agent-base: 6.0.2
      debug: 4.3.4
      http-proxy-agent: 4.0.1
      https-proxy-agent: 5.0.1
      lru-cache: 5.1.1
      pac-proxy-agent: 5.0.0
      proxy-from-env: 1.1.0
      socks-proxy-agent: 5.0.1
    transitivePeerDependencies:
      - supports-color
    dev: true

  /proxy-from-env/1.1.0:
    resolution: {integrity: sha512-D+zkORCbA9f1tdWRK0RaCR3GPv50cMxcrz4X8k5LTSUD1Dkw47mKJEZQNunItRTkWwgtaUSo1RVFRIG9ZXiFYg==}
    dev: true

  /pseudomap/1.0.2:
    resolution: {integrity: sha1-8FKijacOYYkX7wqKw0wa5aaChrM=}
    dev: false

  /pump/3.0.0:
    resolution: {integrity: sha512-LwZy+p3SFs1Pytd/jYct4wpv49HiYCqd9Rlc5ZVdk0V+8Yzv6jR5Blk3TRmPL1ft69TxP0IMZGJ+WPFU2BFhww==}
    dependencies:
      end-of-stream: 1.4.4
      once: 1.4.0
    dev: true

  /punycode/2.1.1:
    resolution: {integrity: sha512-XRsRjdf+j5ml+y/6GKHPZbrF/8p2Yga0JPtdqTIY2Xe5ohJPD9saDJJLPvp9+NSBprVvevdXZybnj2cv8OEd0A==}
    engines: {node: '>=6'}

  /pupa/3.1.0:
    resolution: {integrity: sha512-FLpr4flz5xZTSJxSeaheeMKN/EDzMdK7b8PTOC6a5PYFKTucWbdqjgqaEyH0shFiSJrVB1+Qqi4Tk19ccU6Aug==}
    engines: {node: '>=12.20'}
    dependencies:
      escape-goat: 4.0.0
    dev: true

  /q/1.5.1:
    resolution: {integrity: sha512-kV/CThkXo6xyFEZUugw/+pIOywXcDbFYgSct5cT3gqlbkBE1SJdwy6UQoZvodiWF/ckQLZyDE/Bu1M6gVu5lVw==}
    engines: {node: '>=0.6.0', teleport: '>=0.2.0'}
    dev: true

  /qs/6.10.3:
    resolution: {integrity: sha512-wr7M2E0OFRfIfJZjKGieI8lBKb7fRCH4Fv5KNPEs7gJ8jadvotdsS08PzOKR7opXhZ/Xkjtt3WF9g38drmyRqQ==}
    engines: {node: '>=0.6'}
    dependencies:
      side-channel: 1.0.4
    dev: false

  /queue-microtask/1.2.3:
    resolution: {integrity: sha512-NuaNSa6flKT5JaSYQzJok04JzTL1CA6aGhv5rfLW3PgqA+M2ChpZQnAC8h8i4ZFkBS8X5RqkDBHA7r4hej3K9A==}

  /quick-format-unescaped/4.0.4:
    resolution: {integrity: sha512-tYC1Q1hgyRuHgloV/YXs2w15unPVh8qfu/qCTfhTYamaw7fyhumKa2yGpdSo87vY32rIclj+4fWYQXUMs9EHvg==}
    dev: false

  /quick-lru/4.0.1:
    resolution: {integrity: sha512-ARhCpm70fzdcvNQfPoy49IaanKkTlRWF2JMzqhcJbhSFRZv7nPTvZJdcY7301IPmvW+/p0RgIWnQDLJxifsQ7g==}
    engines: {node: '>=8'}
    dev: true

  /quick-lru/5.1.1:
    resolution: {integrity: sha512-WuyALRjWPDGtt/wzJiadO5AXY+8hZ80hVpe6MyivgraREW751X3SbhRvG3eLKOYN+8VEvqLcf3wdnt44Z4S4SA==}
    engines: {node: '>=10'}

  /raw-body/2.5.1:
    resolution: {integrity: sha512-qqJBtEyVgS0ZmPGdCFPWJ3FreoqvG4MVQln/kCgF7Olq95IbOp0/BWyMwbdtn4VTvkM8Y7khCQ2Xgk/tcrCXig==}
    engines: {node: '>= 0.8'}
    dependencies:
      bytes: 3.1.2
      http-errors: 2.0.0
      iconv-lite: 0.4.24
      unpipe: 1.0.0

  /rc/1.2.8:
    resolution: {integrity: sha512-y3bGgqKj3QBdxLbLkomlohkvsA8gdAiUQlSBJnBhfn+BPxg4bc62d8TcBW15wavDfgexCgccckhcZvywyQYPOw==}
    hasBin: true
    dependencies:
      deep-extend: 0.6.0
      ini: 1.3.8
      minimist: 1.2.6
      strip-json-comments: 2.0.1
    dev: true

  /react-dom/18.1.0_react@18.1.0:
    resolution: {integrity: sha512-fU1Txz7Budmvamp7bshe4Zi32d0ll7ect+ccxNu9FlObT605GOEB8BfO4tmRJ39R5Zj831VCpvQ05QPBW5yb+w==}
    requiresBuild: true
    peerDependencies:
      react: ^18.1.0
    dependencies:
      loose-envify: 1.4.0
      react: 18.1.0
      scheduler: 0.22.0

  /react-dom/18.2.0_react@18.2.0:
    resolution: {integrity: sha512-6IMTriUmvsjHUjNtEDudZfuDQUoWXVxKHhlEGSk81n4YFS+r/Kl99wXiwlVXtPBtJenozv2P+hxDsw9eA7Xo6g==}
    peerDependencies:
      react: ^18.2.0
    dependencies:
      loose-envify: 1.4.0
      react: 18.2.0
      scheduler: 0.23.0

  /react-is/16.13.1:
    resolution: {integrity: sha512-24e6ynE2H+OKt4kqsOvNd8kBpV65zoxbA4BVsEOB3ARVWQki/DHzaUoC5KuON/BiccDaCCTZBuOcfZs70kR8bQ==}
    dev: true

  /react-is/17.0.2:
    resolution: {integrity: sha512-w2GsyukL62IJnlaff/nRegPQR94C/XXamvMWmSHRJ4y7Ts/4ocGRmTHvOs8PSE6pB3dWOrD/nueuU5sduBsQ4w==}
    dev: true

  /react-is/18.1.0:
    resolution: {integrity: sha512-Fl7FuabXsJnV5Q1qIOQwx/sagGF18kogb4gpfcG4gjLBWO0WDiiz1ko/ExayuxE7InyQkBLkxRFG5oxY6Uu3Kg==}
    dev: true

<<<<<<< HEAD
  /react-refresh/0.14.0:
    resolution: {integrity: sha512-wViHqhAd8OHeLS/IRMJjTSDHF3U9eWi62F/MledQGPdJGDhodXJ9PBLNGr6WWL7qlH12Mt3TyTpbS+hGXMjCzQ==}
    engines: {node: '>=0.10.0'}
    dev: true

  /react-ssr-prepass/1.5.0:
    resolution: {integrity: sha512-yFNHrlVEReVYKsLI5lF05tZoHveA5pGzjFbFJY/3pOqqjGOmMmqx83N4hIjN2n6E1AOa+eQEUxs3CgRnPmT0RQ==}
    peerDependencies:
      react: ^16.8.0 || ^17.0.0 || ^18.0.0
    dev: false

=======
>>>>>>> 0bc9a24a
  /react-ssr-prepass/1.5.0_react@18.1.0:
    resolution: {integrity: sha512-yFNHrlVEReVYKsLI5lF05tZoHveA5pGzjFbFJY/3pOqqjGOmMmqx83N4hIjN2n6E1AOa+eQEUxs3CgRnPmT0RQ==}
    peerDependencies:
      react: ^16.8.0 || ^17.0.0 || ^18.0.0
    dependencies:
      react: 18.1.0
    dev: false

  /react-ssr-prepass/1.5.0_react@18.2.0:
    resolution: {integrity: sha512-yFNHrlVEReVYKsLI5lF05tZoHveA5pGzjFbFJY/3pOqqjGOmMmqx83N4hIjN2n6E1AOa+eQEUxs3CgRnPmT0RQ==}
    peerDependencies:
      react: ^16.8.0 || ^17.0.0 || ^18.0.0
    dependencies:
      react: 18.2.0
    dev: false

  /react/18.1.0:
    resolution: {integrity: sha512-4oL8ivCz5ZEPyclFQXaNksK3adutVS8l2xzZU0cqEFrE9Sb7fC0EFK5uEk74wIreL1DERyjvsU915j1pcT2uEQ==}
    engines: {node: '>=0.10.0'}
    requiresBuild: true
    dependencies:
      loose-envify: 1.4.0

  /react/18.2.0:
    resolution: {integrity: sha512-/3IjMdb2L9QbBdWiW5e3P2/npwMBaU9mHCSCUzNln0ZCYbcfTsGbTJrU/kGemdH2IWmB2ioZ+zkxtmq6g09fGQ==}
    engines: {node: '>=0.10.0'}
    dependencies:
      loose-envify: 1.4.0

  /read-cache/1.0.0:
    resolution: {integrity: sha512-Owdv/Ft7IjOgm/i0xvNDZ1LrRANRfew4b2prF3OWMQLxLfu3bS8FVhCsrSCMK4lR56Y9ya+AThoTpDCTxCmpRA==}
    dependencies:
      pify: 2.3.0
    dev: false

  /read-package-json-fast/2.0.3:
    resolution: {integrity: sha512-W/BKtbL+dUjTuRL2vziuYhp76s5HZ9qQhd/dKfWIZveD0O40453QNyZhC0e63lqZrAQ4jiOapVoeJ7JrszenQQ==}
    engines: {node: '>=10'}
    dependencies:
      json-parse-even-better-errors: 2.3.1
      npm-normalize-package-bin: 1.0.1
    dev: true

  /read-package-json/5.0.2:
    resolution: {integrity: sha512-BSzugrt4kQ/Z0krro8zhTwV1Kd79ue25IhNN/VtHFy1mG/6Tluyi+msc0UpwaoQzxSHa28mntAjIZY6kEgfR9Q==}
    engines: {node: ^12.13.0 || ^14.15.0 || >=16.0.0}
    dependencies:
      glob: 8.0.3
      json-parse-even-better-errors: 2.3.1
      normalize-package-data: 4.0.0
      npm-normalize-package-bin: 2.0.0
    dev: true

  /read-pkg-up/3.0.0:
    resolution: {integrity: sha512-YFzFrVvpC6frF1sz8psoHDBGF7fLPc+llq/8NB43oagqWkx8ar5zYtsTORtOjw9W2RHLpWP+zTWwBvf1bCmcSw==}
    engines: {node: '>=4'}
    dependencies:
      find-up: 2.1.0
      read-pkg: 3.0.0
    dev: true

  /read-pkg-up/7.0.1:
    resolution: {integrity: sha512-zK0TB7Xd6JpCLmlLmufqykGE+/TlOePD6qKClNW7hHDKFh/J7/7gCWGR7joEQEW1bKq3a3yUZSObOoWLFQ4ohg==}
    engines: {node: '>=8'}
    dependencies:
      find-up: 4.1.0
      read-pkg: 5.2.0
      type-fest: 0.8.1
    dev: true

  /read-pkg-up/8.0.0:
    resolution: {integrity: sha512-snVCqPczksT0HS2EC+SxUndvSzn6LRCwpfSvLrIfR5BKDQQZMaI6jPRC9dYvYFDRAuFEAnkwww8kBBNE/3VvzQ==}
    engines: {node: '>=12'}
    dependencies:
      find-up: 5.0.0
      read-pkg: 6.0.0
      type-fest: 1.4.0
    dev: true

  /read-pkg/3.0.0:
    resolution: {integrity: sha512-BLq/cCO9two+lBgiTYNqD6GdtK8s4NpaWrl6/rCO9w0TUS8oJl7cmToOZfRYllKTISY6nt1U7jQ53brmKqY6BA==}
    engines: {node: '>=4'}
    dependencies:
      load-json-file: 4.0.0
      normalize-package-data: 2.5.0
      path-type: 3.0.0
    dev: true

  /read-pkg/5.2.0:
    resolution: {integrity: sha512-Ug69mNOpfvKDAc2Q8DRpMjjzdtrnv9HcSMX+4VsZxD1aZ6ZzrIE7rlzXBtWTyhULSMKg076AW6WR5iZpD0JiOg==}
    engines: {node: '>=8'}
    dependencies:
      '@types/normalize-package-data': 2.4.1
      normalize-package-data: 2.5.0
      parse-json: 5.2.0
      type-fest: 0.6.0
    dev: true

  /read-pkg/6.0.0:
    resolution: {integrity: sha512-X1Fu3dPuk/8ZLsMhEj5f4wFAF0DWoK7qhGJvgaijocXxBmSToKfbFtqbxMO7bVjNA1dmE5huAzjXj/ey86iw9Q==}
    engines: {node: '>=12'}
    dependencies:
      '@types/normalize-package-data': 2.4.1
      normalize-package-data: 3.0.3
      parse-json: 5.2.0
      type-fest: 1.4.0
    dev: true

  /readable-stream/1.1.14:
    resolution: {integrity: sha512-+MeVjFf4L44XUkhM1eYbD8fyEsxcV81pqMSR5gblfcLCHfZvbrqy4/qYHE+/R5HoBUT11WV5O08Cr1n3YXkWVQ==}
    dependencies:
      core-util-is: 1.0.3
      inherits: 2.0.4
      isarray: 0.0.1
      string_decoder: 0.10.31
    dev: true

  /readable-stream/2.3.7:
    resolution: {integrity: sha512-Ebho8K4jIbHAxnuxi7o42OrZgF/ZTNcsZj6nRKyUmkhLFq8CHItp/fy6hQZuZmP/n3yZ9VBUbp4zz/mX8hmYPw==}
    dependencies:
      core-util-is: 1.0.3
      inherits: 2.0.4
      isarray: 1.0.0
      process-nextick-args: 2.0.1
      safe-buffer: 5.1.2
      string_decoder: 1.1.1
      util-deprecate: 1.0.2
    dev: true

  /readable-stream/3.6.0:
    resolution: {integrity: sha512-BViHy7LKeTz4oNnkcLJ+lVSL6vpiFeX6/d3oSH8zCW7UxP2onchk+vTGB143xuFjHS3deTgkKoXXymXqymiIdA==}
    engines: {node: '>= 6'}
    dependencies:
      inherits: 2.0.4
      string_decoder: 1.3.0
      util-deprecate: 1.0.2
    dev: true

  /readable-stream/4.1.0:
    resolution: {integrity: sha512-sVisi3+P2lJ2t0BPbpK629j8wRW06yKGJUcaLAGXPAUhyUxVJm7VsCTit1PFgT4JHUDMrGNR+ZjSKpzGaRF3zw==}
    engines: {node: ^12.22.0 || ^14.17.0 || >=16.0.0}
    dependencies:
      abort-controller: 3.0.0
    dev: false

  /readable-web-to-node-stream/3.0.2:
    resolution: {integrity: sha512-ePeK6cc1EcKLEhJFt/AebMCLL+GgSKhuygrZ/GLaKZYEecIgIECf4UaUuaByiGtzckwR4ain9VzUh95T1exYGw==}
    engines: {node: '>=8'}
    dependencies:
      readable-stream: 3.6.0
    dev: true

  /readdirp/3.6.0:
    resolution: {integrity: sha512-hOS089on8RduqdbhvQ5Z37A0ESjsqz6qnRcffsMU3495FuTdqSm+7bhJ29JvIOsBDEEnan5DPu9t3To9VRlMzA==}
    engines: {node: '>=8.10.0'}
    dependencies:
      picomatch: 2.3.1
    dev: false

  /real-require/0.2.0:
    resolution: {integrity: sha512-57frrGM/OCTLqLOAh0mhVA9VBMHd+9U7Zb2THMGdBUoZVOtGbJzjxsYGDJ3A9AYYCP4hn6y1TVbaOfzWtm5GFg==}
    engines: {node: '>= 12.13.0'}
    dev: false

  /rechoir/0.6.2:
    resolution: {integrity: sha512-HFM8rkZ+i3zrV+4LQjwQ0W+ez98pApMGM3HUrN04j3CqzPOzl9nmP15Y8YXNm8QHGv/eacOVEjqhmWpkRV0NAw==}
    engines: {node: '>= 0.10'}
    dependencies:
      resolve: 1.22.1
    dev: true

  /redent/3.0.0:
    resolution: {integrity: sha512-6tDA8g98We0zd0GvVeMT9arEOnTw9qM03L9cJXaCjrip1OO764RDBLBfrB4cwzNGDj5OA5ioymC9GkizgWJDUg==}
    engines: {node: '>=8'}
    dependencies:
      indent-string: 4.0.0
      strip-indent: 3.0.0
    dev: true

  /redent/4.0.0:
    resolution: {integrity: sha512-tYkDkVVtYkSVhuQ4zBgfvciymHaeuel+zFKXShfDnFP5SyVEP7qo70Rf1jTOTCx3vGNAbnEi/xFkcfQVMIBWag==}
    engines: {node: '>=12'}
    dependencies:
      indent-string: 5.0.0
      strip-indent: 4.0.0
    dev: true

  /reftools/1.1.9:
    resolution: {integrity: sha512-OVede/NQE13xBQ+ob5CKd5KyeJYU2YInb1bmV4nRoOfquZPkAkxuOXicSe1PvqIuZZ4kD13sPKBbR7UFDmli6w==}
    dev: false

  /regenerator-runtime/0.13.9:
    resolution: {integrity: sha512-p3VT+cOEgxFsRRA9X4lkI1E+k2/CtnKtU4gcxyaCUreilL/vqI6CdZ3wxVUx3UOUg+gnUOQQcRI7BmSI656MYA==}

  /regexp.prototype.flags/1.4.3:
    resolution: {integrity: sha512-fjggEOO3slI6Wvgjwflkc4NFRCTZAu5CnNfBd5qOMYhWdn67nJBBu34/TkD++eeFmd8C9r9jfXJ27+nSiRkSUA==}
    engines: {node: '>= 0.4'}
    dependencies:
      call-bind: 1.0.2
      define-properties: 1.1.4
      functions-have-names: 1.2.3

  /regexpp/3.2.0:
    resolution: {integrity: sha512-pq2bWo9mVD43nbts2wGv17XLiNLya+GklZ8kaDLV2Z08gDCsGpnKn9BFMepvWuHCbyVvY7J5o5+BVvoQbmlJLg==}
    engines: {node: '>=8'}
    dev: true

  /registry-auth-token/5.0.1:
    resolution: {integrity: sha512-UfxVOj8seK1yaIOiieV4FIP01vfBDLsY0H9sQzi9EbbUdJiuuBjJgLa1DpImXMNPnVkBD4eVxTEXcrZA6kfpJA==}
    engines: {node: '>=14'}
    dependencies:
      '@pnpm/npm-conf': 1.0.4
    dev: true

  /registry-url/6.0.1:
    resolution: {integrity: sha512-+crtS5QjFRqFCoQmvGduwYWEBng99ZvmFvF+cUJkGYF1L1BfU8C6Zp9T7f5vPAwyLkUExpvK+ANVZmGU49qi4Q==}
    engines: {node: '>=12'}
    dependencies:
      rc: 1.2.8
    dev: true

  /release-it/15.4.1:
    resolution: {integrity: sha512-w6adXfE+bN/fdcG1KehgS7gYcTfZLYIPml4jPOUEtYQ6NJyaiCtCF/ks032w1jf6EUgvGgWruRP+2TyyyDDBgA==}
    engines: {node: '>=14.9'}
    hasBin: true
    dependencies:
      '@iarna/toml': 2.2.5
      '@octokit/rest': 19.0.4
      async-retry: 1.3.3
      chalk: 5.0.1
      cosmiconfig: 7.0.1
      execa: 6.1.0
      form-data: 4.0.0
      git-url-parse: 13.0.0
      globby: 13.1.2
      got: 12.3.1
      inquirer: 9.1.0
      is-ci: 3.0.1
      lodash: 4.17.21
      mime-types: 2.1.35
      new-github-release-url: 2.0.0
      node-fetch: 3.2.10
      open: 8.4.0
      ora: 6.1.2
      os-name: 5.0.1
      promise.allsettled: 1.0.5
      proxy-agent: 5.0.0
      semver: 7.3.7
      shelljs: 0.8.5
      update-notifier: 6.0.2
      url-join: 5.0.0
      wildcard-match: 5.1.2
      yargs-parser: 21.1.1
    transitivePeerDependencies:
      - encoding
      - supports-color
    dev: true

  /require-directory/2.1.1:
    resolution: {integrity: sha512-fGxEI7+wsG9xrvdjsrlmL22OMTTiHRwAMroiEeMgq8gzoLC/PQr7RsRDSTLUg/bZAZtF+TVIkHc6/4RIKrui+Q==}
    engines: {node: '>=0.10.0'}

  /require-from-string/2.0.2:
    resolution: {integrity: sha512-Xf0nWe6RseziFMu+Ap9biiUbmplq6S9/p+7w7YXP/JBHhrUDDUhwa+vANyubuqfZWTveU//DYVGsDG7RKL/vEw==}
    engines: {node: '>=0.10.0'}
    dev: false

  /resolve-alpn/1.2.1:
    resolution: {integrity: sha512-0a1F4l73/ZFZOakJnQ3FvkJ2+gSTQWz/r2KE5OdDY0TxPm5h4GkqkWWfM47T7HsbnOtcJVEF4epCVy6u7Q3K+g==}
    dev: true

  /resolve-cwd/3.0.0:
    resolution: {integrity: sha512-OrZaX2Mb+rJCpH/6CpSqt9xFVpN++x01XnN2ie9g6P5/3xelLAkXWVADpdz1IHD/KFfEXyE6V0U01OQ3UO2rEg==}
    engines: {node: '>=8'}
    dependencies:
      resolve-from: 5.0.0
    dev: true

  /resolve-from/4.0.0:
    resolution: {integrity: sha512-pb/MYmXstAkysRFx8piNI1tGFNQIFA3vkE3Gq4EuA1dF6gHp/+vgZqsCGJapvy8N3Q+4o7FwvquPJcnZ7RYy4g==}
    engines: {node: '>=4'}
    dev: true

  /resolve-from/5.0.0:
    resolution: {integrity: sha512-qYg9KP24dD5qka9J47d0aVky0N+b4fTU89LN9iDnjB5waksiC49rvMB0PrUJQGoTmH50XPiqOvAjDfaijGxYZw==}
    engines: {node: '>=8'}
    dev: true

  /resolve-global/1.0.0:
    resolution: {integrity: sha512-zFa12V4OLtT5XUX/Q4VLvTfBf+Ok0SPc1FNGM/z9ctUdiU618qwKpWnd0CHs3+RqROfyEg/DhuHbMWYqcgljEw==}
    engines: {node: '>=8'}
    dependencies:
      global-dirs: 0.1.1
    dev: true

  /resolve.exports/1.1.0:
    resolution: {integrity: sha512-J1l+Zxxp4XK3LUDZ9m60LRJF/mAe4z6a4xyabPHk7pvK5t35dACV32iIjJDFeWZFfZlO29w6SZ67knR0tHzJtQ==}
    engines: {node: '>=10'}
    dev: true

  /resolve/1.22.0:
    resolution: {integrity: sha512-Hhtrw0nLeSrFQ7phPp4OOcVjLPIeMnRlr5mcnVuMe7M/7eBn98A3hmFRLoFo3DLZkivSYwhRUJTyPyWAk56WLw==}
    hasBin: true
    dependencies:
      is-core-module: 2.9.0
      path-parse: 1.0.7
      supports-preserve-symlinks-flag: 1.0.0

  /resolve/1.22.1:
    resolution: {integrity: sha512-nBpuuYuY5jFsli/JIs1oldw6fOQCBioohqWZg/2hiaOybXOft4lonv85uDOKXdf8rhyK159cxU5cDcK/NKk8zw==}
    hasBin: true
    dependencies:
      is-core-module: 2.9.0
      path-parse: 1.0.7
      supports-preserve-symlinks-flag: 1.0.0

  /resolve/2.0.0-next.4:
    resolution: {integrity: sha512-iMDbmAWtfU+MHpxt/I5iWI7cY6YVEZUQ3MBgPQ++XD1PELuJHIl82xBmObyP2KyQmkNB2dsqF7seoQQiAn5yDQ==}
    hasBin: true
    dependencies:
      is-core-module: 2.9.0
      path-parse: 1.0.7
      supports-preserve-symlinks-flag: 1.0.0
    dev: true

  /responselike/2.0.0:
    resolution: {integrity: sha512-xH48u3FTB9VsZw7R+vvgaKeLKzT6jOogbQhEe/jewwnZgzPcnyWui2Av6JpoYZF/91uueC+lqhWqeURw5/qhCw==}
    dependencies:
      lowercase-keys: 2.0.0
    dev: true

  /restore-cursor/3.1.0:
    resolution: {integrity: sha512-l+sSefzHpj5qimhFSE5a8nufZYAM3sBSVMAPtYkmC+4EH2anSGaEMXSD0izRQbu9nfyQ9y5JrVmp7E8oZrUjvA==}
    engines: {node: '>=8'}
    dependencies:
      onetime: 5.1.2
      signal-exit: 3.0.7
    dev: true

  /restore-cursor/4.0.0:
    resolution: {integrity: sha512-I9fPXU9geO9bHOt9pHHOhOkYerIMsmVaWB0rA2AI9ERh/+x/i7MV5HKBNrg+ljO5eoPVgCcnFuRjJ9uH6I/3eg==}
    engines: {node: ^12.20.0 || ^14.13.1 || >=16.0.0}
    dependencies:
      onetime: 5.1.2
      signal-exit: 3.0.7
    dev: true

  /ret/0.2.2:
    resolution: {integrity: sha512-M0b3YWQs7R3Z917WRQy1HHA7Ba7D8hvZg6UE5mLykJxQVE2ju0IXbGlaHPPlkY+WN7wFP+wUMXmBFA0aV6vYGQ==}
    engines: {node: '>=4'}
    dev: false

  /retry/0.12.0:
    resolution: {integrity: sha512-9LkiTwjUh6rT555DtE9rTX+BKByPfrMzEAtnlEtdEwr3Nkffwiihqe2bWADg+OQRjt9gl6ICdmB/ZFDCGAtSow==}
    engines: {node: '>= 4'}
    dev: true

  /retry/0.13.1:
    resolution: {integrity: sha512-XQBQ3I8W1Cge0Seh+6gjj03LbmRFWuoszgK9ooCpwYIrhhoO80pfq4cUkU5DkknwfOfFteRwlZ56PYOGYyFWdg==}
    engines: {node: '>= 4'}
    dev: true

  /reusify/1.0.4:
    resolution: {integrity: sha512-U9nH88a3fc/ekCF1l0/UP1IosiuIjyTh7hBvXVMHYgVcfGvt897Xguj2UOLDeI5BG2m7/uwyaLVT6fbtCwTyzw==}
    engines: {iojs: '>=1.0.0', node: '>=0.10.0'}

  /rfdc/1.3.0:
    resolution: {integrity: sha512-V2hovdzFbOi77/WajaSMXk2OLm+xNIeQdMMuB7icj7bk6zi2F8GGAxigcnDFpJHbNyNcgyJDiP+8nOrY5cZGrA==}

  /rimraf/3.0.2:
    resolution: {integrity: sha512-JZkJMZkAGFFPP2YqXZXPbMlMBgsxzE8ILs4lMIX/2o0L9UBw9O/Y3o6wFw/i9YLapcUJWwqbi3kdxIPdC62TIA==}
    hasBin: true
    dependencies:
      glob: 7.2.0

  /rollup/2.77.2:
    resolution: {integrity: sha512-m/4YzYgLcpMQbxX3NmAqDvwLATZzxt8bIegO78FZLl+lAgKJBd1DRAOeEiZcKOIOPjxE6ewHWHNgGEalFXuz1g==}
    engines: {node: '>=10.0.0'}
    hasBin: true
    optionalDependencies:
      fsevents: 2.3.2
    dev: true

  /run-async/2.4.1:
    resolution: {integrity: sha512-tvVnVv01b8c1RrA6Ep7JkStj85Guv/YrMcwqYQnwjsAS2cTmmPGBBjAjpCW7RrSodNSoE2/qg9O4bceNvUuDgQ==}
    engines: {node: '>=0.12.0'}
    dev: true

  /run-parallel/1.2.0:
    resolution: {integrity: sha512-5l4VyZR86LZ/lDxZTR6jqL8AFE2S0IFLMP26AbjsLVADxHdhB/c0GUsH+y39UfCi3dzz8OlQuPmnaJOMoDHQBA==}
    dependencies:
      queue-microtask: 1.2.3

  /rxjs/6.6.7:
    resolution: {integrity: sha512-hTdwr+7yYNIT5n4AMYp85KA6yw2Va0FLa3Rguvbpa4W3I5xynaBZo41cM3XM+4Q6fRMj3sBYIR1VAmZMXYJvRQ==}
    engines: {npm: '>=2.0.0'}
    dependencies:
      tslib: 1.14.1
    dev: true

  /rxjs/7.5.5:
    resolution: {integrity: sha512-sy+H0pQofO95VDmFLzyaw9xNJU4KTRSwQIGM6+iG3SypAtCiLDzpeG8sJrNCWn2Up9km+KhkvTdbkrdy+yzZdw==}
    dependencies:
      tslib: 2.4.0
    dev: true

  /rxjs/7.5.6:
    resolution: {integrity: sha512-dnyv2/YsXhnm461G+R/Pe5bWP41Nm6LBXEYWI6eiFP4fiwx6WRI/CD0zbdVAudd9xwLEF2IDcKXLHit0FYjUzw==}
    dependencies:
      tslib: 2.4.0
    dev: true

  /safe-buffer/5.1.2:
    resolution: {integrity: sha512-Gd2UZBJDkXlY7GbJxfsE8/nvKkUEU1G38c1siN6QP6a9PT9MmHB8GnpscSmMJSoF8LOIrt8ud/wPtojys4G6+g==}
    dev: true

  /safe-buffer/5.2.1:
    resolution: {integrity: sha512-rp3So07KcdmmKbGvgaNxQSJr7bGVSVk5S9Eq1F+ppbRo70+YeaDxkw5Dd8NPN+GD6bjnYm2VuPuCXmpuYvmCXQ==}

  /safe-regex2/2.0.0:
    resolution: {integrity: sha512-PaUSFsUaNNuKwkBijoAPHAK6/eM6VirvyPWlZ7BAQy4D+hCvh4B6lIG+nPdhbFfIbP+gTGBcrdsOaUs0F+ZBOQ==}
    dependencies:
      ret: 0.2.2
    dev: false

  /safe-stable-stringify/2.3.1:
    resolution: {integrity: sha512-kYBSfT+troD9cDA85VDnHZ1rpHC50O0g1e6WlGHVCz/g+JS+9WKLj+XwFYyR8UbrZN8ll9HUpDAAddY58MGisg==}
    engines: {node: '>=10'}
    dev: false

  /safer-buffer/2.1.2:
    resolution: {integrity: sha512-YZo3K82SD7Riyi0E1EQPojLz7kpepnSQI9IyPbHHg1XXXevb5dJI7tpyN2ADxGcQbHG7vcyRHk0cbwqcQriUtg==}

  /scheduler/0.22.0:
    resolution: {integrity: sha512-6QAm1BgQI88NPYymgGQLCZgvep4FyePDWFpXVK+zNSUgHwlqpJy8VEh8Et0KxTACS4VWwMousBElAZOH9nkkoQ==}
    dependencies:
      loose-envify: 1.4.0

  /scheduler/0.23.0:
    resolution: {integrity: sha512-CtuThmgHNg7zIZWAXi3AsyIzA3n4xx7aNyjwC2VJldO2LMVDhFK+63xGqq6CsJH4rTAt6/M+N4GhZiDYPx9eUw==}
    dependencies:
      loose-envify: 1.4.0

  /secure-json-parse/2.4.0:
    resolution: {integrity: sha512-Q5Z/97nbON5t/L/sH6mY2EacfjVGwrCcSi5D3btRO2GZ8pf1K1UN7Z9H5J57hjVU2Qzxr1xO+FmBhOvEkzCMmg==}
    dev: false

  /semver-diff/4.0.0:
    resolution: {integrity: sha512-0Ju4+6A8iOnpL/Thra7dZsSlOHYAHIeMxfhWQRI1/VLcT3WDBZKKtQt/QkBOsiIN9ZpuvHE6cGZ0x4glCMmfiA==}
    engines: {node: '>=12'}
    dependencies:
      semver: 7.3.7
    dev: true

  /semver/5.7.1:
    resolution: {integrity: sha512-sauaDf/PZdVgrLTNYHRtpXa1iRiKcaebiKQ1BJdpQlWH2lCvexQdX55snPFyK7QzpudqbCI0qXFfOasHdyNDGQ==}
    hasBin: true

  /semver/6.3.0:
    resolution: {integrity: sha512-b39TBaTSfV6yBrapU89p5fKekE2m/NwnDocOVruQFS1/veMgdzuPcnOM34M6CwxW8jH/lxEa5rBoDeUwu5HHTw==}
    hasBin: true

  /semver/7.3.5:
    resolution: {integrity: sha512-PoeGJYh8HK4BTO/a9Tf6ZG3veo/A7ZVsYrSA6J8ny9nb3B1VrpkuN+z9OE5wfE5p6H4LchYZsegiQgbJD94ZFQ==}
    engines: {node: '>=10'}
    hasBin: true
    dependencies:
      lru-cache: 6.0.0
    dev: false

  /semver/7.3.7:
    resolution: {integrity: sha512-QlYTucUYOews+WeEujDoEGziz4K6c47V/Bd+LjSSYcA94p+DmINdf7ncaUinThfvZyu13lN9OY1XDxt8C0Tw0g==}
    engines: {node: '>=10'}
    hasBin: true
    dependencies:
      lru-cache: 6.0.0

  /set-blocking/2.0.0:
    resolution: {integrity: sha512-KiKBS8AnWGEyLzofFfmvKwpdPzqiy16LvQfK3yv/fVH7Bj13/wl3JSR1J+rfgRE9q7xUJK4qvgS8raSOeLUehw==}
    dev: true

  /set-cookie-parser/2.4.8:
    resolution: {integrity: sha512-edRH8mBKEWNVIVMKejNnuJxleqYE/ZSdcT8/Nem9/mmosx12pctd80s2Oy00KNZzrogMZS5mauK2/ymL1bvlvg==}
    dev: false

  /setprototypeof/1.2.0:
    resolution: {integrity: sha512-E5LDX7Wrp85Kil5bhZv46j8jOeboKq5JMmYM3gVGdGH8xFpPWXUMsNrlODCrkoxMEeNi/XZIwuRvY4XNwYMJpw==}

  /shallow-clone/3.0.1:
    resolution: {integrity: sha512-/6KqX+GVUdqPuPPd2LxDDxzX6CAbjJehAAOKlNpqqUpAqPM6HeL8f+o3a+JsyGjn2lv0WY8UsTgUJjU9Ok55NA==}
    engines: {node: '>=8'}
    dependencies:
      kind-of: 6.0.3
    dev: true

  /shebang-command/2.0.0:
    resolution: {integrity: sha512-kHxr2zZpYtdmrN1qDjrrX/Z1rR1kG8Dx+gkpK1G4eXmvXswmcE1hTWBWYUzlraYw1/yZp6YuDY77YtvbN0dmDA==}
    engines: {node: '>=8'}
    dependencies:
      shebang-regex: 3.0.0

  /shebang-regex/3.0.0:
    resolution: {integrity: sha512-7++dFhtcx3353uBaq8DDR4NuxBetBzC7ZQOhmTQInHEd6bSrXdiEyzCvG07Z44UYdLShWUyXt5M/yhz8ekcb1A==}
    engines: {node: '>=8'}

  /shelljs/0.8.5:
    resolution: {integrity: sha512-TiwcRcrkhHvbrZbnRcFYMLl30Dfov3HKqzp5tO5b4pt6G/SezKcYhmDg15zXVBswHmctSAQKznqNW2LO5tTDow==}
    engines: {node: '>=4'}
    hasBin: true
    dependencies:
      glob: 7.2.0
      interpret: 1.4.0
      rechoir: 0.6.2
    dev: true

  /shlex/2.1.0:
    resolution: {integrity: sha512-Tk8PjohJbWpGu2NtAlsEi/9AS4GU2zW2ZWLFrWRDskZpSJmyBIU3nTkBtocxD90r3w4BwRevsNtIqIP9HMuYiQ==}
    dev: true

  /should-equal/2.0.0:
    resolution: {integrity: sha512-ZP36TMrK9euEuWQYBig9W55WPC7uo37qzAEmbjHz4gfyuXrEUgF8cUvQVO+w+d3OMfPvSRQJ22lSm8MQJ43LTA==}
    dependencies:
      should-type: 1.4.0
    dev: false

  /should-format/3.0.3:
    resolution: {integrity: sha512-hZ58adtulAk0gKtua7QxevgUaXTTXxIi8t41L3zo9AHvjXO1/7sdLECuHeIN2SRtYXpNkmhoUP2pdeWgricQ+Q==}
    dependencies:
      should-type: 1.4.0
      should-type-adaptors: 1.1.0
    dev: false

  /should-type-adaptors/1.1.0:
    resolution: {integrity: sha512-JA4hdoLnN+kebEp2Vs8eBe9g7uy0zbRo+RMcU0EsNy+R+k049Ki+N5tT5Jagst2g7EAja+euFuoXFCa8vIklfA==}
    dependencies:
      should-type: 1.4.0
      should-util: 1.0.1
    dev: false

  /should-type/1.4.0:
    resolution: {integrity: sha512-MdAsTu3n25yDbIe1NeN69G4n6mUnJGtSJHygX3+oN0ZbO3DTiATnf7XnYJdGT42JCXurTb1JI0qOBR65shvhPQ==}
    dev: false

  /should-util/1.0.1:
    resolution: {integrity: sha512-oXF8tfxx5cDk8r2kYqlkUJzZpDBqVY/II2WhvU0n9Y3XYvAYRmeaf1PvvIvTgPnv4KJ+ES5M0PyDq5Jp+Ygy2g==}
    dev: false

  /should/13.2.3:
    resolution: {integrity: sha512-ggLesLtu2xp+ZxI+ysJTmNjh2U0TsC+rQ/pfED9bUZZ4DKefP27D+7YJVVTvKsmjLpIi9jAa7itwDGkDDmt1GQ==}
    dependencies:
      should-equal: 2.0.0
      should-format: 3.0.3
      should-type: 1.4.0
      should-type-adaptors: 1.1.0
      should-util: 1.0.1
    dev: false

  /side-channel/1.0.4:
    resolution: {integrity: sha512-q5XPytqFEIKHkGdiMIrY10mvLRvnQh42/+GoBlFW3b2LXLE2xxJpZFdm94we0BaoV3RwJyGqg5wS7epxTv0Zvw==}
    dependencies:
      call-bind: 1.0.2
      get-intrinsic: 1.1.1
      object-inspect: 1.12.0

  /signal-exit/3.0.7:
    resolution: {integrity: sha512-wnD2ZE+l+SPC/uoS0vXeE9L1+0wuaMqKlfz9AMUo38JsyLSBWSFcHR1Rri62LZc12vLr1gb3jl7iwQhgwpAbGQ==}

  /sisteransi/1.0.5:
    resolution: {integrity: sha512-bLGGlR1QxBcynn2d5YmDX4MGjlZvy2MRBDRNHLJ8VI6l6+9FUiyTFNJ0IveOSP0bcXgVDPRcfGqA0pjaqUpfVg==}
    dev: true

  /slash/2.0.0:
    resolution: {integrity: sha512-ZYKh3Wh2z1PpEXWr0MpSBZ0V6mZHAQfYevttO11c51CaWjGTaadiKZ+wVt1PbMlDV5qhMFslpZCemhwOK7C89A==}
    engines: {node: '>=6'}
    dev: true

  /slash/3.0.0:
    resolution: {integrity: sha512-g9Q1haeby36OSStwb4ntCGGGaKsaVSjQ68fBxoQcutl5fS1vuY18H3wSt3jFyFtrkx+Kz0V1G85A4MyAdDMi2Q==}
    engines: {node: '>=8'}
    dev: true

  /slash/4.0.0:
    resolution: {integrity: sha512-3dOsAHXXUkQTpOYcoAxLIorMTp4gIQr5IW3iVb7A7lFIp0VHhnynm9izx6TssdrIcVIESAlVjtnO2K8bg+Coew==}
    engines: {node: '>=12'}
    dev: true

  /slice-ansi/3.0.0:
    resolution: {integrity: sha512-pSyv7bSTC7ig9Dcgbw9AuRNUb5k5V6oDudjZoMBSr13qpLBG7tB+zgCkARjq7xIUgdz5P1Qe8u+rSGdouOOIyQ==}
    engines: {node: '>=8'}
    dependencies:
      ansi-styles: 4.3.0
      astral-regex: 2.0.0
      is-fullwidth-code-point: 3.0.0
    dev: true

  /slice-ansi/4.0.0:
    resolution: {integrity: sha512-qMCMfhY040cVHT43K9BFygqYbUPFZKHOg7K73mtTWJRb8pyP3fzf4Ixd5SzdEJQ6MRUg/WBnOLxghZtKKurENQ==}
    engines: {node: '>=10'}
    dependencies:
      ansi-styles: 4.3.0
      astral-regex: 2.0.0
      is-fullwidth-code-point: 3.0.0
    dev: true

  /slice-ansi/5.0.0:
    resolution: {integrity: sha512-FC+lgizVPfie0kkhqUScwRu1O/lF6NOgJmlCgK+/LYxDCTk8sGelYaHDhFcDN+Sn3Cv+3VSa4Byeo+IMCzpMgQ==}
    engines: {node: '>=12'}
    dependencies:
      ansi-styles: 6.1.0
      is-fullwidth-code-point: 4.0.0
    dev: true

  /smart-buffer/4.2.0:
    resolution: {integrity: sha512-94hK0Hh8rPqQl2xXc3HsaBoOXKV20MToPkcXvwbISWLEs+64sBq5kFgn2kJDHb1Pry9yrP0dxrCI9RRci7RXKg==}
    engines: {node: '>= 6.0.0', npm: '>= 3.0.0'}
    dev: true

  /socks-proxy-agent/5.0.1:
    resolution: {integrity: sha512-vZdmnjb9a2Tz6WEQVIurybSwElwPxMZaIc7PzqbJTrezcKNznv6giT7J7tZDZ1BojVaa1jvO/UiUdhDVB0ACoQ==}
    engines: {node: '>= 6'}
    dependencies:
      agent-base: 6.0.2
      debug: 4.3.4
      socks: 2.6.2
    transitivePeerDependencies:
      - supports-color
    dev: true

  /socks-proxy-agent/6.2.1:
    resolution: {integrity: sha512-a6KW9G+6B3nWZ1yB8G7pJwL3ggLy1uTzKAgCb7ttblwqdz9fMGJUuTy3uFzEP48FAs9FLILlmzDlE2JJhVQaXQ==}
    engines: {node: '>= 10'}
    dependencies:
      agent-base: 6.0.2
      debug: 4.3.4
      socks: 2.6.2
    transitivePeerDependencies:
      - supports-color
    dev: true

  /socks/2.6.2:
    resolution: {integrity: sha512-zDZhHhZRY9PxRruRMR7kMhnf3I8hDs4S3f9RecfnGxvcBHQcKcIH/oUcEWffsfl1XxdYlA7nnlGbbTvPz9D8gA==}
    engines: {node: '>= 10.13.0', npm: '>= 3.0.0'}
    dependencies:
      ip: 1.1.7
      smart-buffer: 4.2.0
    dev: true

  /sonic-boom/3.2.0:
    resolution: {integrity: sha512-SbbZ+Kqj/XIunvIAgUZRlqd6CGQYq71tRRbXR92Za8J/R3Yh4Av+TWENiSiEgnlwckYLyP0YZQWVfyNC0dzLaA==}
    dependencies:
      atomic-sleep: 1.0.0
    dev: false

  /sort-keys/2.0.0:
    resolution: {integrity: sha512-/dPCrG1s3ePpWm6yBbxZq5Be1dXGLyLn9Z791chDC3NFrpkVbWGzkBwPN1knaciexFXgRJ7hzdnwZ4stHSDmjg==}
    engines: {node: '>=4'}
    dependencies:
      is-plain-obj: 1.1.0
    dev: true

  /sort-keys/4.2.0:
    resolution: {integrity: sha512-aUYIEU/UviqPgc8mHR6IW1EGxkAXpeRETYcrzg8cLAvUPZcpAlleSXHV2mY7G12GphSH6Gzv+4MMVSSkbdteHg==}
    engines: {node: '>=8'}
    dependencies:
      is-plain-obj: 2.1.0
    dev: true

  /source-map-js/1.0.2:
    resolution: {integrity: sha512-R0XvVJ9WusLiqTCEiGCmICCMplcCkIwwR11mOSD9CR5u+IXYdiseeEuXCVAjS54zqwkLcPNnmU4OeJ6tUrWhDw==}
    engines: {node: '>=0.10.0'}

  /source-map-support/0.5.13:
    resolution: {integrity: sha512-SHSKFHadjVA5oR4PPqhtAVdcBWwRYVd6g6cAXnIbRiIwc2EhPrTuKUBdSLvlEKyIP3GCf89fltvcZiP9MMFA1w==}
    dependencies:
      buffer-from: 1.1.2
      source-map: 0.6.1
    dev: true

  /source-map/0.6.1:
    resolution: {integrity: sha512-UjgapumWlbMhkBgzT7Ykc5YXUT46F0iKu8SGXq0bcwP5dz/h0Plj6enJqjz1Zbq2l5WaqYnrVbwWOWMyF3F47g==}
    engines: {node: '>=0.10.0'}
    requiresBuild: true

  /sourcemap-codec/1.4.8:
    resolution: {integrity: sha512-9NykojV5Uih4lgo5So5dtw+f0JgJX30KCNI8gwhz2J9A15wD0Ml6tjHKwf6fTSa6fAdVBdZeNOs9eJ71qCk8vA==}
    dev: true

  /spawn-command/0.0.2-1:
    resolution: {integrity: sha1-YvXpRmmBwbeW3Fkpk34RycaSG9A=}
    dev: true

  /spdx-correct/3.1.1:
    resolution: {integrity: sha512-cOYcUWwhCuHCXi49RhFRCyJEK3iPj1Ziz9DpViV3tbZOwXD49QzIN3MpOLJNxh2qwq2lJJZaKMVw9qNi4jTC0w==}
    dependencies:
      spdx-expression-parse: 3.0.1
      spdx-license-ids: 3.0.11
    dev: true

  /spdx-exceptions/2.3.0:
    resolution: {integrity: sha512-/tTrYOC7PPI1nUAgx34hUpqXuyJG+DTHJTnIULG4rDygi4xu/tfgmq1e1cIRwRzwZgo4NLySi+ricLkZkw4i5A==}
    dev: true

  /spdx-expression-parse/3.0.1:
    resolution: {integrity: sha512-cbqHunsQWnJNE6KhVSMsMeH5H/L9EpymbzqTQ3uLwNCLZ1Q481oWaofqH7nO6V07xlXwY6PhQdQ2IedWx/ZK4Q==}
    dependencies:
      spdx-exceptions: 2.3.0
      spdx-license-ids: 3.0.11
    dev: true

  /spdx-license-ids/3.0.11:
    resolution: {integrity: sha512-Ctl2BrFiM0X3MANYgj3CkygxhRmr9mi6xhejbdO960nF6EDJApTYpn0BQnDKlnNBULKiCN1n3w9EBkHK8ZWg+g==}
    dev: true

  /split/1.0.1:
    resolution: {integrity: sha512-mTyOoPbrivtXnwnIxZRFYRrPNtEFKlpB2fvjSnCQUiAA6qAZzqwna5envK4uk6OIeP17CsdF3rSBGYVBsU0Tkg==}
    dependencies:
      through: 2.3.8
    dev: true

  /split2/3.2.2:
    resolution: {integrity: sha512-9NThjpgZnifTkJpzTZ7Eue85S49QwpNhZTq6GRJwObb6jnLFNGB7Qm73V5HewTROPyxD0C29xqmaI68bQtV+hg==}
    dependencies:
      readable-stream: 3.6.0
    dev: true

  /split2/4.1.0:
    resolution: {integrity: sha512-VBiJxFkxiXRlUIeyMQi8s4hgvKCSjtknJv/LVYbrgALPwf5zSKmEwV9Lst25AkvMDnvxODugjdl6KZgwKM1WYQ==}
    engines: {node: '>= 10.x'}
    dev: false

  /sprintf-js/1.0.3:
    resolution: {integrity: sha1-BOaSb2YolTVPPdAVIDYzuFcpfiw=}
    dev: true

  /ssri/9.0.1:
    resolution: {integrity: sha512-o57Wcn66jMQvfHG1FlYbWeZWW/dHZhJXjpIcTfXldXEk5nz5lStPo3mK0OJQfGR3RbZUlbISexbljkJzuEj/8Q==}
    engines: {node: ^12.13.0 || ^14.15.0 || >=16.0.0}
    dependencies:
      minipass: 3.1.6
    dev: true

  /stack-utils/2.0.5:
    resolution: {integrity: sha512-xrQcmYhOsn/1kX+Vraq+7j4oE2j/6BFscZ0etmYg81xuM8Gq0022Pxb8+IqgOFUIaxHs0KaSb7T1+OegiNrNFA==}
    engines: {node: '>=10'}
    dependencies:
      escape-string-regexp: 2.0.0
    dev: true

  /statuses/1.5.0:
    resolution: {integrity: sha1-Fhx9rBd2Wf2YEfQ3cfqZOBR4Yow=}
    engines: {node: '>= 0.6'}
    dev: false

  /statuses/2.0.1:
    resolution: {integrity: sha512-RwNA9Z/7PrK06rYLIzFMlaF+l73iwpzsqRIFgbMLbTcLD6cOao82TaWefPXQvB2fOC4AjuYSEndS7N/mTCbkdQ==}
    engines: {node: '>= 0.8'}

  /streamsearch/0.1.2:
    resolution: {integrity: sha1-gIudDlb8Jz2Am6VzOOkpkZoanxo=}
    engines: {node: '>=0.8.0'}
    dev: false

  /string-argv/0.3.1:
    resolution: {integrity: sha512-a1uQGz7IyVy9YwhqjZIZu1c8JO8dNIe20xBmSS6qu9kv++k3JGzCVmprbNN5Kn+BgzD5E7YYwg1CcjuJMRNsvg==}
    engines: {node: '>=0.6.19'}
    dev: true

  /string-length/4.0.2:
    resolution: {integrity: sha512-+l6rNN5fYHNhZZy41RXsYptCjA2Igmq4EG7kZAYFQI1E1VTXarr6ZPXBg6eq7Y6eK4FEhY6AJlyuFIb/v/S0VQ==}
    engines: {node: '>=10'}
    dependencies:
      char-regex: 1.0.2
      strip-ansi: 6.0.1
    dev: true

  /string-width/4.2.3:
    resolution: {integrity: sha512-wKyQRQpjJ0sIp62ErSZdGsjMJWsap5oRNihHhu6G7JVO/9jIB6UyevL+tXuOqrng8j/cxKTWyWUwvSTriiZz/g==}
    engines: {node: '>=8'}
    dependencies:
      emoji-regex: 8.0.0
      is-fullwidth-code-point: 3.0.0
      strip-ansi: 6.0.1

  /string-width/5.1.2:
    resolution: {integrity: sha512-HnLOCR3vjcY8beoNLtcjZ5/nxn2afmME6lhrDrebokqMap+XbeW8n9TXpPDOqdGK5qcI3oT0GKTW6wC7EMiVqA==}
    engines: {node: '>=12'}
    dependencies:
      eastasianwidth: 0.2.0
      emoji-regex: 9.2.2
      strip-ansi: 7.0.1
    dev: true

  /string.prototype.matchall/4.0.7:
    resolution: {integrity: sha512-f48okCX7JiwVi1NXCVWcFnZgADDC/n2vePlQ/KUCNqCikLLilQvwjMO8+BHVKvgzH0JB0J9LEPgxOGT02RoETg==}
    dependencies:
      call-bind: 1.0.2
      define-properties: 1.1.4
      es-abstract: 1.19.5
      get-intrinsic: 1.1.1
      has-symbols: 1.0.3
      internal-slot: 1.0.3
      regexp.prototype.flags: 1.4.3
      side-channel: 1.0.4
    dev: true

  /string.prototype.trimend/1.0.4:
    resolution: {integrity: sha512-y9xCjw1P23Awk8EvTpcyL2NIr1j7wJ39f+k6lvRnSMz+mz9CGz9NYPelDk42kOz6+ql8xjfK8oYzy3jAP5QU5A==}
    dependencies:
      call-bind: 1.0.2
      define-properties: 1.1.4

  /string.prototype.trimstart/1.0.4:
    resolution: {integrity: sha512-jh6e984OBfvxS50tdY2nRZnoC5/mLFKOREQfw8t5yytkoUsJRNxvI/E39qu1sD0OtWI3OC0XgKSmcWwziwYuZw==}
    dependencies:
      call-bind: 1.0.2
      define-properties: 1.1.4

  /string_decoder/0.10.31:
    resolution: {integrity: sha512-ev2QzSzWPYmy9GuqfIVildA4OdcGLeFZQrq5ys6RtiuF+RQQiZWr8TZNyAcuVXyQRYfEO+MsoB/1BuQVhOJuoQ==}
    dev: true

  /string_decoder/1.1.1:
    resolution: {integrity: sha512-n/ShnvDi6FHbbVfviro+WojiFzv+s8MPMHBczVePfUpDJLwoLT0ht1l4YwBCbi8pJAveEEdnkHyPyTP/mzRfwg==}
    dependencies:
      safe-buffer: 5.1.2
    dev: true

  /string_decoder/1.3.0:
    resolution: {integrity: sha512-hkRX8U1WjJFd8LsDJ2yQ/wWWxaopEsABU1XfkM8A+j0+85JAGppt16cr1Whg6KIbb4okU6Mql6BOj+uup/wKeA==}
    dependencies:
      safe-buffer: 5.2.1
    dev: true

  /strip-ansi/6.0.1:
    resolution: {integrity: sha512-Y38VPSHcqkFrCpFnQ9vuSXmquuv5oXOKpGeT6aGrr3o3Gc9AlVa6JBfUSOCnbxGGZF+/0ooI7KrPuUSztUdU5A==}
    engines: {node: '>=8'}
    dependencies:
      ansi-regex: 5.0.1

  /strip-ansi/7.0.1:
    resolution: {integrity: sha512-cXNxvT8dFNRVfhVME3JAe98mkXDYN2O1l7jmcwMnOslDeESg1rF/OZMtK0nRAhiari1unG5cD4jG3rapUAkLbw==}
    engines: {node: '>=12'}
    dependencies:
      ansi-regex: 6.0.1
    dev: true

  /strip-bom/3.0.0:
    resolution: {integrity: sha512-vavAMRXOgBVNF6nyEEmL3DBK19iRpDcoIwW+swQ+CbGiu7lju6t+JklA1MHweoWtadgt4ISVUsXLyDq34ddcwA==}
    engines: {node: '>=4'}
    dev: true

  /strip-bom/4.0.0:
    resolution: {integrity: sha512-3xurFv5tEgii33Zi8Jtp55wEIILR9eh34FAW00PZf+JnSsTmV/ioewSgQl97JHvgjoRGwPShsWm+IdrxB35d0w==}
    engines: {node: '>=8'}
    dev: true

  /strip-final-newline/2.0.0:
    resolution: {integrity: sha512-BrpvfNAE3dcvq7ll3xVumzjKjZQ5tI1sEUIKr3Uoks0XUl45St3FlatVqef9prk4jRDzhW6WZg+3bk93y6pLjA==}
    engines: {node: '>=6'}

  /strip-final-newline/3.0.0:
    resolution: {integrity: sha512-dOESqjYr96iWYylGObzd39EuNTa5VJxyvVAEm5Jnh7KGo75V43Hk1odPQkNDyXNmUR6k+gEiDVXnjB8HJ3crXw==}
    engines: {node: '>=12'}
    dev: true

  /strip-indent/3.0.0:
    resolution: {integrity: sha512-laJTa3Jb+VQpaC6DseHhF7dXVqHTfJPCRDaEbid/drOhgitgYku/letMUqOXFoWV0zIIUbjpdH2t+tYj4bQMRQ==}
    engines: {node: '>=8'}
    dependencies:
      min-indent: 1.0.1
    dev: true

  /strip-indent/4.0.0:
    resolution: {integrity: sha512-mnVSV2l+Zv6BLpSD/8V87CW/y9EmmbYzGCIavsnsI6/nwn26DwffM/yztm30Z/I2DY9wdS3vXVCMnHDgZaVNoA==}
    engines: {node: '>=12'}
    dependencies:
      min-indent: 1.0.1
    dev: true

  /strip-json-comments/2.0.1:
    resolution: {integrity: sha512-4gB8na07fecVVkOI6Rs4e7T6NOTki5EmL7TUduTs6bu3EdnSycntVJ4re8kgZA+wx9IueI2Y11bfbgwtzuE0KQ==}
    engines: {node: '>=0.10.0'}
    dev: true

  /strip-json-comments/3.1.1:
    resolution: {integrity: sha512-6fPc+R4ihwqP6N/aIv2f1gMH8lOVtWQHoqC4yK6oSDVVocumAsfCqjkXnqiYMhmMwS/mEHLp7Vehlt3ql6lEig==}
    engines: {node: '>=8'}
    dev: true

  /strong-log-transformer/2.1.0:
    resolution: {integrity: sha512-B3Hgul+z0L9a236FAUC9iZsL+nVHgoCJnqCbN588DjYxvGXaXaaFbfmQ/JhvKjZwsOukuR72XbHv71Qkug0HxA==}
    engines: {node: '>=4'}
    hasBin: true
    dependencies:
      duplexer: 0.1.2
      minimist: 1.2.6
      through: 2.3.8
    dev: true

  /strtok3/6.3.0:
    resolution: {integrity: sha512-fZtbhtvI9I48xDSywd/somNqgUHl2L2cstmXCCif0itOf96jeW18MBSyrLuNicYQVkvpOxkZtkzujiTJ9LW5Jw==}
    engines: {node: '>=10'}
    dependencies:
      '@tokenizer/token': 0.3.0
      peek-readable: 4.1.0
    dev: true

  /styled-jsx/5.0.2_react@18.1.0:
    resolution: {integrity: sha512-LqPQrbBh3egD57NBcHET4qcgshPks+yblyhPlH2GY8oaDgKs8SK4C3dBh3oSJjgzJ3G5t1SYEZGHkP+QEpX9EQ==}
    engines: {node: '>= 12.0.0'}
    peerDependencies:
      '@babel/core': '*'
      babel-plugin-macros: '*'
      react: '>= 16.8.0 || 17.x.x || ^18.0.0-0'
    peerDependenciesMeta:
      '@babel/core':
        optional: true
      babel-plugin-macros:
        optional: true
    dependencies:
      react: 18.1.0
    dev: false

  /styled-jsx/5.0.2_react@18.2.0:
    resolution: {integrity: sha512-LqPQrbBh3egD57NBcHET4qcgshPks+yblyhPlH2GY8oaDgKs8SK4C3dBh3oSJjgzJ3G5t1SYEZGHkP+QEpX9EQ==}
    engines: {node: '>= 12.0.0'}
    peerDependencies:
      '@babel/core': '*'
      babel-plugin-macros: '*'
      react: '>= 16.8.0 || 17.x.x || ^18.0.0-0'
    peerDependenciesMeta:
      '@babel/core':
        optional: true
      babel-plugin-macros:
        optional: true
    dependencies:
      react: 18.2.0
    dev: false

  /subscriptions-transport-ws/0.9.19_graphql@15.8.0:
    resolution: {integrity: sha512-dxdemxFFB0ppCLg10FTtRqH/31FNRL1y1BQv8209MK5I4CwALb7iihQg+7p65lFcIl8MHatINWBLOqpgU4Kyyw==}
    deprecated: The `subscriptions-transport-ws` package is no longer maintained. We recommend you use `graphql-ws` instead. For help migrating Apollo software to `graphql-ws`, see https://www.apollographql.com/docs/apollo-server/data/subscriptions/#switching-from-subscriptions-transport-ws    For general help using `graphql-ws`, see https://github.com/enisdenjo/graphql-ws/blob/master/README.md
    peerDependencies:
      graphql: '>=0.10.0'
    dependencies:
      backo2: 1.0.2
      eventemitter3: 3.1.2
      graphql: 15.8.0
      iterall: 1.3.0
      symbol-observable: 1.2.0
      ws: 7.5.7
    transitivePeerDependencies:
      - bufferutil
      - utf-8-validate
    dev: false

  /supports-color/5.5.0:
    resolution: {integrity: sha512-QjVjwdXIt408MIiAqCX4oUKsgU2EqAGzs2Ppkm4aQYbjm+ZEWEcW4SfFNTr4uMNZma0ey4f5lgLrkB0aX0QMow==}
    engines: {node: '>=4'}
    dependencies:
      has-flag: 3.0.0

  /supports-color/7.2.0:
    resolution: {integrity: sha512-qpCAvRl9stuOHveKsn7HncJRvv501qIacKzQlO/+Lwxc9+0q2wLyv4Dfvt80/DPn2pqOBsJdDiogXGR9+OvwRw==}
    engines: {node: '>=8'}
    dependencies:
      has-flag: 4.0.0

  /supports-color/8.1.1:
    resolution: {integrity: sha512-MpUEN2OodtUzxvKQl72cUF7RQ5EiHsGvSsVG0ia9c5RbWGL2CI4C7EpPS8UTBIplnlzZiNuV56w+FuNxy3ty2Q==}
    engines: {node: '>=10'}
    dependencies:
      has-flag: 4.0.0
    dev: true

  /supports-color/9.2.2:
    resolution: {integrity: sha512-XC6g/Kgux+rJXmwokjm9ECpD6k/smUoS5LKlUCcsYr4IY3rW0XyAympon2RmxGrlnZURMpg5T18gWDP9CsHXFA==}
    engines: {node: '>=12'}
    dev: true

  /supports-hyperlinks/2.2.0:
    resolution: {integrity: sha512-6sXEzV5+I5j8Bmq9/vUphGRM/RJNT9SCURJLjwfOg51heRtguGWDzcaBlgAzKhQa0EVNpPEKzQuBwZ8S8WaCeQ==}
    engines: {node: '>=8'}
    dependencies:
      has-flag: 4.0.0
      supports-color: 7.2.0
    dev: true

  /supports-preserve-symlinks-flag/1.0.0:
    resolution: {integrity: sha512-ot0WnXS9fgdkgIcePe6RHNk1WA8+muPa6cSjeR3V8K27q9BB1rTE3R1p7Hv0z1ZyAc8s6Vvv8DIyWf681MAt0w==}
    engines: {node: '>= 0.4'}

  /swagger2openapi/7.0.8:
    resolution: {integrity: sha512-upi/0ZGkYgEcLeGieoz8gT74oWHA0E7JivX7aN9mAf+Tc7BQoRBvnIGHoPDw+f9TXTW4s6kGYCZJtauP6OYp7g==}
    hasBin: true
    dependencies:
      call-me-maybe: 1.0.1
      node-fetch: 2.6.7
      node-fetch-h2: 2.3.0
      node-readfiles: 0.2.0
      oas-kit-common: 1.0.8
      oas-resolver: 2.5.6
      oas-schema-walker: 1.1.5
      oas-validator: 5.0.8
      reftools: 1.1.9
      yaml: 1.10.2
      yargs: 17.5.1
    transitivePeerDependencies:
      - encoding
    dev: false

  /symbol-observable/1.2.0:
    resolution: {integrity: sha512-e900nM8RRtGhlV36KGEU9k65K3mPb1WV70OdjfxlG2EAuM1noi/E/BaW/uMhL7bPEssK8QV57vN3esixjUvcXQ==}
    engines: {node: '>=0.10.0'}
    dev: false

  /tailwindcss-radix/1.6.0:
    resolution: {integrity: sha512-5oBgGCVGsITMiUVlc6Euj4kt03l8htLJxVT9AXbkFxcJiXLtQxJriFq/8R+3s63OKit/ynCVdkqvlnW6H7iG1g==}
    dev: false

  /tailwindcss/3.1.5:
    resolution: {integrity: sha512-bC/2dy3dGPqxMWAqFSRgQxVCfmO/31ZbeEp8s9DMDh4zgPZ5WW1gxRJkbBkXcTUIzaSUdhWrcsrSOe32ccgB4w==}
    engines: {node: '>=12.13.0'}
    hasBin: true
    dependencies:
      arg: 5.0.2
      chokidar: 3.5.3
      color-name: 1.1.4
      detective: 5.2.1
      didyoumean: 1.2.2
      dlv: 1.1.3
      fast-glob: 3.2.11
      glob-parent: 6.0.2
      is-glob: 4.0.3
      lilconfig: 2.0.5
      normalize-path: 3.0.0
      object-hash: 3.0.0
      picocolors: 1.0.0
      postcss: 8.4.14
      postcss-import: 14.1.0_postcss@8.4.14
      postcss-js: 4.0.0_postcss@8.4.14
      postcss-load-config: 4.0.1_postcss@8.4.14
      postcss-nested: 5.0.6_postcss@8.4.14
      postcss-selector-parser: 6.0.10
      postcss-value-parser: 4.2.0
      quick-lru: 5.1.1
      resolve: 1.22.1
    transitivePeerDependencies:
      - ts-node
    dev: false

  /tar/6.1.11:
    resolution: {integrity: sha512-an/KZQzQUkZCkuoAA64hM92X0Urb6VpRhAFllDzz44U2mcD5scmT3zBc4VgVpkugF580+DQn8eAFSyoQt0tznA==}
    engines: {node: '>= 10'}
    dependencies:
      chownr: 2.0.0
      fs-minipass: 2.1.0
      minipass: 3.1.6
      minizlib: 2.1.2
      mkdirp: 1.0.4
      yallist: 4.0.0

  /temp-dir/1.0.0:
    resolution: {integrity: sha512-xZFXEGbG7SNC3itwBzI3RYjq/cEhBkx2hJuKGIUOcEULmkQExXiHat2z/qkISYsuR+IKumhEfKKbV5qXmhICFQ==}
    engines: {node: '>=4'}
    dev: true

  /temp-dir/2.0.0:
    resolution: {integrity: sha512-aoBAniQmmwtcKp/7BzsH8Cxzv8OL736p7v1ihGb5e9DJ9kTwGWHrQrVB5+lfVDzfGrdRzXch+ig7LHaY1JTOrg==}
    engines: {node: '>=8'}
    dev: true

  /tempy/1.0.1:
    resolution: {integrity: sha512-biM9brNqxSc04Ee71hzFbryD11nX7VPhQQY32AdDmjFvodsRFz/3ufeoTZ6uYkRFfGo188tENcASNs3vTdsM0w==}
    engines: {node: '>=10'}
    dependencies:
      del: 6.0.0
      is-stream: 2.0.1
      temp-dir: 2.0.0
      type-fest: 0.16.0
      unique-string: 2.0.0
    dev: true

  /terminal-link/2.1.1:
    resolution: {integrity: sha512-un0FmiRUQNr5PJqy9kP7c40F5BOfpGlYTrxonDChEZB7pzZxRNp/bt+ymiy9/npwXya9KH99nJ/GXFIiUkYGFQ==}
    engines: {node: '>=8'}
    dependencies:
      ansi-escapes: 4.3.2
      supports-hyperlinks: 2.2.0
    dev: true

  /test-exclude/6.0.0:
    resolution: {integrity: sha512-cAGWPIyOHU6zlmg88jwm7VRyXnMN7iV68OGAbYDk/Mh/xC/pzVPlQtY6ngoIH/5/tciuhGfvESU8GrHrcxD56w==}
    engines: {node: '>=8'}
    dependencies:
      '@istanbuljs/schema': 0.1.3
      glob: 7.2.0
      minimatch: 3.1.2
    dev: true

  /text-extensions/1.9.0:
    resolution: {integrity: sha512-wiBrwC1EhBelW12Zy26JeOUkQ5mRu+5o8rpsJk5+2t+Y5vE7e842qtZDQ2g1NpX/29HdyFeJ4nSIhI47ENSxlQ==}
    engines: {node: '>=0.10'}
    dev: true

  /text-table/0.2.0:
    resolution: {integrity: sha512-N+8UisAXDGk8PFXP4HAzVR9nbfmVJ3zYLAWiTIoqC5v5isinhr+r5uaO8+7r3BMfuNIufIsA7RdpVgacC2cSpw==}
    dev: true

  /thread-stream/2.0.1:
    resolution: {integrity: sha512-X7vWOdsHLkBq0si20ruEE2ttpS7WOVyD52xKu+TOjrRP9Qi9uB9ynHYpzZUbBptArBSuKYUn4mH+jEBnO2CRGg==}
    dependencies:
      real-require: 0.2.0
    dev: false

  /throat/6.0.1:
    resolution: {integrity: sha512-8hmiGIJMDlwjg7dlJ4yKGLK8EsYqKgPWbG3b4wjJddKNwc7N7Dpn08Df4szr/sZdMVeOstrdYSsqzX6BYbcB+w==}
    dev: true

  /through/2.3.8:
    resolution: {integrity: sha512-w89qg7PI8wAdvX60bMDP+bFoD5Dvhm9oLheFp5O4a2QF0cSBGsBX4qZmadPMvVqlLJBBci+WqGGOAPvcDeNSVg==}
    dev: true

  /through2/2.0.5:
    resolution: {integrity: sha512-/mrRod8xqpA+IHSLyGCQ2s8SPHiCDEeQJSep1jqLYeEUClOFG2Qsh+4FU6G9VeqpZnGW/Su8LQGc4YKni5rYSQ==}
    dependencies:
      readable-stream: 2.3.7
      xtend: 4.0.2
    dev: true

  /through2/4.0.2:
    resolution: {integrity: sha512-iOqSav00cVxEEICeD7TjLB1sueEL+81Wpzp2bY17uZjZN0pWZPuo4suZ/61VujxmqSGFfgOcNuTZ85QJwNZQpw==}
    dependencies:
      readable-stream: 3.6.0
    dev: true

  /tiny-lru/8.0.2:
    resolution: {integrity: sha512-ApGvZ6vVvTNdsmt676grvCkUCGwzG9IqXma5Z07xJgiC5L7akUMof5U8G2JTI9Rz/ovtVhJBlY6mNhEvtjzOIg==}
    engines: {node: '>=6'}
    dev: false

  /tmp/0.0.33:
    resolution: {integrity: sha512-jRCJlojKnZ3addtTOjdIqoRuPEKBvNXcGYqzO6zWZX8KfKEpnGY5jfggJQ3EjKuu8D4bJRr0y+cYJFmYbImXGw==}
    engines: {node: '>=0.6.0'}
    dependencies:
      os-tmpdir: 1.0.2
    dev: true

  /tmp/0.2.1:
    resolution: {integrity: sha512-76SUhtfqR2Ijn+xllcI5P1oyannHNHByD80W1q447gU3mp9G9PSpGdWmjUOHRDPiHYacIk66W7ubDTuPF3BEtQ==}
    engines: {node: '>=8.17.0'}
    dependencies:
      rimraf: 3.0.2
    dev: true

  /tmpl/1.0.5:
    resolution: {integrity: sha512-3f0uOEAQwIqGuWW2MVzYg8fV/QNnc/IpuJNG837rLuczAaLVHslWHZQj4IGiEl5Hs3kkbhwL9Ab7Hrsmuj+Smw==}
    dev: true

  /to-fast-properties/2.0.0:
    resolution: {integrity: sha1-3F5pjL0HkmW8c+A3doGk5Og/YW4=}
    engines: {node: '>=4'}
    dev: true

  /to-regex-range/5.0.1:
    resolution: {integrity: sha512-65P7iz6X5yEr1cwcgvQxbbIw7Uk3gOy5dIdtZ4rDveLqhrdJP+Li/Hx6tyK0NEb+2GCyneCMJiGqrADCSNk8sQ==}
    engines: {node: '>=8.0'}
    dependencies:
      is-number: 7.0.0

  /toggle-selection/1.0.6:
    resolution: {integrity: sha512-BiZS+C1OS8g/q2RRbJmy59xpyghNBqrr6k5L/uKBGRsTfxmu3ffiRnd8mlGPUVayg8pvfi5urfnu8TU7DVOkLQ==}
    dev: false

  /toidentifier/1.0.1:
    resolution: {integrity: sha512-o5sSPKEkg/DIQNmH43V0/uerLrpzVedkUh8tGNvaeXpfpuwjKenlSox/2O/BTlZUtEe+JG7s5YhEz608PlAHRA==}
    engines: {node: '>=0.6'}

  /token-types/4.2.0:
    resolution: {integrity: sha512-P0rrp4wUpefLncNamWIef62J0v0kQR/GfDVji9WKY7GDCWy5YbVSrKUTam07iWPZQGy0zWNOfstYTykMmPNR7w==}
    engines: {node: '>=10'}
    dependencies:
      '@tokenizer/token': 0.3.0
      ieee754: 1.2.1
    dev: true

  /tr46/0.0.3:
    resolution: {integrity: sha512-N3WMsuqV66lT30CrXNbEjx4GEwlow3v6rr4mCcv6prnfwhS01rkgyFdjPNBYd9br7LpXV1+Emh01fHnq2Gdgrw==}

  /tree-kill/1.2.2:
    resolution: {integrity: sha512-L0Orpi8qGpRG//Nd+H90vFB+3iHnue1zSSGmNOOCh1GLJ7rUKVwV2HvijphGQS2UmhUZewS9VgvxYIdgr+fG1A==}
    hasBin: true
    dev: true

  /trim-newlines/3.0.1:
    resolution: {integrity: sha512-c1PTsA3tYrIsLGkJkzHF+w9F2EyxfXGo4UyJc4pFL++FMjnq0HJS69T3M7d//gKrFKwy429bouPescbjecU+Zw==}
    engines: {node: '>=8'}
    dev: true

  /trim-newlines/4.0.2:
    resolution: {integrity: sha512-GJtWyq9InR/2HRiLZgpIKv+ufIKrVrvjQWEj7PxAXNc5dwbNJkqhAUoAGgzRmULAnoOM5EIpveYd3J2VeSAIew==}
    engines: {node: '>=12'}
    dev: true

  /ts-graphviz/0.16.0:
    resolution: {integrity: sha512-3fTPO+G6bSQNvMh/XQQzyiahVLMMj9kqYO99ivUraNJ3Wp05HZOOVtRhi6w9hq7+laP1MKHjLBtGWqTeb1fcpg==}
    dev: false

  /ts-jest/28.0.4_kksdien7pp32tkxg2g5wv4uiki:
    resolution: {integrity: sha512-S6uRDDdCJBvnZqyGjB4VCnwbQrbgdL8WPeP4jevVSpYsBaeGRQAIS08o3Svav2Ex+oXwLgJ/m7F24TNq62kA1A==}
    engines: {node: ^12.13.0 || ^14.15.0 || ^16.10.0 || >=17.0.0}
    hasBin: true
    peerDependencies:
      '@babel/core': '>=7.0.0-beta.0 <8'
      babel-jest: ^28.0.0
      esbuild: '*'
      jest: ^28.0.0
      typescript: '>=4.3'
    peerDependenciesMeta:
      '@babel/core':
        optional: true
      babel-jest:
        optional: true
      esbuild:
        optional: true
    dependencies:
      bs-logger: 0.2.6
      fast-json-stable-stringify: 2.1.0
      jest: 28.1.0_@types+node@14.18.16
      jest-util: 28.1.0
      json5: 2.2.1
      lodash.memoize: 4.1.2
      make-error: 1.3.6
      semver: 7.3.7
      typescript: 4.8.2
      yargs-parser: 20.2.9
    dev: true

  /ts-node/10.8.0_kinmrfkfpnsw6cabmdetwdmglm:
    resolution: {integrity: sha512-/fNd5Qh+zTt8Vt1KbYZjRHCE9sI5i7nqfD/dzBBRDeVXZXS6kToW6R7tTU6Nd4XavFs0mAVCg29Q//ML7WsZYA==}
    hasBin: true
    peerDependencies:
      '@swc/core': '>=1.2.50'
      '@swc/wasm': '>=1.2.50'
      '@types/node': '*'
      typescript: '>=2.7'
    peerDependenciesMeta:
      '@swc/core':
        optional: true
      '@swc/wasm':
        optional: true
    dependencies:
      '@cspotcode/source-map-support': 0.8.1
      '@tsconfig/node10': 1.0.8
      '@tsconfig/node12': 1.0.9
      '@tsconfig/node14': 1.0.1
      '@tsconfig/node16': 1.0.2
      '@types/node': 17.0.32
      acorn: 8.7.1
      acorn-walk: 8.2.0
      arg: 4.1.3
      create-require: 1.1.1
      diff: 4.0.2
      make-error: 1.3.6
      typescript: 4.7.2
      v8-compile-cache-lib: 3.0.1
      yn: 3.1.1
    dev: true

  /ts-poet/4.11.0:
    resolution: {integrity: sha512-OaXnCKsRs0yrc0O7LFhnq/US2DB4Wd313cS+qjG2XMksZ74pF/jvMHkJdURXJiAo4kSahL2N4e8JOdwUjOMNdw==}
    dependencies:
      lodash: 4.17.21
      prettier: 2.6.2
    dev: false

  /ts-proto-descriptors/1.6.0:
    resolution: {integrity: sha512-Vrhue2Ti99us/o76mGy28nF3W/Uanl1/8detyJw2yyRwiBC5yxy+hEZqQ/ZX2PbZ1vyCpJ51A9L4PnCCnkBMTQ==}
    dependencies:
      long: 4.0.0
      protobufjs: 6.11.2
    dev: false

  /ts-proto/1.112.1:
    resolution: {integrity: sha512-pMqPsgehCR5lNHYrSCfaC7Vx5RXLxTk0MQFvC69+9E4x6yvAed3orCLAWZ1VvPug02bBK5J5vV8JJLS3+FnnUA==}
    hasBin: true
    dependencies:
      '@types/object-hash': 1.3.4
      dataloader: 1.4.0
      object-hash: 1.3.1
      protobufjs: 6.11.2
      ts-poet: 4.11.0
      ts-proto-descriptors: 1.6.0
    dev: false

  /tsconfig-paths/3.14.1:
    resolution: {integrity: sha512-fxDhWnFSLt3VuTwtvJt5fpwxBHg5AdKWMsgcPOOIilyjymcYVZoCQF8fvFRezCNfblEXmi+PcM1eYHeOAgXCOQ==}
    dependencies:
      '@types/json5': 0.0.29
      json5: 1.0.1
      minimist: 1.2.6
      strip-bom: 3.0.0
    dev: true

  /tslib/1.14.1:
    resolution: {integrity: sha512-Xni35NKzjgMrwevysHTCArtLDpPvye8zV/0E4EyYn43P7/7qvQwPh9BGkHewbMulVntbigmcT7rdX3BNo9wRJg==}
    dev: true

  /tslib/2.3.1:
    resolution: {integrity: sha512-77EbyPPpMz+FRFRuAFlWMtmgUWGe9UOG2Z25NqCwiIjRhOf5iKGuzSe5P2w1laq+FkRy4p+PCuVkJSGkzTEKVw==}
    dev: false

  /tslib/2.4.0:
    resolution: {integrity: sha512-d6xOpEDfsi2CZVlPQzGeux8XMwLT9hssAsaPYExaQMuYskwb+x1x7J371tWlbBdWHroy99KnVB6qIkUbs5X3UQ==}

  /tsutils/3.21.0:
    resolution: {integrity: sha512-mHKK3iUXL+3UF6xL5k0PEhKRUBKPBCv/+RkEOpjRWxxx27KKRBmmA60A9pgOUvMi8GKhRMPEmjBRPzs2W7O1OA==}
    engines: {node: '>= 6'}
    peerDependencies:
      typescript: '>=2.8.0 || >= 3.2.0-dev || >= 3.3.0-dev || >= 3.4.0-dev || >= 3.5.0-dev || >= 3.6.0-dev || >= 3.6.0-beta || >= 3.7.0-dev || >= 3.7.0-beta'
    dependencies:
      tslib: 1.14.1
    dev: true

  /type-check/0.3.2:
    resolution: {integrity: sha512-ZCmOJdvOWDBYJlzAoFkC+Q0+bUyEOS1ltgp1MGU03fqHG+dbi9tBFU2Rd9QKiDZFAYrhPh2JUf7rZRIuHRKtOg==}
    engines: {node: '>= 0.8.0'}
    dependencies:
      prelude-ls: 1.1.2
    dev: true

  /type-check/0.4.0:
    resolution: {integrity: sha512-XleUoc9uwGXqjWwXaUTZAmzMcFZ5858QA2vvx1Ur5xIcixXIP+8LnFDgRplU30us6teqdlskFfu+ae4K79Ooew==}
    engines: {node: '>= 0.8.0'}
    dependencies:
      prelude-ls: 1.2.1
    dev: true

  /type-detect/4.0.8:
    resolution: {integrity: sha512-0fr/mIH1dlO+x7TlcMy+bIDqKPsw/70tVyeHW787goQjhmqaZe10uwLujubK9q9Lg6Fiho1KUKDYz0Z7k7g5/g==}
    engines: {node: '>=4'}
    dev: true

  /type-fest/0.16.0:
    resolution: {integrity: sha512-eaBzG6MxNzEn9kiwvtre90cXaNLkmadMWa1zQMs3XORCXNbsH/OewwbxC5ia9dCxIxnTAsSxXJaa/p5y8DlvJg==}
    engines: {node: '>=10'}
    dev: true

  /type-fest/0.18.1:
    resolution: {integrity: sha512-OIAYXk8+ISY+qTOwkHtKqzAuxchoMiD9Udx+FSGQDuiRR+PJKJHc2NJAXlbhkGwTt/4/nKZxELY1w3ReWOL8mw==}
    engines: {node: '>=10'}
    dev: true

  /type-fest/0.20.2:
    resolution: {integrity: sha512-Ne+eE4r0/iWnpAxD852z3A+N0Bt5RN//NjJwRd2VFHEmrywxf5vsZlh4R6lixl6B+wz/8d+maTSAkN1FIkI3LQ==}
    engines: {node: '>=10'}
    dev: true

  /type-fest/0.21.3:
    resolution: {integrity: sha512-t0rzBq87m3fVcduHDUFhKmyyX+9eo6WQjZvf51Ea/M0Q7+T374Jp1aUiyUl0GKxp8M/OETVHSDvmkyPgvX+X2w==}
    engines: {node: '>=10'}
    dev: true

  /type-fest/0.4.1:
    resolution: {integrity: sha512-IwzA/LSfD2vC1/YDYMv/zHP4rDF1usCwllsDpbolT3D4fUepIO7f9K70jjmUewU/LmGUKJcwcVtDCpnKk4BPMw==}
    engines: {node: '>=6'}
    dev: true

  /type-fest/0.6.0:
    resolution: {integrity: sha512-q+MB8nYR1KDLrgr4G5yemftpMC7/QLqVndBmEEdqzmNj5dcFOO4Oo8qlwZE3ULT3+Zim1F8Kq4cBnikNhlCMlg==}
    engines: {node: '>=8'}
    dev: true

  /type-fest/0.8.1:
    resolution: {integrity: sha512-4dbzIzqvjtgiM5rw1k5rEHtBANKmdudhGyBEajN01fEyhaAIhsoKNy6y7+IN93IfpFtwY9iqi7kD+xwKhQsNJA==}
    engines: {node: '>=8'}
    dev: true

  /type-fest/1.4.0:
    resolution: {integrity: sha512-yGSza74xk0UG8k+pLh5oeoYirvIiWo5t0/o3zHHAO2tRDiZcxWP7fywNlXhqb6/r6sWvwi+RsyQMWhVLe4BVuA==}
    engines: {node: '>=10'}
    dev: true

  /type-fest/2.14.0:
    resolution: {integrity: sha512-hQnTQkFjL5ik6HF2fTAM8ycbr94UbQXK364wF930VHb0dfBJ5JBP8qwrR8TaK9zwUEk7meruo2JAUDMwvuxd/w==}
    engines: {node: '>=12.20'}
    dev: true

  /type-is/1.6.18:
    resolution: {integrity: sha512-TkRKr9sUTxEH8MdfuCSP7VizJyzRNMjj2J2do2Jr3Kym598JVdEksuzPQCnlFPW4ky9Q+iA+ma9BGm06XQBy8g==}
    engines: {node: '>= 0.6'}
    dependencies:
      media-typer: 0.3.0
      mime-types: 2.1.35
    dev: false

  /typedarray-to-buffer/3.1.5:
    resolution: {integrity: sha512-zdu8XMNEDepKKR+XYOXAVPtWui0ly0NtohUscw+UmaHiAWT8hrV1rr//H6V+0DvJ3OQ19S979M0laLfX8rm82Q==}
    dependencies:
      is-typedarray: 1.0.0
    dev: true

  /typedarray/0.0.6:
    resolution: {integrity: sha512-/aCDEGatGvZ2BIk+HmLf4ifCJFwvKFNb9/JeZPMulfgFracn9QFcAf5GO8B/mweUjSoblS5In0cWhqpfs/5PQA==}
    dev: true

  /typescript/4.7.2:
    resolution: {integrity: sha512-Mamb1iX2FDUpcTRzltPxgWMKy3fhg0TN378ylbktPGPK/99KbDtMQ4W1hwgsbPAsG3a0xKa1vmw4VKZQbkvz5A==}
    engines: {node: '>=4.2.0'}
    hasBin: true
    dev: true

  /typescript/4.8.2:
    resolution: {integrity: sha512-C0I1UsrrDHo2fYI5oaCGbSejwX4ch+9Y5jTQELvovfmFkK3HHSZJB8MSJcWLmCUBzQBchCrZ9rMRV6GuNrvGtw==}
    engines: {node: '>=4.2.0'}
    hasBin: true

  /uglify-js/3.15.5:
    resolution: {integrity: sha512-hNM5q5GbBRB5xB+PMqVRcgYe4c8jbyZ1pzZhS6jbq54/4F2gFK869ZheiE5A8/t+W5jtTNpWef/5Q9zk639FNQ==}
    engines: {node: '>=0.8.0'}
    hasBin: true
    requiresBuild: true
    optional: true

  /unbox-primitive/1.0.2:
    resolution: {integrity: sha512-61pPlCD9h51VoreyJ0BReideM3MDKMKnh6+V9L08331ipq6Q8OFXZYiqP6n/tbHx4s5I9uRhcye6BrbkizkBDw==}
    dependencies:
      call-bind: 1.0.2
      has-bigints: 1.0.2
      has-symbols: 1.0.3
      which-boxed-primitive: 1.0.2

  /unique-filename/1.1.1:
    resolution: {integrity: sha512-Vmp0jIp2ln35UTXuryvjzkjGdRyf9b2lTXuSYUiPmzRcl3FDtYqAwOnTJkAngD9SWhnoJzDbTKwaOrZ+STtxNQ==}
    dependencies:
      unique-slug: 2.0.2
    dev: true

  /unique-slug/2.0.2:
    resolution: {integrity: sha512-zoWr9ObaxALD3DOPfjPSqxt4fnZiWblxHIgeWqW8x7UqDzEtHEQLzji2cuJYQFCU6KmoJikOYAZlrTHHebjx2w==}
    dependencies:
      imurmurhash: 0.1.4
    dev: true

  /unique-string/2.0.0:
    resolution: {integrity: sha512-uNaeirEPvpZWSgzwsPGtU2zVSTrn/8L5q/IexZmH0eH6SA73CmAA5U4GwORTxQAZs95TAXLNqeLoPPNO5gZfWg==}
    engines: {node: '>=8'}
    dependencies:
      crypto-random-string: 2.0.0
    dev: true

  /unique-string/3.0.0:
    resolution: {integrity: sha512-VGXBUVwxKMBUznyffQweQABPRRW1vHZAbadFZud4pLFAqRGvv/96vafgjWFqzourzr8YonlQiPgH0YCJfawoGQ==}
    engines: {node: '>=12'}
    dependencies:
      crypto-random-string: 4.0.0
    dev: true

  /universal-user-agent/6.0.0:
    resolution: {integrity: sha512-isyNax3wXoKaulPDZWHQqbmIx1k2tb9fb3GGDBRxCscfYV2Ch7WxPArBsFEG8s/safwXTT7H4QGhaIkTp9447w==}
    dev: true

  /universalify/0.1.2:
    resolution: {integrity: sha512-rBJeI5CXAlmy1pV+617WB9J63U6XcazHHF2f2dbJix4XzpUF0RS3Zbj0FGIOCAva5P/d/GBOYaACQ1w+0azUkg==}
    engines: {node: '>= 4.0.0'}
    dev: true

  /universalify/2.0.0:
    resolution: {integrity: sha512-hAZsKq7Yy11Zu1DE0OzWjw7nnLZmJZYTDZZyEFHZdUhV8FkH5MCfoU1XMaxXovpyW5nq5scPqq0ZDP9Zyl04oQ==}
    engines: {node: '>= 10.0.0'}
    dev: true

  /unpipe/1.0.0:
    resolution: {integrity: sha1-sr9O6FFKrmFltIF4KdIbLvSZBOw=}
    engines: {node: '>= 0.8'}

  /update-notifier/6.0.2:
    resolution: {integrity: sha512-EDxhTEVPZZRLWYcJ4ZXjGFN0oP7qYvbXWzEgRm/Yql4dHX5wDbvh89YHP6PK1lzZJYrMtXUuZZz8XGK+U6U1og==}
    engines: {node: '>=14.16'}
    dependencies:
      boxen: 7.0.0
      chalk: 5.0.1
      configstore: 6.0.0
      has-yarn: 3.0.0
      import-lazy: 4.0.0
      is-ci: 3.0.1
      is-installed-globally: 0.4.0
      is-npm: 6.0.0
      is-yarn-global: 0.4.0
      latest-version: 7.0.0
      pupa: 3.1.0
      semver: 7.3.7
      semver-diff: 4.0.0
      xdg-basedir: 5.1.0
    dev: true

  /uri-js/4.4.1:
    resolution: {integrity: sha512-7rKUyy33Q1yc98pQ1DAmLtwX109F7TIfWlW1Ydo8Wl1ii1SeHieeh0HHfPeL2fMXK6z0s8ecKs9frCuLJvndBg==}
    dependencies:
      punycode: 2.1.1

  /url-join/4.0.1:
    resolution: {integrity: sha512-jk1+QP6ZJqyOiuEI9AEWQfju/nB2Pw466kbA0LEZljHwKeMgd9WrAEgEGxjPDD2+TNbbb37rTyhEfrCXfuKXnA==}
    dev: false

  /url-join/5.0.0:
    resolution: {integrity: sha512-n2huDr9h9yzd6exQVnH/jU5mr+Pfx08LRXXZhkLLetAMESRj+anQsTAh940iMrIetKAmry9coFuZQ2jY8/p3WA==}
    engines: {node: ^12.20.0 || ^14.13.1 || >=16.0.0}
    dev: true

  /use-sync-external-store/1.1.0_react@18.2.0:
    resolution: {integrity: sha512-SEnieB2FPKEVne66NpXPd1Np4R1lTNKfjuy3XdIoPQKYBAFdzbzSZlSn1KJZUiihQLQC5Znot4SBz1EOTBwQAQ==}
    peerDependencies:
      react: ^16.8.0 || ^17.0.0 || ^18.0.0
    dependencies:
      react: 18.2.0
    dev: false

  /util-deprecate/1.0.2:
    resolution: {integrity: sha512-EPD5q1uXyFxJpCrLnCc1nHnq3gOa6DZBocAIiI2TaSCA7VCJ1UJDMagCzIkXNsUYfD1daK//LTEQ8xiIbrHtcw==}

  /util/0.10.4:
    resolution: {integrity: sha512-0Pm9hTQ3se5ll1XihRic3FDIku70C+iHUdT/W926rSgHV5QgXsYbKZN8MSC3tJtSkhuROzvsQjAaFENRXr+19A==}
    dependencies:
      inherits: 2.0.3
    dev: true

  /util/0.12.4:
    resolution: {integrity: sha512-bxZ9qtSlGUWSOy9Qa9Xgk11kSslpuZwaxCg4sNIDj6FLucDab2JxnHwyNTCpHMtK1MjoQiWQ6DiUMZYbSrO+Sw==}
    dependencies:
      inherits: 2.0.4
      is-arguments: 1.1.1
      is-generator-function: 1.0.10
      is-typed-array: 1.1.8
      safe-buffer: 5.2.1
      which-typed-array: 1.1.7
    dev: false

  /uuid/8.3.2:
    resolution: {integrity: sha512-+NYs2QeMWy+GWFOEm9xnn6HCDp0l7QBD7ml8zLUmJ+93Q5NF0NocErnwkTkXVFNiX3/fpC6afS8Dhb/gz7R7eg==}
    hasBin: true

  /v8-compile-cache-lib/3.0.1:
    resolution: {integrity: sha512-wa7YjyUGfNZngI/vtK0UHAN+lgDCxBPCylVXGp0zu59Fz5aiGtNXaq3DhIov063MorB+VfufLh3JlF2KdTK3xg==}
    dev: true

  /v8-compile-cache/2.3.0:
    resolution: {integrity: sha512-l8lCEmLcLYZh4nbunNZvQCJc5pv7+RCwa8q/LdUx8u7lsWvPDKmpodJAJNwkAhJC//dFY48KuIEmjtd4RViDrA==}
    dev: true

  /v8-to-istanbul/9.0.0:
    resolution: {integrity: sha512-HcvgY/xaRm7isYmyx+lFKA4uQmfUbN0J4M0nNItvzTvH/iQ9kW5j/t4YSR+Ge323/lrgDAWJoF46tzGQHwBHFw==}
    engines: {node: '>=10.12.0'}
    dependencies:
      '@jridgewell/trace-mapping': 0.3.9
      '@types/istanbul-lib-coverage': 2.0.4
      convert-source-map: 1.8.0
    dev: true

  /validate-npm-package-license/3.0.4:
    resolution: {integrity: sha512-DpKm2Ui/xN7/HQKCtpZxoRWBhZ9Z0kqtygG8XCgNQ8ZlDnxuQmWhj566j8fN4Cu3/JmbhsDo7fcAJq4s9h27Ew==}
    dependencies:
      spdx-correct: 3.1.1
      spdx-expression-parse: 3.0.1
    dev: true

  /validate-npm-package-name/4.0.0:
    resolution: {integrity: sha512-mzR0L8ZDktZjpX4OB46KT+56MAhl4EIazWP/+G/HPGuvfdaqg4YsCdtOm6U9+LOFyYDoh4dpnpxZRB9MQQns5Q==}
    engines: {node: ^12.13.0 || ^14.15.0 || >=16.0.0}
    dependencies:
      builtins: 5.0.1
    dev: true

  /value-or-promise/1.0.11:
    resolution: {integrity: sha512-41BrgH+dIbCFXClcSapVs5M6GkENd3gQOJpEfPDNa71LsUGMXDL0jMWpI/Rh7WhX+Aalfz2TTS3Zt5pUsbnhLg==}
    engines: {node: '>=12'}
    dev: false

  /vite/3.0.4:
    resolution: {integrity: sha512-NU304nqnBeOx2MkQnskBQxVsa0pRAH5FphokTGmyy8M3oxbvw7qAXts2GORxs+h/2vKsD+osMhZ7An6yK6F1dA==}
    engines: {node: ^14.18.0 || >=16.0.0}
    hasBin: true
    peerDependencies:
      less: '*'
      sass: '*'
      stylus: '*'
      terser: ^5.4.0
    peerDependenciesMeta:
      less:
        optional: true
      sass:
        optional: true
      stylus:
        optional: true
      terser:
        optional: true
    dependencies:
      esbuild: 0.14.53
      postcss: 8.4.14
      resolve: 1.22.1
      rollup: 2.77.2
    optionalDependencies:
      fsevents: 2.3.2
    dev: true

  /vm2/3.9.9:
    resolution: {integrity: sha512-xwTm7NLh/uOjARRBs8/95H0e8fT3Ukw5D/JJWhxMbhKzNh1Nu981jQKvkep9iKYNxzlVrdzD0mlBGkDKZWprlw==}
    engines: {node: '>=6.0'}
    hasBin: true
    dependencies:
      acorn: 8.7.1
      acorn-walk: 8.2.0
    dev: true

  /wait-on/6.0.1:
    resolution: {integrity: sha512-zht+KASY3usTY5u2LgaNqn/Cd8MukxLGjdcZxT2ns5QzDmTFc4XoWBgC+C/na+sMRZTuVygQoMYwdcVjHnYIVw==}
    engines: {node: '>=10.0.0'}
    hasBin: true
    dependencies:
      axios: 0.25.0
      joi: 17.6.0
      lodash: 4.17.21
      minimist: 1.2.6
      rxjs: 7.5.5
    transitivePeerDependencies:
      - debug
    dev: true

  /walker/1.0.8:
    resolution: {integrity: sha512-ts/8E8l5b7kY0vlWLewOkDXMmPdLcVV4GmOQLyxuSswIJsweeFZtAsMF7k1Nszz+TYBQrlYRmzOnr398y1JemQ==}
    dependencies:
      makeerror: 1.0.12
    dev: true

  /wcwidth/1.0.1:
    resolution: {integrity: sha512-XHPEwS0q6TaxcvG85+8EYkbiCux2XtWG2mkc47Ng2A77BQu9+DqIOJldST4HgPkuea7dvKSj5VgX3P1d4rW8Tg==}
    dependencies:
      defaults: 1.0.3
    dev: true

  /web-encoding/1.1.5:
    resolution: {integrity: sha512-HYLeVCdJ0+lBYV2FvNZmv3HJ2Nt0QYXqZojk3d9FJOLkwnuhzM9tmamh8d7HPM8QqjKH8DeHkFTx+CFlWpZZDA==}
    dependencies:
      util: 0.12.4
    optionalDependencies:
      '@zxing/text-encoding': 0.9.0
    dev: false

  /web-streams-polyfill/3.2.1:
    resolution: {integrity: sha512-e0MO3wdXWKrLbL0DgGnUV7WHVuw9OUvL4hjgnPkIeEvESk74gAITi5G606JtZPp39cd8HA9VQzCIvA49LpPN5Q==}
    engines: {node: '>= 8'}

  /webidl-conversions/3.0.1:
    resolution: {integrity: sha512-2JAn3z8AR6rjK8Sm8orRC0h/bcl/DqL7tRPdGZ4I1CjdF+EaMLmYxBHyXuKL849eucPFhvBoxMsflfOb8kxaeQ==}

  /whatwg-url/5.0.0:
    resolution: {integrity: sha512-saE57nupxk6v3HY35+jzBwYa0rKSy0XR8JSxZPwgLr7ys0IBzhGviA1/TUGJLmSVqs8pb9AnvICXEuOHLprYTw==}
    dependencies:
      tr46: 0.0.3
      webidl-conversions: 3.0.1

  /which-boxed-primitive/1.0.2:
    resolution: {integrity: sha512-bwZdv0AKLpplFY2KZRX6TvyuN7ojjr7lwkg6ml0roIy9YeuSr7JS372qlNW18UQYzgYK9ziGcerWqZOmEn9VNg==}
    dependencies:
      is-bigint: 1.0.4
      is-boolean-object: 1.1.2
      is-number-object: 1.0.7
      is-string: 1.0.7
      is-symbol: 1.0.4

  /which-collection/1.0.1:
    resolution: {integrity: sha512-W8xeTUwaln8i3K/cY1nGXzdnVZlidBcagyNFtBdD5kxnb4TvGKR7FfSIS3mYpwWS1QUCutfKz8IY8RjftB0+1A==}
    dependencies:
      is-map: 2.0.2
      is-set: 2.0.2
      is-weakmap: 2.0.1
      is-weakset: 2.0.2
    dev: false

  /which-typed-array/1.1.7:
    resolution: {integrity: sha512-vjxaB4nfDqwKI0ws7wZpxIlde1XrLX5uB0ZjpfshgmapJMD7jJWhZI+yToJTqaFByF0eNBcYxbjmCzoRP7CfEw==}
    engines: {node: '>= 0.4'}
    dependencies:
      available-typed-arrays: 1.0.5
      call-bind: 1.0.2
      es-abstract: 1.19.5
      foreach: 2.0.5
      has-tostringtag: 1.0.0
      is-typed-array: 1.1.8
    dev: false

  /which/2.0.2:
    resolution: {integrity: sha512-BLI3Tl1TW3Pvl70l3yq3Y64i+awpwXqsGBYWkkqMtnbXgrMD+yj7rhW0kuEDxzJaYXGjEW5ogapKNMEKNMjibA==}
    engines: {node: '>= 8'}
    hasBin: true
    dependencies:
      isexe: 2.0.0

  /wide-align/1.1.5:
    resolution: {integrity: sha512-eDMORYaPNZ4sQIuuYPDHdQvf4gyCF9rEEV/yPxGfwPkRodwEgiMUUXTx/dex+Me0wxx53S+NgUHaP7y3MGlDmg==}
    dependencies:
      string-width: 4.2.3
    dev: true

  /widest-line/4.0.1:
    resolution: {integrity: sha512-o0cyEG0e8GPzT4iGHphIOh0cJOV8fivsXxddQasHPHfoZf1ZexrfeA21w2NaEN1RHE+fXlfISmOE8R9N3u3Qig==}
    engines: {node: '>=12'}
    dependencies:
      string-width: 5.1.2
    dev: true

  /wildcard-match/5.1.2:
    resolution: {integrity: sha512-qNXwI591Z88c8bWxp+yjV60Ch4F8Riawe3iGxbzquhy8Xs9m+0+SLFBGb/0yCTIDElawtaImC37fYZ+dr32KqQ==}
    dev: true

  /windows-release/5.0.1:
    resolution: {integrity: sha512-y1xFdFvdMiDXI3xiOhMbJwt1Y7dUxidha0CWPs1NgjZIjZANTcX7+7bMqNjuezhzb8s5JGEiBAbQjQQYYy7ulw==}
    engines: {node: ^12.20.0 || ^14.13.1 || >=16.0.0}
    dependencies:
      execa: 5.1.1
    dev: true

  /word-wrap/1.2.3:
    resolution: {integrity: sha512-Hz/mrNwitNRh/HUAtM/VT/5VH+ygD6DV7mYKZAtHOrbs8U7lvPS6xf7EJKMF0uW1KJCl0H701g3ZGus+muE5vQ==}
    engines: {node: '>=0.10.0'}
    dev: true

  /wordwrap/1.0.0:
    resolution: {integrity: sha512-gvVzJFlPycKc5dZN4yPkP8w7Dc37BtP1yczEneOb4uq34pXZcvrtRTmWV8W+Ume+XCxKgbjM+nevkyFPMybd4Q==}

  /wrap-ansi/6.2.0:
    resolution: {integrity: sha512-r6lPcBGxZXlIcymEu7InxDMhdW0KDxpLgoFLcguasxCaJ/SOIZwINatK9KY/tf+ZrlywOKU0UDj3ATXUBfxJXA==}
    engines: {node: '>=8'}
    dependencies:
      ansi-styles: 4.3.0
      string-width: 4.2.3
      strip-ansi: 6.0.1
    dev: true

  /wrap-ansi/7.0.0:
    resolution: {integrity: sha512-YVGIj2kamLSTxw6NsZjoBxfSwsn0ycdesmc4p+Q21c5zPuZ1pl+NfxVdxPtdHvmNVOQ6XSYG4AUtyt/Fi7D16Q==}
    engines: {node: '>=10'}
    dependencies:
      ansi-styles: 4.3.0
      string-width: 4.2.3
      strip-ansi: 6.0.1

  /wrap-ansi/8.0.1:
    resolution: {integrity: sha512-QFF+ufAqhoYHvoHdajT/Po7KoXVBPXS2bgjIam5isfWJPfIOnQZ50JtUiVvCv/sjgacf3yRrt2ZKUZ/V4itN4g==}
    engines: {node: '>=12'}
    dependencies:
      ansi-styles: 6.1.0
      string-width: 5.1.2
      strip-ansi: 7.0.1
    dev: true

  /wrappy/1.0.2:
    resolution: {integrity: sha512-l4Sp/DRseor9wL6EvV2+TuQn63dMkPjZ/sp9XkghTEbV9KlPS1xUsZ3u7/IQO4wxtcFB4bgpQPRcR3QCvezPcQ==}

  /write-file-atomic/2.4.3:
    resolution: {integrity: sha512-GaETH5wwsX+GcnzhPgKcKjJ6M2Cq3/iZp1WyY/X1CSqrW+jVNM9Y7D8EC2sM4ZG/V8wZlSniJnCKWPmBYAucRQ==}
    dependencies:
      graceful-fs: 4.2.10
      imurmurhash: 0.1.4
      signal-exit: 3.0.7
    dev: true

  /write-file-atomic/3.0.3:
    resolution: {integrity: sha512-AvHcyZ5JnSfq3ioSyjrBkH9yW4m7Ayk8/9My/DD9onKeu/94fwrMocemO2QAJFAlnnDN+ZDS+ZjAR5ua1/PV/Q==}
    dependencies:
      imurmurhash: 0.1.4
      is-typedarray: 1.0.0
      signal-exit: 3.0.7
      typedarray-to-buffer: 3.1.5
    dev: true

  /write-file-atomic/4.0.1:
    resolution: {integrity: sha512-nSKUxgAbyioruk6hU87QzVbY279oYT6uiwgDoujth2ju4mJ+TZau7SQBhtbTmUyuNYTuXnSyRn66FV0+eCgcrQ==}
    engines: {node: ^12.13.0 || ^14.15.0 || >=16}
    dependencies:
      imurmurhash: 0.1.4
      signal-exit: 3.0.7
    dev: true

  /write-file-atomic/4.0.2:
    resolution: {integrity: sha512-7KxauUdBmSdWnmpaGFg+ppNjKF8uNLry8LyzjauQDOVONfFLNKrKvQOxZ/VuTIcS/gge/YNahf5RIIQWTSarlg==}
    engines: {node: ^12.13.0 || ^14.15.0 || >=16.0.0}
    dependencies:
      imurmurhash: 0.1.4
      signal-exit: 3.0.7
    dev: true

  /write-json-file/3.2.0:
    resolution: {integrity: sha512-3xZqT7Byc2uORAatYiP3DHUUAVEkNOswEWNs9H5KXiicRTvzYzYqKjYc4G7p+8pltvAw641lVByKVtMpf+4sYQ==}
    engines: {node: '>=6'}
    dependencies:
      detect-indent: 5.0.0
      graceful-fs: 4.2.10
      make-dir: 2.1.0
      pify: 4.0.1
      sort-keys: 2.0.0
      write-file-atomic: 2.4.3
    dev: true

  /write-json-file/4.3.0:
    resolution: {integrity: sha512-PxiShnxf0IlnQuMYOPPhPkhExoCQuTUNPOa/2JWCYTmBquU9njyyDuwRKN26IZBlp4yn1nt+Agh2HOOBl+55HQ==}
    engines: {node: '>=8.3'}
    dependencies:
      detect-indent: 6.1.0
      graceful-fs: 4.2.10
      is-plain-obj: 2.1.0
      make-dir: 3.1.0
      sort-keys: 4.2.0
      write-file-atomic: 3.0.3
    dev: true

  /write-pkg/4.0.0:
    resolution: {integrity: sha512-v2UQ+50TNf2rNHJ8NyWttfm/EJUBWMJcx6ZTYZr6Qp52uuegWw/lBkCtCbnYZEmPRNL61m+u67dAmGxo+HTULA==}
    engines: {node: '>=8'}
    dependencies:
      sort-keys: 2.0.0
      type-fest: 0.4.1
      write-json-file: 3.2.0
    dev: true

  /ws/7.5.7:
    resolution: {integrity: sha512-KMvVuFzpKBuiIXW3E4u3mySRO2/mCHSyZDJQM5NQ9Q9KHWHWh0NHgfbRMLLrceUK5qAL4ytALJbpRMjixFZh8A==}
    engines: {node: '>=8.3.0'}
    peerDependencies:
      bufferutil: ^4.0.1
      utf-8-validate: ^5.0.2
    peerDependenciesMeta:
      bufferutil:
        optional: true
      utf-8-validate:
        optional: true
    dev: false

  /xdg-basedir/5.1.0:
    resolution: {integrity: sha512-GCPAHLvrIH13+c0SuacwvRYj2SxJXQ4kaVTT5xgL3kPrz56XxkF21IGhjSE1+W0aw7gpBWRGXLCPnPby6lSpmQ==}
    engines: {node: '>=12'}
    dev: true

  /xregexp/2.0.0:
    resolution: {integrity: sha1-UqY+VsoLhKfzpfPWGHLxJq16WUM=}
    dev: true

  /xtend/4.0.2:
    resolution: {integrity: sha512-LKYU1iAXJXUgAXn9URjiu+MWhyUXHsvfp7mcuYm9dSUKK0/CjtrUwFAxD82/mCWbtLsGjFIad0wIsod4zrTAEQ==}
    engines: {node: '>=0.4'}

  /y18n/5.0.8:
    resolution: {integrity: sha512-0pfFzegeDWJHJIAmTLRP2DwHjdF5s7jo9tuztdQxAhINCdvS+3nGINqPd00AphqJR/0LhANUS6/+7SCb98YOfA==}
    engines: {node: '>=10'}

  /yallist/2.1.2:
    resolution: {integrity: sha1-HBH5IY8HYImkfdUS+TxmmaaoHVI=}
    dev: false

  /yallist/3.1.1:
    resolution: {integrity: sha512-a4UGQaWPH59mOXUYnAG2ewncQS4i4F43Tv3JoAM+s2VDAmS9NsK8GpDMLrCHPksFT7h3K6TOoUNn2pb7RoXx4g==}

  /yallist/4.0.0:
    resolution: {integrity: sha512-3wdGidZyq5PB084XLES5TpOSRA3wjXAlIWMhum2kRcv/41Sn2emQ0dycQW4uZXLejwKvg6EsvbdlVL+FYEct7A==}

  /yaml/1.10.2:
    resolution: {integrity: sha512-r3vXyErRCYJ7wg28yvBY5VSoAF8ZvlcW9/BwUzEtUsjvX/DKs24dIkuwjtuprwJJHsbyUbLApepYTR1BN4uHrg==}
    engines: {node: '>= 6'}

  /yaml/2.1.1:
    resolution: {integrity: sha512-o96x3OPo8GjWeSLF+wOAbrPfhFOGY0W00GNaxCDv+9hkcDJEnev1yh8S7pgHF0ik6zc8sQLuL8hjHjJULZp8bw==}
    engines: {node: '>= 14'}
    dev: false

  /yargs-parser/20.2.9:
    resolution: {integrity: sha512-y11nGElTIV+CT3Zv9t7VKl+Q3hTQoT9a1Qzezhhl6Rp21gJ/IVTW7Z3y9EWXhuUBC2Shnf+DX0antecpAwSP8w==}
    engines: {node: '>=10'}
    dev: true

  /yargs-parser/21.0.1:
    resolution: {integrity: sha512-9BK1jFpLzJROCI5TzwZL/TU4gqjK5xiHV/RfWLOahrjAko/e4DJkRDZQXfvqAsiZzzYhgAzbgz6lg48jcm4GLg==}
    engines: {node: '>=12'}

  /yargs-parser/21.1.1:
    resolution: {integrity: sha512-tVpsJW7DdjecAiFpbIB1e3qxIQsE6NoPc5/eTdrbbIC4h0LVsWhnoa3g+m2HclBIujHzsxZ4VJVA+GUuc2/LBw==}
    engines: {node: '>=12'}
    dev: true

  /yargs/16.2.0:
    resolution: {integrity: sha512-D1mvvtDG0L5ft/jGWkLpG1+m0eQxOfaBvTNELraWj22wSVUMWxZUvYgJYcKh6jGGIkJFhH4IZPQhR4TKpc8mBw==}
    engines: {node: '>=10'}
    dependencies:
      cliui: 7.0.4
      escalade: 3.1.1
      get-caller-file: 2.0.5
      require-directory: 2.1.1
      string-width: 4.2.3
      y18n: 5.0.8
      yargs-parser: 20.2.9
    dev: true

  /yargs/17.5.1:
    resolution: {integrity: sha512-t6YAJcxDkNX7NFYiVtKvWUz8l+PaKTLiL63mJYWR2GnHq2gjEWISzsLp9wg3aY36dY1j+gfIEL3pIF+XlJJfbA==}
    engines: {node: '>=12'}
    dependencies:
      cliui: 7.0.4
      escalade: 3.1.1
      get-caller-file: 2.0.5
      require-directory: 2.1.1
      string-width: 4.2.3
      y18n: 5.0.8
      yargs-parser: 21.0.1

  /yn/3.1.1:
    resolution: {integrity: sha512-Ux4ygGWsu2c7isFWe8Yu1YluJmqVhxqK2cLXNQA5AcC3QfbGNpM7fu0Y8b/z16pXLnFxZYvWhd3fhBY9DLmC6Q==}
    engines: {node: '>=6'}
    dev: true

  /yocto-queue/0.1.0:
    resolution: {integrity: sha512-rVksvsnNCdJ/ohGc6xgPwyN8eheCxsiLM8mxuE/t/mOVqJewPuO1miLpTHQiRgTKCLexL4MeAFVagts7HmNZ2Q==}
    engines: {node: '>=10'}
    dev: true

<<<<<<< HEAD
  file:packages/nextjs_vlxnmvbhuxeljhwnrdpcklcake:
    resolution: {directory: packages/nextjs, type: directory}
    id: file:packages/nextjs
    name: '@wundergraph/nextjs'
    version: 0.1.0
    peerDependencies:
      '@wundergraph/sdk': '>=0.91.0'
      react: ^16.8.0 || ^17.0.2 || ^18.0.0
      react-dom: ^16.8.0 || ^17.0.2 || ^18.0.0
    dependencies:
      '@wundergraph/protobuf': link:packages/protobuf
      '@wundergraph/react': link:packages/react
      '@wundergraph/sdk': file:packages/sdk
      handlebars: 4.7.7
      next: 12.2.0_ef5jwxihqo6n7gxfmzogljlgcm
      object-hash: 2.2.0
      react: 18.1.0
      react-dom: 18.1.0_react@18.1.0
      react-ssr-prepass: 1.5.0_react@18.1.0
    transitivePeerDependencies:
      - '@babel/core'
      - babel-plugin-macros
      - fibers
      - node-sass
      - sass
    dev: false

=======
>>>>>>> 0bc9a24a
  file:packages/sdk:
    resolution: {directory: packages/sdk, type: directory}
    name: '@wundergraph/sdk'
    version: 0.104.0
    hasBin: true
    dependencies:
      '@apollo/composition': 2.0.2_graphql@16.4.0
      '@apollo/federation': 0.36.2_graphql@16.4.0
      '@fastify/formbody': 7.0.1
      '@graphql-tools/schema': 8.3.10_graphql@16.4.0
      '@prisma/generator-helper': 3.13.0
      '@remix-run/web-fetch': 4.2.0
      '@web-std/fetch': 4.1.0
      '@wundergraph/protobuf': link:packages/protobuf
      '@wundergraph/wunderctl': link:packages/wunderctl
      axios: 0.26.1
      colors: 1.4.0
      execa: 5.1.1
      fastify: 4.4.0
      fastify-graceful-shutdown: 3.2.0
      fastify-plugin: 4.2.0
      graphql: 16.4.0
      graphql-helix: 1.12.0_graphql@16.4.0
      handlebars: 4.7.7
      headers-polyfill: 3.0.7
      js-yaml: 4.1.0
      json-schema: 0.4.0
      lodash: 4.17.21
      long: 5.2.0
      object-hash: 2.2.0
      openapi-types: 10.0.0
      pino: 8.4.2
      postman-collection: 4.1.2
      prettier: 2.7.1
      protobufjs: 6.11.2
      swagger2openapi: 7.0.8
    transitivePeerDependencies:
      - debug
      - encoding
      - supports-color
    dev: false<|MERGE_RESOLUTION|>--- conflicted
+++ resolved
@@ -135,14 +135,9 @@
       '@types/node': ^17.0.32
       '@types/object-hash': ^1.3.4
       '@types/react': ^18.0.15
-<<<<<<< HEAD
-      '@wundergraph/protobuf': workspace:^0.91.1
+      '@wundergraph/protobuf': workspace:^0.92.0
       '@wundergraph/react': workspace:^0.0.1
-      '@wundergraph/sdk': workspace:^0.97.0
-=======
-      '@wundergraph/protobuf': workspace:^0.92.0
       '@wundergraph/sdk': workspace:^0.104.0
->>>>>>> 0bc9a24a
       handlebars: ^4.7.7
       next: ^12.1.6
       object-hash: ^2.2.0
@@ -154,23 +149,17 @@
       '@wundergraph/protobuf': link:../protobuf
       '@wundergraph/react': link:../react
       handlebars: 4.7.7
-      next: 12.1.6_biqbaboplfbrettd7655fr4n2y
+      next: 12.2.0_ef5jwxihqo6n7gxfmzogljlgcm
       object-hash: 2.2.0
-      react-ssr-prepass: 1.5.0_react@18.2.0
+      react-ssr-prepass: 1.5.0_react@18.1.0
     devDependencies:
       '@types/node': 17.0.32
       '@types/object-hash': 1.3.4
       '@types/react': 18.0.15
       '@wundergraph/sdk': link:../sdk
-<<<<<<< HEAD
-      react: 18.2.0
-      react-dom: 18.2.0_react@18.2.0
-      typescript: 4.7.2
-=======
       react: 18.1.0
       react-dom: 18.1.0_react@18.1.0
       typescript: 4.8.2
->>>>>>> 0bc9a24a
 
   packages/nextjs-testapp:
     specifiers:
@@ -236,8 +225,8 @@
       '@types/node': ^17.0.32
       '@types/object-hash': ^1.3.4
       '@types/react': ^18.0.15
-      '@wundergraph/protobuf': workspace:^0.91.1
-      '@wundergraph/sdk': workspace:^0.97.0
+      '@wundergraph/protobuf': workspace:^0.92.0
+      '@wundergraph/sdk': workspace:^0.104.0
       handlebars: ^4.7.7
       object-hash: ^2.2.0
       react: 18.1.0
@@ -254,7 +243,7 @@
       '@wundergraph/sdk': link:../sdk
       react: 18.1.0
       react-dom: 18.1.0_react@18.1.0
-      typescript: 4.7.2
+      typescript: 4.8.2
 
   packages/sdk:
     specifiers:
@@ -304,7 +293,7 @@
     dependencies:
       '@apollo/composition': 2.0.2_graphql@16.4.0
       '@apollo/federation': 0.36.2_graphql@16.4.0
-      '@fastify/formbody': 7.0.1
+      '@fastify/formbody': 7.1.0
       '@graphql-tools/schema': 8.3.10_graphql@16.4.0
       '@prisma/generator-helper': 3.13.0
       '@web-std/fetch': 4.1.0
@@ -370,11 +359,11 @@
     devDependencies:
       '@types/react': 18.0.15
       '@types/react-dom': 18.0.6
-      '@vitejs/plugin-react': 2.0.0_vite@3.0.4
+      '@vitejs/plugin-react': 2.1.0_vite@3.0.4
       concurrently: 6.5.1
       graphql: 16.4.0
       open-cli: 7.0.1
-      typescript: 4.7.2
+      typescript: 4.8.2
       vite: 3.0.4
       wait-on: 6.0.1
 
@@ -630,8 +619,8 @@
     engines: {node: '>=6.9.0'}
     dev: true
 
-  /@babel/compat-data/7.18.8:
-    resolution: {integrity: sha512-HSmX4WZPPK3FUxYp7g2T6EyO8j96HlZJlxmKPSh6KAcqwyDrfx7hKjXpAW/0FhFfTJsR0Yt4lAjLI2coMptIHQ==}
+  /@babel/compat-data/7.19.0:
+    resolution: {integrity: sha512-y5rqgTTPTmaF5e2nVhOxw+Ur9HDJLsWb6U/KpgUzRZEdPfE6VOubXBKLdbcUTijzRptednSBDQbYZBOSqJxpJw==}
     engines: {node: '>=6.9.0'}
     dev: true
 
@@ -658,20 +647,20 @@
       - supports-color
     dev: true
 
-  /@babel/core/7.18.10:
-    resolution: {integrity: sha512-JQM6k6ENcBFKVtWvLavlvi/mPcpYZ3+R+2EySDEMSMbp7Mn4FexlbbJVrx2R7Ijhr01T8gyqrOaABWIOgxeUyw==}
+  /@babel/core/7.19.0:
+    resolution: {integrity: sha512-reM4+U7B9ss148rh2n1Qs9ASS+w94irYXga7c2jaQv9RVzpS7Mv1a9rnYYwuDa45G+DkORt9g6An2k/V4d9LbQ==}
     engines: {node: '>=6.9.0'}
     dependencies:
       '@ampproject/remapping': 2.2.0
       '@babel/code-frame': 7.18.6
-      '@babel/generator': 7.18.10
-      '@babel/helper-compilation-targets': 7.18.9_@babel+core@7.18.10
-      '@babel/helper-module-transforms': 7.18.9
-      '@babel/helpers': 7.18.9
-      '@babel/parser': 7.18.10
+      '@babel/generator': 7.19.0
+      '@babel/helper-compilation-targets': 7.19.0_@babel+core@7.19.0
+      '@babel/helper-module-transforms': 7.19.0
+      '@babel/helpers': 7.19.0
+      '@babel/parser': 7.19.0
       '@babel/template': 7.18.10
-      '@babel/traverse': 7.18.10
-      '@babel/types': 7.18.10
+      '@babel/traverse': 7.19.0
+      '@babel/types': 7.19.0
       convert-source-map: 1.8.0
       debug: 4.3.4
       gensync: 1.0.0-beta.2
@@ -690,11 +679,11 @@
       jsesc: 2.5.2
     dev: true
 
-  /@babel/generator/7.18.10:
-    resolution: {integrity: sha512-0+sW7e3HjQbiHbj1NeU/vN8ornohYlacAfZIaXhdoGweQqgcNy69COVciYYqEXJ/v+9OBA7Frxm4CVAuNqKeNA==}
+  /@babel/generator/7.19.0:
+    resolution: {integrity: sha512-S1ahxf1gZ2dpoiFgA+ohK9DIpz50bJ0CWs7Zlzb54Z4sG8qmdIrGrVqmy1sAtTVRb+9CU6U8VqT9L0Zj7hxHVg==}
     engines: {node: '>=6.9.0'}
     dependencies:
-      '@babel/types': 7.18.10
+      '@babel/types': 7.19.0
       '@jridgewell/gen-mapping': 0.3.2
       jsesc: 2.5.2
     dev: true
@@ -719,14 +708,14 @@
       semver: 6.3.0
     dev: true
 
-  /@babel/helper-compilation-targets/7.18.9_@babel+core@7.18.10:
-    resolution: {integrity: sha512-tzLCyVmqUiFlcFoAPLA/gL9TeYrF61VLNtb+hvkuVaB5SUjW7jcfrglBIX1vUIoT7CLP3bBlIMeyEsIl2eFQNg==}
+  /@babel/helper-compilation-targets/7.19.0_@babel+core@7.19.0:
+    resolution: {integrity: sha512-Ai5bNWXIvwDvWM7njqsG3feMlL9hCVQsPYXodsZyLwshYkZVJt59Gftau4VrE8S9IT9asd2uSP1hG6wCNw+sXA==}
     engines: {node: '>=6.9.0'}
     peerDependencies:
       '@babel/core': ^7.0.0
     dependencies:
-      '@babel/compat-data': 7.18.8
-      '@babel/core': 7.18.10
+      '@babel/compat-data': 7.19.0
+      '@babel/core': 7.19.0
       '@babel/helper-validator-option': 7.18.6
       browserslist: 4.20.3
       semver: 6.3.0
@@ -752,12 +741,12 @@
       '@babel/types': 7.17.10
     dev: true
 
-  /@babel/helper-function-name/7.18.9:
-    resolution: {integrity: sha512-fJgWlZt7nxGksJS9a0XdSaI4XvpExnNIgRP+rVefWh5U7BL8pPuir6SJUmFKRfjWQ51OtWSzwOxhaH/EBWWc0A==}
+  /@babel/helper-function-name/7.19.0:
+    resolution: {integrity: sha512-WAwHBINyrpqywkUH0nTnNgI5ina5TFn85HKS0pbPDfxFfhyR/aNQEn4hGi1P1JyT//I0t4OgXUlofzWILRvS5w==}
     engines: {node: '>=6.9.0'}
     dependencies:
       '@babel/template': 7.18.10
-      '@babel/types': 7.18.10
+      '@babel/types': 7.19.0
     dev: true
 
   /@babel/helper-hoist-variables/7.16.7:
@@ -771,7 +760,7 @@
     resolution: {integrity: sha512-UlJQPkFqFULIcyW5sbzgbkxn2FKRgwWiRexcuaR8RNJRy8+LLveqPjwZV/bwrLZCN0eUHD/x8D0heK1ozuoo6Q==}
     engines: {node: '>=6.9.0'}
     dependencies:
-      '@babel/types': 7.18.10
+      '@babel/types': 7.19.0
     dev: true
 
   /@babel/helper-module-imports/7.16.7:
@@ -804,8 +793,8 @@
       - supports-color
     dev: true
 
-  /@babel/helper-module-transforms/7.18.9:
-    resolution: {integrity: sha512-KYNqY0ICwfv19b31XzvmI/mfcylOzbLtowkw+mfvGPAQ3kfCnMLYbED3YecL5tPd8nAYFQFAd6JHp2LxZk/J1g==}
+  /@babel/helper-module-transforms/7.19.0:
+    resolution: {integrity: sha512-3HBZ377Fe14RbLIA+ac3sY4PTgpxHVkFrESaWhoI5PuyXPBBX8+C34qblV9G89ZtycGJCmCI/Ut+VUDK4bltNQ==}
     engines: {node: '>=6.9.0'}
     dependencies:
       '@babel/helper-environment-visitor': 7.18.9
@@ -814,8 +803,8 @@
       '@babel/helper-split-export-declaration': 7.18.6
       '@babel/helper-validator-identifier': 7.18.6
       '@babel/template': 7.18.10
-      '@babel/traverse': 7.18.10
-      '@babel/types': 7.18.10
+      '@babel/traverse': 7.19.0
+      '@babel/types': 7.19.0
     transitivePeerDependencies:
       - supports-color
     dev: true
@@ -846,7 +835,7 @@
     resolution: {integrity: sha512-iNpIgTgyAvDQpDj76POqg+YEt8fPxx3yaNBg3S30dxNKm2SWfYhD0TGrK/Eu9wHpUW63VQU894TsTg+GLbUa1g==}
     engines: {node: '>=6.9.0'}
     dependencies:
-      '@babel/types': 7.18.10
+      '@babel/types': 7.19.0
     dev: true
 
   /@babel/helper-split-export-declaration/7.16.7:
@@ -860,7 +849,7 @@
     resolution: {integrity: sha512-bde1etTx6ZyTmobl9LLMMQsaizFVZrquTEHOqKeQESMKo4PlObf+8+JA25ZsIpZhT/WEd39+vOdLXAFG/nELpA==}
     engines: {node: '>=6.9.0'}
     dependencies:
-      '@babel/types': 7.18.10
+      '@babel/types': 7.19.0
     dev: true
 
   /@babel/helper-string-parser/7.18.10:
@@ -899,13 +888,13 @@
       - supports-color
     dev: true
 
-  /@babel/helpers/7.18.9:
-    resolution: {integrity: sha512-Jf5a+rbrLoR4eNdUmnFu8cN5eNJT6qdTdOg5IHIzq87WwyRw9PwguLFOWYgktN/60IP4fgDUawJvs7PjQIzELQ==}
+  /@babel/helpers/7.19.0:
+    resolution: {integrity: sha512-DRBCKGwIEdqY3+rPJgG/dKfQy9+08rHIAJx8q2p+HSWP87s2HCrQmaAMMyMll2kIXKCW0cO1RdQskx15Xakftg==}
     engines: {node: '>=6.9.0'}
     dependencies:
       '@babel/template': 7.18.10
-      '@babel/traverse': 7.18.10
-      '@babel/types': 7.18.10
+      '@babel/traverse': 7.19.0
+      '@babel/types': 7.19.0
     transitivePeerDependencies:
       - supports-color
     dev: true
@@ -936,12 +925,12 @@
       '@babel/types': 7.17.10
     dev: true
 
-  /@babel/parser/7.18.10:
-    resolution: {integrity: sha512-TYk3OA0HKL6qNryUayb5UUEhM/rkOQozIBEA5ITXh5DWrSp0TlUQXMyZmnWxG/DizSWBeeQ0Zbc5z8UGaaqoeg==}
+  /@babel/parser/7.19.0:
+    resolution: {integrity: sha512-74bEXKX2h+8rrfQUfsBfuZZHzsEs6Eql4pqy/T4Nn6Y9wNPggQOqD6z6pn5Bl8ZfysKouFZT/UXEH94ummEeQw==}
     engines: {node: '>=6.0.0'}
     hasBin: true
     dependencies:
-      '@babel/types': 7.18.10
+      '@babel/types': 7.19.0
     dev: true
 
   /@babel/plugin-syntax-async-generators/7.8.4_@babel+core@7.17.10:
@@ -989,13 +978,13 @@
       '@babel/helper-plugin-utils': 7.17.12
     dev: true
 
-  /@babel/plugin-syntax-jsx/7.18.6_@babel+core@7.18.10:
+  /@babel/plugin-syntax-jsx/7.18.6_@babel+core@7.19.0:
     resolution: {integrity: sha512-6mmljtAedFGTWu2p/8WIORGwy+61PLgOMPOdazc7YoJ9ZCWUyFy3A6CpPkRKLKD1ToAesxX8KGEViAiLo9N+7Q==}
     engines: {node: '>=6.9.0'}
     peerDependencies:
       '@babel/core': ^7.0.0-0
     dependencies:
-      '@babel/core': 7.18.10
+      '@babel/core': 7.19.0
       '@babel/helper-plugin-utils': 7.18.9
     dev: true
 
@@ -1073,47 +1062,47 @@
       '@babel/helper-plugin-utils': 7.17.12
     dev: true
 
-  /@babel/plugin-transform-react-jsx-development/7.18.6_@babel+core@7.18.10:
+  /@babel/plugin-transform-react-jsx-development/7.18.6_@babel+core@7.19.0:
     resolution: {integrity: sha512-SA6HEjwYFKF7WDjWcMcMGUimmw/nhNRDWxr+KaLSCrkD/LMDBvWRmHAYgE1HDeF8KUuI8OAu+RT6EOtKxSW2qA==}
     engines: {node: '>=6.9.0'}
     peerDependencies:
       '@babel/core': ^7.0.0-0
     dependencies:
-      '@babel/core': 7.18.10
-      '@babel/plugin-transform-react-jsx': 7.18.10_@babel+core@7.18.10
-    dev: true
-
-  /@babel/plugin-transform-react-jsx-self/7.18.6_@babel+core@7.18.10:
+      '@babel/core': 7.19.0
+      '@babel/plugin-transform-react-jsx': 7.18.10_@babel+core@7.19.0
+    dev: true
+
+  /@babel/plugin-transform-react-jsx-self/7.18.6_@babel+core@7.19.0:
     resolution: {integrity: sha512-A0LQGx4+4Jv7u/tWzoJF7alZwnBDQd6cGLh9P+Ttk4dpiL+J5p7NSNv/9tlEFFJDq3kjxOavWmbm6t0Gk+A3Ig==}
     engines: {node: '>=6.9.0'}
     peerDependencies:
       '@babel/core': ^7.0.0-0
     dependencies:
-      '@babel/core': 7.18.10
+      '@babel/core': 7.19.0
       '@babel/helper-plugin-utils': 7.18.9
     dev: true
 
-  /@babel/plugin-transform-react-jsx-source/7.18.6_@babel+core@7.18.10:
+  /@babel/plugin-transform-react-jsx-source/7.18.6_@babel+core@7.19.0:
     resolution: {integrity: sha512-utZmlASneDfdaMh0m/WausbjUjEdGrQJz0vFK93d7wD3xf5wBtX219+q6IlCNZeguIcxS2f/CvLZrlLSvSHQXw==}
     engines: {node: '>=6.9.0'}
     peerDependencies:
       '@babel/core': ^7.0.0-0
     dependencies:
-      '@babel/core': 7.18.10
+      '@babel/core': 7.19.0
       '@babel/helper-plugin-utils': 7.18.9
     dev: true
 
-  /@babel/plugin-transform-react-jsx/7.18.10_@babel+core@7.18.10:
+  /@babel/plugin-transform-react-jsx/7.18.10_@babel+core@7.19.0:
     resolution: {integrity: sha512-gCy7Iikrpu3IZjYZolFE4M1Sm+nrh1/6za2Ewj77Z+XirT4TsbJcvOFOyF+fRPwU6AKKK136CZxx6L8AbSFG6A==}
     engines: {node: '>=6.9.0'}
     peerDependencies:
       '@babel/core': ^7.0.0-0
     dependencies:
-      '@babel/core': 7.18.10
+      '@babel/core': 7.19.0
       '@babel/helper-annotate-as-pure': 7.18.6
       '@babel/helper-module-imports': 7.18.6
       '@babel/helper-plugin-utils': 7.18.9
-      '@babel/plugin-syntax-jsx': 7.18.6_@babel+core@7.18.10
+      '@babel/plugin-syntax-jsx': 7.18.6_@babel+core@7.19.0
       '@babel/types': 7.18.10
     dev: true
 
@@ -1145,8 +1134,8 @@
     engines: {node: '>=6.9.0'}
     dependencies:
       '@babel/code-frame': 7.18.6
-      '@babel/parser': 7.18.10
-      '@babel/types': 7.18.10
+      '@babel/parser': 7.19.0
+      '@babel/types': 7.19.0
     dev: true
 
   /@babel/traverse/7.17.10:
@@ -1167,18 +1156,18 @@
       - supports-color
     dev: true
 
-  /@babel/traverse/7.18.10:
-    resolution: {integrity: sha512-J7ycxg0/K9XCtLyHf0cz2DqDihonJeIo+z+HEdRe9YuT8TY4A66i+Ab2/xZCEW7Ro60bPCBBfqqboHSamoV3+g==}
+  /@babel/traverse/7.19.0:
+    resolution: {integrity: sha512-4pKpFRDh+utd2mbRC8JLnlsMUii3PMHjpL6a0SZ4NMZy7YFP9aXORxEhdMVOc9CpWtDF09IkciQLEhK7Ml7gRA==}
     engines: {node: '>=6.9.0'}
     dependencies:
       '@babel/code-frame': 7.18.6
-      '@babel/generator': 7.18.10
+      '@babel/generator': 7.19.0
       '@babel/helper-environment-visitor': 7.18.9
-      '@babel/helper-function-name': 7.18.9
+      '@babel/helper-function-name': 7.19.0
       '@babel/helper-hoist-variables': 7.18.6
       '@babel/helper-split-export-declaration': 7.18.6
-      '@babel/parser': 7.18.10
-      '@babel/types': 7.18.10
+      '@babel/parser': 7.19.0
+      '@babel/types': 7.19.0
       debug: 4.3.4
       globals: 11.12.0
     transitivePeerDependencies:
@@ -1195,6 +1184,15 @@
 
   /@babel/types/7.18.10:
     resolution: {integrity: sha512-MJvnbEiiNkpjo+LknnmRrqbY1GPUUggjv+wQVjetM/AONoupqRALB7I6jGqNUAZsKcRIEu2J6FRFvsczljjsaQ==}
+    engines: {node: '>=6.9.0'}
+    dependencies:
+      '@babel/helper-string-parser': 7.18.10
+      '@babel/helper-validator-identifier': 7.18.6
+      to-fast-properties: 2.0.0
+    dev: true
+
+  /@babel/types/7.19.0:
+    resolution: {integrity: sha512-YuGopBq3ke25BVSiS6fgF49Ul9gH1x70Bcr6bqRLjWCkcX8Hre1/5+z+IiWOIerRMSSEfGZVB9z9kyq7wVs9YA==}
     engines: {node: '>=6.9.0'}
     dependencies:
       '@babel/helper-string-parser': 7.18.10
@@ -1434,8 +1432,8 @@
     engines: {node: '>=14.0.0', npm: '>=7.0.0'}
     dev: false
 
-  /@fastify/ajv-compiler/3.1.2:
-    resolution: {integrity: sha512-m2nzzQJeuVmeGOB9rnII9sZiY8AZ02a9WMQfMBfK1jxdFnxm3FPYKGbYpPjODj4halNogwpolyugbTNpnDCi0A==}
+  /@fastify/ajv-compiler/3.2.0:
+    resolution: {integrity: sha512-JrqgKmZoh1AJojDZk699DupQ9+tz5gSy7/w+5DrkXy5whM5IcqdV3SjG5qnOqgVJT1nPtUMDY0xYus2j6vwJiw==}
     dependencies:
       ajv: 8.11.0
       ajv-formats: 2.1.1
@@ -1450,16 +1448,16 @@
     resolution: {integrity: sha512-dPRyT40GiHRzSCll3/Jn2nPe25+E1VXc9tDwRAIKwFCxd5Np5wzgz1tmooWG3sV0qKgrBibihVoCna2ru4SEFg==}
     dev: false
 
-  /@fastify/fast-json-stringify-compiler/4.0.0:
-    resolution: {integrity: sha512-9pCi6c6tmGt/qfuf2koZQuSIG6ckP9q3mz+JoMmAq9eQ4EtA92sWoK7E0LJUn2FFTS/hp5kag+4+dWsV5ZfcXg==}
+  /@fastify/fast-json-stringify-compiler/4.1.0:
+    resolution: {integrity: sha512-cTKBV2J9+u6VaKDhX7HepSfPSzw+F+TSd+k0wzifj4rG+4E5PjSFJCk19P8R6tr/72cuzgGd+mbB3jFT6lvAgw==}
     dependencies:
       fast-json-stringify: 5.1.0
     dev: false
 
-  /@fastify/formbody/7.0.1:
-    resolution: {integrity: sha512-CY6IfzdtidHbZezyyXv7u9dzmb2Lv92HyOZDqANuFb++5ojsqoqIb8bJz11bSgPK0MDoqww/dH6DxZDMM8N4ng==}
-    dependencies:
-      fastify-plugin: 3.0.1
+  /@fastify/formbody/7.1.0:
+    resolution: {integrity: sha512-jiMb1Ie7APs7mLBuLeBGoMD0mhMGuQECjBhhPYxoFcPaORD10Ocjxwg2BWTkBgg1PYxJWXkVxFxoyBLXGrJDdA==}
+    dependencies:
+      fastify-plugin: 4.2.0
     dev: false
 
   /@gar/promisify/1.1.3:
@@ -3281,25 +3279,24 @@
       eslint-visitor-keys: 3.3.0
     dev: true
 
-<<<<<<< HEAD
-  /@vitejs/plugin-react/2.0.0_vite@3.0.4:
-    resolution: {integrity: sha512-zHkRR+X4zqEPNBbKV2FvWSxK7Q6crjMBVIAYroSU8Nbb4M3E5x4qOiLoqJBHtXgr27kfednXjkwr3lr8jS6Wrw==}
-    engines: {node: '>=14.18.0'}
+  /@vitejs/plugin-react/2.1.0_vite@3.0.4:
+    resolution: {integrity: sha512-am6rPyyU3LzUYne3Gd9oj9c4Rzbq5hQnuGXSMT6Gujq45Il/+bunwq3lrB7wghLkiF45ygMwft37vgJ/NE8IAA==}
+    engines: {node: ^14.18.0 || >=16.0.0}
     peerDependencies:
       vite: ^3.0.0
     dependencies:
-      '@babel/core': 7.18.10
-      '@babel/plugin-transform-react-jsx': 7.18.10_@babel+core@7.18.10
-      '@babel/plugin-transform-react-jsx-development': 7.18.6_@babel+core@7.18.10
-      '@babel/plugin-transform-react-jsx-self': 7.18.6_@babel+core@7.18.10
-      '@babel/plugin-transform-react-jsx-source': 7.18.6_@babel+core@7.18.10
+      '@babel/core': 7.19.0
+      '@babel/plugin-transform-react-jsx': 7.18.10_@babel+core@7.19.0
+      '@babel/plugin-transform-react-jsx-development': 7.18.6_@babel+core@7.19.0
+      '@babel/plugin-transform-react-jsx-self': 7.18.6_@babel+core@7.19.0
+      '@babel/plugin-transform-react-jsx-source': 7.18.6_@babel+core@7.19.0
       magic-string: 0.26.2
       react-refresh: 0.14.0
       vite: 3.0.4
     transitivePeerDependencies:
       - supports-color
     dev: true
-=======
+
   /@web-std/blob/3.0.4:
     resolution: {integrity: sha512-+dibyiw+uHYK4dX5cJ7HA+gtDAaUUe6JsOryp2ZpAC7h4ICsh49E34JwHoEKPlPvP0llCrNzz45vvD+xX5QDBg==}
     dependencies:
@@ -3340,7 +3337,6 @@
   /@web3-storage/multipart-parser/1.0.0:
     resolution: {integrity: sha512-BEO6al7BYqcnfX15W2cnGR+Q566ACXAT9UQykORCWW80lmkpWsnEob6zJS1ZVBKsSJC8+7vJkHwlp+lXG1UCdw==}
     dev: false
->>>>>>> 0bc9a24a
 
   /@yarnpkg/lockfile/1.1.0:
     resolution: {integrity: sha512-GpSwvyXOcOOlV70vbnzjj4fW5xW/FdUF6nQEt1ENy7m4ZCczi1+/buVUPAqmGfqznsORNFzUMjctTIp8a9tuCQ==}
@@ -4599,8 +4595,8 @@
     engines: {node: '>=10'}
     hasBin: true
     dependencies:
+      JSONStream: 1.3.5
       is-text-path: 1.0.1
-      JSONStream: 1.3.5
       lodash: 4.17.21
       meow: 8.1.2
       split2: 3.2.2
@@ -5895,9 +5891,9 @@
   /fastify/4.4.0:
     resolution: {integrity: sha512-ePI4g9vPJXIBF4YlVcDSLxjvtdTrlM8QzdgYAPFGdCH+rot+4MXoFFAUb10fGrIcRRjaq6CvcbIzxiWQzMMHkw==}
     dependencies:
-      '@fastify/ajv-compiler': 3.1.2
+      '@fastify/ajv-compiler': 3.2.0
       '@fastify/error': 3.0.0
-      '@fastify/fast-json-stringify-compiler': 4.0.0
+      '@fastify/fast-json-stringify-compiler': 4.1.0
       abstract-logging: 2.0.1
       avvio: 8.2.0
       find-my-way: 7.0.1
@@ -8576,91 +8572,6 @@
       next: 12.2.0_biqbaboplfbrettd7655fr4n2y
     dev: false
 
-<<<<<<< HEAD
-  /next/12.1.6:
-    resolution: {integrity: sha512-cebwKxL3/DhNKfg9tPZDQmbRKjueqykHHbgaoG4VBRH3AHQJ2HO0dbKFiS1hPhe1/qgc2d/hFeadsbPicmLD+A==}
-    engines: {node: '>=12.22.0'}
-    hasBin: true
-    peerDependencies:
-      fibers: '>= 3.1.0'
-      node-sass: ^6.0.0 || ^7.0.0
-      react: ^17.0.2 || ^18.0.0-0
-      react-dom: ^17.0.2 || ^18.0.0-0
-      sass: ^1.3.0
-    peerDependenciesMeta:
-      fibers:
-        optional: true
-      node-sass:
-        optional: true
-      sass:
-        optional: true
-    dependencies:
-      '@next/env': 12.1.6
-      caniuse-lite: 1.0.30001334
-      postcss: 8.4.5
-      styled-jsx: 5.0.2
-    optionalDependencies:
-      '@next/swc-android-arm-eabi': 12.1.6
-      '@next/swc-android-arm64': 12.1.6
-      '@next/swc-darwin-arm64': 12.1.6
-      '@next/swc-darwin-x64': 12.1.6
-      '@next/swc-linux-arm-gnueabihf': 12.1.6
-      '@next/swc-linux-arm64-gnu': 12.1.6
-      '@next/swc-linux-arm64-musl': 12.1.6
-      '@next/swc-linux-x64-gnu': 12.1.6
-      '@next/swc-linux-x64-musl': 12.1.6
-      '@next/swc-win32-arm64-msvc': 12.1.6
-      '@next/swc-win32-ia32-msvc': 12.1.6
-      '@next/swc-win32-x64-msvc': 12.1.6
-    transitivePeerDependencies:
-      - '@babel/core'
-      - babel-plugin-macros
-    dev: false
-
-  /next/12.1.6_biqbaboplfbrettd7655fr4n2y:
-    resolution: {integrity: sha512-cebwKxL3/DhNKfg9tPZDQmbRKjueqykHHbgaoG4VBRH3AHQJ2HO0dbKFiS1hPhe1/qgc2d/hFeadsbPicmLD+A==}
-    engines: {node: '>=12.22.0'}
-    hasBin: true
-    peerDependencies:
-      fibers: '>= 3.1.0'
-      node-sass: ^6.0.0 || ^7.0.0
-      react: ^17.0.2 || ^18.0.0-0
-      react-dom: ^17.0.2 || ^18.0.0-0
-      sass: ^1.3.0
-    peerDependenciesMeta:
-      fibers:
-        optional: true
-      node-sass:
-        optional: true
-      sass:
-        optional: true
-    dependencies:
-      '@next/env': 12.1.6
-      caniuse-lite: 1.0.30001334
-      postcss: 8.4.5
-      react: 18.2.0
-      react-dom: 18.2.0_react@18.2.0
-      styled-jsx: 5.0.2_react@18.2.0
-    optionalDependencies:
-      '@next/swc-android-arm-eabi': 12.1.6
-      '@next/swc-android-arm64': 12.1.6
-      '@next/swc-darwin-arm64': 12.1.6
-      '@next/swc-darwin-x64': 12.1.6
-      '@next/swc-linux-arm-gnueabihf': 12.1.6
-      '@next/swc-linux-arm64-gnu': 12.1.6
-      '@next/swc-linux-arm64-musl': 12.1.6
-      '@next/swc-linux-x64-gnu': 12.1.6
-      '@next/swc-linux-x64-musl': 12.1.6
-      '@next/swc-win32-arm64-msvc': 12.1.6
-      '@next/swc-win32-ia32-msvc': 12.1.6
-      '@next/swc-win32-x64-msvc': 12.1.6
-    transitivePeerDependencies:
-      - '@babel/core'
-      - babel-plugin-macros
-    dev: false
-
-=======
->>>>>>> 0bc9a24a
   /next/12.1.6_ef5jwxihqo6n7gxfmzogljlgcm:
     resolution: {integrity: sha512-cebwKxL3/DhNKfg9tPZDQmbRKjueqykHHbgaoG4VBRH3AHQJ2HO0dbKFiS1hPhe1/qgc2d/hFeadsbPicmLD+A==}
     engines: {node: '>=12.22.0'}
@@ -8729,6 +8640,51 @@
       react-dom: 18.2.0_react@18.2.0
       styled-jsx: 5.0.2_react@18.2.0
       use-sync-external-store: 1.1.0_react@18.2.0
+    optionalDependencies:
+      '@next/swc-android-arm-eabi': 12.2.0
+      '@next/swc-android-arm64': 12.2.0
+      '@next/swc-darwin-arm64': 12.2.0
+      '@next/swc-darwin-x64': 12.2.0
+      '@next/swc-freebsd-x64': 12.2.0
+      '@next/swc-linux-arm-gnueabihf': 12.2.0
+      '@next/swc-linux-arm64-gnu': 12.2.0
+      '@next/swc-linux-arm64-musl': 12.2.0
+      '@next/swc-linux-x64-gnu': 12.2.0
+      '@next/swc-linux-x64-musl': 12.2.0
+      '@next/swc-win32-arm64-msvc': 12.2.0
+      '@next/swc-win32-ia32-msvc': 12.2.0
+      '@next/swc-win32-x64-msvc': 12.2.0
+    transitivePeerDependencies:
+      - '@babel/core'
+      - babel-plugin-macros
+    dev: false
+
+  /next/12.2.0_ef5jwxihqo6n7gxfmzogljlgcm:
+    resolution: {integrity: sha512-B4j7D3SHYopLYx6/Ark0fenwIar9tEaZZFAaxmKjgcMMexhVJzB3jt7X+6wcdXPPMeUD6r09weUtnDpjox/vIA==}
+    engines: {node: '>=12.22.0'}
+    hasBin: true
+    peerDependencies:
+      fibers: '>= 3.1.0'
+      node-sass: ^6.0.0 || ^7.0.0
+      react: ^17.0.2 || ^18.0.0-0
+      react-dom: ^17.0.2 || ^18.0.0-0
+      sass: ^1.3.0
+    peerDependenciesMeta:
+      fibers:
+        optional: true
+      node-sass:
+        optional: true
+      sass:
+        optional: true
+    dependencies:
+      '@next/env': 12.2.0
+      '@swc/helpers': 0.4.2
+      caniuse-lite: 1.0.30001363
+      postcss: 8.4.5
+      react: 18.1.0
+      react-dom: 18.1.0_react@18.1.0
+      styled-jsx: 5.0.2_react@18.1.0
+      use-sync-external-store: 1.1.0_react@18.1.0
     optionalDependencies:
       '@next/swc-android-arm-eabi': 12.2.0
       '@next/swc-android-arm64': 12.2.0
@@ -10160,6 +10116,7 @@
       loose-envify: 1.4.0
       react: 18.2.0
       scheduler: 0.23.0
+    dev: false
 
   /react-is/16.13.1:
     resolution: {integrity: sha512-24e6ynE2H+OKt4kqsOvNd8kBpV65zoxbA4BVsEOB3ARVWQki/DHzaUoC5KuON/BiccDaCCTZBuOcfZs70kR8bQ==}
@@ -10173,34 +10130,17 @@
     resolution: {integrity: sha512-Fl7FuabXsJnV5Q1qIOQwx/sagGF18kogb4gpfcG4gjLBWO0WDiiz1ko/ExayuxE7InyQkBLkxRFG5oxY6Uu3Kg==}
     dev: true
 
-<<<<<<< HEAD
   /react-refresh/0.14.0:
     resolution: {integrity: sha512-wViHqhAd8OHeLS/IRMJjTSDHF3U9eWi62F/MledQGPdJGDhodXJ9PBLNGr6WWL7qlH12Mt3TyTpbS+hGXMjCzQ==}
     engines: {node: '>=0.10.0'}
     dev: true
 
-  /react-ssr-prepass/1.5.0:
-    resolution: {integrity: sha512-yFNHrlVEReVYKsLI5lF05tZoHveA5pGzjFbFJY/3pOqqjGOmMmqx83N4hIjN2n6E1AOa+eQEUxs3CgRnPmT0RQ==}
-    peerDependencies:
-      react: ^16.8.0 || ^17.0.0 || ^18.0.0
-    dev: false
-
-=======
->>>>>>> 0bc9a24a
   /react-ssr-prepass/1.5.0_react@18.1.0:
     resolution: {integrity: sha512-yFNHrlVEReVYKsLI5lF05tZoHveA5pGzjFbFJY/3pOqqjGOmMmqx83N4hIjN2n6E1AOa+eQEUxs3CgRnPmT0RQ==}
     peerDependencies:
       react: ^16.8.0 || ^17.0.0 || ^18.0.0
     dependencies:
       react: 18.1.0
-    dev: false
-
-  /react-ssr-prepass/1.5.0_react@18.2.0:
-    resolution: {integrity: sha512-yFNHrlVEReVYKsLI5lF05tZoHveA5pGzjFbFJY/3pOqqjGOmMmqx83N4hIjN2n6E1AOa+eQEUxs3CgRnPmT0RQ==}
-    peerDependencies:
-      react: ^16.8.0 || ^17.0.0 || ^18.0.0
-    dependencies:
-      react: 18.2.0
     dev: false
 
   /react/18.1.0:
@@ -10215,6 +10155,7 @@
     engines: {node: '>=0.10.0'}
     dependencies:
       loose-envify: 1.4.0
+    dev: false
 
   /read-cache/1.0.0:
     resolution: {integrity: sha512-Owdv/Ft7IjOgm/i0xvNDZ1LrRANRfew4b2prF3OWMQLxLfu3bS8FVhCsrSCMK4lR56Y9ya+AThoTpDCTxCmpRA==}
@@ -10629,6 +10570,7 @@
     resolution: {integrity: sha512-CtuThmgHNg7zIZWAXi3AsyIzA3n4xx7aNyjwC2VJldO2LMVDhFK+63xGqq6CsJH4rTAt6/M+N4GhZiDYPx9eUw==}
     dependencies:
       loose-envify: 1.4.0
+    dev: false
 
   /secure-json-parse/2.4.0:
     resolution: {integrity: sha512-Q5Z/97nbON5t/L/sH6mY2EacfjVGwrCcSi5D3btRO2GZ8pf1K1UN7Z9H5J57hjVU2Qzxr1xO+FmBhOvEkzCMmg==}
@@ -11697,6 +11639,14 @@
     engines: {node: ^12.20.0 || ^14.13.1 || >=16.0.0}
     dev: true
 
+  /use-sync-external-store/1.1.0_react@18.1.0:
+    resolution: {integrity: sha512-SEnieB2FPKEVne66NpXPd1Np4R1lTNKfjuy3XdIoPQKYBAFdzbzSZlSn1KJZUiihQLQC5Znot4SBz1EOTBwQAQ==}
+    peerDependencies:
+      react: ^16.8.0 || ^17.0.0 || ^18.0.0
+    dependencies:
+      react: 18.1.0
+    dev: false
+
   /use-sync-external-store/1.1.0_react@18.2.0:
     resolution: {integrity: sha512-SEnieB2FPKEVne66NpXPd1Np4R1lTNKfjuy3XdIoPQKYBAFdzbzSZlSn1KJZUiihQLQC5Znot4SBz1EOTBwQAQ==}
     peerDependencies:
@@ -12110,36 +12060,6 @@
     engines: {node: '>=10'}
     dev: true
 
-<<<<<<< HEAD
-  file:packages/nextjs_vlxnmvbhuxeljhwnrdpcklcake:
-    resolution: {directory: packages/nextjs, type: directory}
-    id: file:packages/nextjs
-    name: '@wundergraph/nextjs'
-    version: 0.1.0
-    peerDependencies:
-      '@wundergraph/sdk': '>=0.91.0'
-      react: ^16.8.0 || ^17.0.2 || ^18.0.0
-      react-dom: ^16.8.0 || ^17.0.2 || ^18.0.0
-    dependencies:
-      '@wundergraph/protobuf': link:packages/protobuf
-      '@wundergraph/react': link:packages/react
-      '@wundergraph/sdk': file:packages/sdk
-      handlebars: 4.7.7
-      next: 12.2.0_ef5jwxihqo6n7gxfmzogljlgcm
-      object-hash: 2.2.0
-      react: 18.1.0
-      react-dom: 18.1.0_react@18.1.0
-      react-ssr-prepass: 1.5.0_react@18.1.0
-    transitivePeerDependencies:
-      - '@babel/core'
-      - babel-plugin-macros
-      - fibers
-      - node-sass
-      - sass
-    dev: false
-
-=======
->>>>>>> 0bc9a24a
   file:packages/sdk:
     resolution: {directory: packages/sdk, type: directory}
     name: '@wundergraph/sdk'
@@ -12148,7 +12068,7 @@
     dependencies:
       '@apollo/composition': 2.0.2_graphql@16.4.0
       '@apollo/federation': 0.36.2_graphql@16.4.0
-      '@fastify/formbody': 7.0.1
+      '@fastify/formbody': 7.1.0
       '@graphql-tools/schema': 8.3.10_graphql@16.4.0
       '@prisma/generator-helper': 3.13.0
       '@remix-run/web-fetch': 4.2.0
