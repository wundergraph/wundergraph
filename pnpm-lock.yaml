--- conflicted
+++ resolved
@@ -180,12 +180,8 @@
       '@types/object-hash': ^1.3.4
       '@types/react': ^18.0.15
       '@wundergraph/protobuf': workspace:^0.98.0
-<<<<<<< HEAD
-      '@wundergraph/sdk': workspace:^0.120.0
+      '@wundergraph/sdk': workspace:^0.121.0
       '@wundergraph/swr': workspace:*
-=======
-      '@wundergraph/sdk': workspace:^0.121.0
->>>>>>> cbf02fdf
       handlebars: ^4.7.7
       next: ^12.1.6
       react: 18.2.0
