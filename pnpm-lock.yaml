lockfileVersion: 5.4

importers:

  .:
    specifiers:
      '@commitlint/cli': ^17.0.1
      '@commitlint/config-conventional': ^17.0.0
      '@lerna-lite/cli': 1.5.1
      '@lerna-lite/core': 1.5.1
      '@milahu/patch-package-with-pnpm-support': 6.4.10
      '@release-it/bumper': ^4.0.0
      husky: ^8.0.1
      lint-staged: ^12.4.2
      prettier: ^2.6.2
      release-it: ^15.1.1
      rimraf: ^3.0.2
    devDependencies:
      '@commitlint/cli': 17.0.2
      '@commitlint/config-conventional': 17.0.2
      '@lerna-lite/cli': 1.5.1
      '@lerna-lite/core': 1.5.1
      '@milahu/patch-package-with-pnpm-support': 6.4.10
      '@release-it/bumper': 4.0.0_release-it@15.1.1
      husky: 8.0.1
      lint-staged: 12.4.2
      prettier: 2.6.2
      release-it: 15.1.1
      rimraf: 3.0.2

  packages/default-testapp:
    specifiers:
      '@types/node': ^14.14.37
      '@wundergraph/golang-client': workspace:*
      '@wundergraph/sdk': workspace:*
      graphql: ^16.3.0
      openapi-to-graphql: ^2.2.5
      pg: ^8.7.3
      postgraphile: ^4.12.9
      typescript: ^4.1.3
    dependencies:
      '@types/node': 14.18.16
      '@wundergraph/golang-client': file:packages/golang-client_@wundergraph+sdk@0.94.4
      '@wundergraph/sdk': file:packages/sdk
      graphql: 16.4.0
      openapi-to-graphql: 2.6.3_graphql@16.4.0
      pg: 8.7.3
      postgraphile: 4.12.9
      typescript: 4.6.4
    dependenciesMeta:
      '@wundergraph/golang-client':
        injected: true
      '@wundergraph/sdk':
        injected: true

  packages/golang-client:
    specifiers:
      '@types/json-schema': ^7.0.6
      '@types/lodash': ^4.14.178
      '@types/node': ^17.0.32
      '@types/object-hash': ^1.3.4
      '@types/react': ^18.0.5
      '@wundergraph/protobuf': workspace:^0.91.1
      '@wundergraph/sdk': workspace:^0.94.4
      execa: 5.1.1
      handlebars: ^4.7.7
      json-schema: ^0.4.0
      lodash: ^4.17.21
      next: ^12.1.6
      object-hash: ^2.2.0
      react: ^18.1.0
      react-dom: ^18.1.0
      react-ssr-prepass: ^1.5.0
      typescript: ^4.7.2
    dependencies:
      '@wundergraph/protobuf': link:../protobuf
      execa: 5.1.1
      handlebars: 4.7.7
      json-schema: 0.4.0
      lodash: 4.17.21
      next: 12.1.6_ef5jwxihqo6n7gxfmzogljlgcm
      object-hash: 2.2.0
      react-ssr-prepass: 1.5.0_react@18.1.0
    devDependencies:
      '@types/json-schema': 7.0.11
      '@types/lodash': 4.14.182
      '@types/node': 17.0.32
      '@types/object-hash': 1.3.4
      '@types/react': 18.0.8
      '@wundergraph/sdk': link:../sdk
      react: 18.1.0
      react-dom: 18.1.0_react@18.1.0
      typescript: 4.7.2

  packages/mtls-testapp:
    specifiers:
      '@types/node': ^14.14.37
      '@wundergraph/sdk': workspace:*
      graphql: ^16.3.0
      openapi-to-graphql: ^2.2.5
      pg: ^8.7.3
      postgraphile: ^4.12.9
      typescript: ^4.1.3
    dependencies:
      '@types/node': 14.18.16
      '@wundergraph/sdk': file:packages/sdk
      graphql: 16.4.0
      openapi-to-graphql: 2.6.3_graphql@16.4.0
      pg: 8.7.3
      postgraphile: 4.12.9
      typescript: 4.7.2
    dependenciesMeta:
      '@wundergraph/sdk':
        injected: true

  packages/nextjs:
    specifiers:
      '@types/node': ^17.0.32
      '@types/object-hash': ^1.3.4
      '@types/react': ^18.0.5
      '@wundergraph/protobuf': workspace:^0.91.1
      '@wundergraph/sdk': workspace:^0.95.0
      handlebars: ^4.7.7
      next: ^12.1.6
      object-hash: ^2.2.0
      react: ^18.1.0
      react-dom: ^18.1.0
      react-ssr-prepass: ^1.5.0
      typescript: ^4.7.2
    dependencies:
      '@wundergraph/protobuf': link:../protobuf
      handlebars: 4.7.7
      next: 12.1.6_ef5jwxihqo6n7gxfmzogljlgcm
      object-hash: 2.2.0
      react-ssr-prepass: 1.5.0_react@18.1.0
    devDependencies:
      '@types/node': 17.0.32
      '@types/object-hash': 1.3.4
      '@types/react': 18.0.8
      '@wundergraph/sdk': link:../sdk
      react: 18.1.0
      react-dom: 18.1.0_react@18.1.0
      typescript: 4.7.2

  packages/nextjs-testapp:
    specifiers:
      '@types/node': ^17.0.27
      '@types/react': ^18.0.7
      '@wundergraph/nextjs': workspace:*
      '@wundergraph/sdk': workspace:*
      concurrently: ^6.0.0
      graphql: ^16.3.0
      next: ^12.1.6
      open-cli: ^7.0.1
      react: ^18.0.0
      react-dom: ^18.0.0
      typescript: ^4.7.2
      wait-on: ^6.0.0
    dependencies:
      '@wundergraph/nextjs': file:packages/nextjs_vdaf2hjiuombv5nykelsb6fz3m
      '@wundergraph/sdk': file:packages/sdk
      next: 12.1.6_ef5jwxihqo6n7gxfmzogljlgcm
      react: 18.1.0
      react-dom: 18.1.0_react@18.1.0
    devDependencies:
      '@types/node': 17.0.30
      '@types/react': 18.0.8
      concurrently: 6.5.1
      graphql: 16.4.0
      open-cli: 7.0.1
      typescript: 4.7.2
      wait-on: 6.0.1
    dependenciesMeta:
      '@wundergraph/nextjs':
        injected: true
      '@wundergraph/sdk':
        injected: true

  packages/postgres-testapp:
    specifiers:
      '@types/node': ^14.14.37
      '@wundergraph/sdk': workspace:*
      graphql: ^16.3.0
      typescript: ^4.7.2
    dependencies:
      '@types/node': 14.18.16
      '@wundergraph/sdk': file:packages/sdk
      graphql: 16.4.0
      typescript: 4.7.2
    dependenciesMeta:
      '@wundergraph/sdk':
        injected: true

  packages/protobuf:
    specifiers:
      cpy-cli: ^4.1.0
      long: ^5.2.0
      protobufjs: ^6.11.2
      ts-proto: ^1.112.1
      typescript: ^4.7.2
    dependencies:
      long: 5.2.0
      protobufjs: 6.11.2
      ts-proto: 1.112.1
    devDependencies:
      cpy-cli: 4.1.0
      typescript: 4.7.2

  packages/sdk:
    specifiers:
      '@apollo/composition': ^2.0.2
      '@apollo/federation': ^0.36.2
      '@graphql-tools/schema': ^8.3.10
      '@prisma/generator-helper': ^3.9.2
      '@types/axios': ^0.14.0
      '@types/chai': ^4.2.22
      '@types/colors': ^1.2.1
      '@types/cors': ^2.8.10
      '@types/debug': ^4.1.7
      '@types/jest': ^28.1.1
      '@types/js-yaml': ^4.0.0
      '@types/json-schema': ^7.0.6
      '@types/lodash': ^4.14.178
      '@types/node': ^14.18.16
      '@types/object-hash': ^1.3.4
      '@wundergraph/protobuf': workspace:^0.91.1
      '@wundergraph/wunderctl': workspace:^0.94.1
      axios: ^0.26.1
      chai: ^4.3.4
      colors: ^1.4.0
      execa: 5.1.1
      fastify: ^3.27.1
      fastify-graceful-shutdown: ^3.1.0
      fastify-plugin: ^3.0.1
      graphql: ^16.3.0
      graphql-helix: ^1.12.0
      handlebars: ^4.7.7
      headers-polyfill: ^3.0.7
      jest: ^28.1.0
      js-yaml: ^4.1.0
      json-schema: ^0.4.0
      lodash: ^4.17.21
      long: ^5.2.0
      object-hash: ^2.2.0
      openapi-types: ^10.0.0
      postman-collection: ^4.1.1
      prettier: ^2.5.0
      protobufjs: ^6.11.2
      swagger2openapi: ^7.0.8
      ts-jest: ^28.0.4
      typescript: ^4.7.2
    dependencies:
      '@apollo/composition': 2.0.2_graphql@16.4.0
      '@apollo/federation': 0.36.2_graphql@16.4.0
      '@graphql-tools/schema': 8.3.10_graphql@16.4.0
      '@prisma/generator-helper': 3.13.0
      '@wundergraph/protobuf': link:../protobuf
      '@wundergraph/wunderctl': link:../wunderctl
      axios: 0.26.1
      colors: 1.4.0
      execa: 5.1.1
      fastify: 3.29.0
      fastify-graceful-shutdown: 3.1.0
      fastify-plugin: 3.0.1
      graphql: 16.4.0
      graphql-helix: 1.12.0_graphql@16.4.0
      handlebars: 4.7.7
      headers-polyfill: 3.0.7
      js-yaml: 4.1.0
      json-schema: 0.4.0
      lodash: 4.17.21
      long: 5.2.0
      object-hash: 2.2.0
      openapi-types: 10.0.0
      postman-collection: 4.1.2
      prettier: 2.6.2
      protobufjs: 6.11.2
      swagger2openapi: 7.0.8
    devDependencies:
      '@types/axios': 0.14.0
      '@types/chai': 4.3.1
      '@types/colors': 1.2.1
      '@types/cors': 2.8.12
      '@types/debug': 4.1.7
      '@types/jest': 28.1.1
      '@types/js-yaml': 4.0.5
      '@types/json-schema': 7.0.11
      '@types/lodash': 4.14.182
      '@types/node': 14.18.16
      '@types/object-hash': 1.3.4
      chai: 4.3.6
      jest: 28.1.0_@types+node@14.18.16
      ts-jest: 28.0.4_3idyv6jqzrc23kpntvtlm4rwnq
      typescript: 4.7.2

  packages/wunderctl:
    specifiers:
      '@types/debug': ^4.1.7
      '@types/node': ^14.18.16
      '@types/rimraf': ^3.0.0
      '@types/tar': ^4.0.4
      axios: ^0.26.1
      debug: ^4.3.4
      execa: 5.1.1
      rimraf: ^3.0.2
      tar: ^6.1.11
      typescript: ^4.7.2
    dependencies:
      axios: 0.26.1_debug@4.3.4
      debug: 4.3.4
      execa: 5.1.1
      rimraf: 3.0.2
      tar: 6.1.11
    devDependencies:
      '@types/debug': 4.1.7
      '@types/node': 14.18.16
      '@types/rimraf': 3.0.2
      '@types/tar': 4.0.5
      typescript: 4.7.2

packages:

  /@ampproject/remapping/2.2.0:
    resolution: {integrity: sha512-qRmjj8nj9qmLTQXXmaR1cck3UXSRMPrbsLJAasZpF+t3riI71BXed5ebIOYwQntykeZuhjsdweEc9BxH5Jc26w==}
    engines: {node: '>=6.0.0'}
    dependencies:
      '@jridgewell/gen-mapping': 0.1.1
      '@jridgewell/trace-mapping': 0.3.9
    dev: true

  /@apollo/composition/2.0.2_graphql@16.4.0:
    resolution: {integrity: sha512-ZKvgRL+1SefdoCbFHGhm8uYokwWftkJ8GR77TzXDWLyU0Xy+LLajCuTkEiG+CMNi3fW1xtkFXcqYFzYdAwR1lw==}
    engines: {node: '>=12.13.0 <18.0'}
    peerDependencies:
      graphql: ^16.0.0
    dependencies:
      '@apollo/federation-internals': 2.0.2_graphql@16.4.0
      '@apollo/query-graphs': 2.0.2_graphql@16.4.0
      graphql: 16.4.0
    dev: false

  /@apollo/core-schema/0.3.0_graphql@16.4.0:
    resolution: {integrity: sha512-v+Ys6+W1pDQu+XwP++tI5y4oZdzKrEuVXwsEenOmg2FO/3/G08C+qMhQ9YQ9Ug34rvQGQtgbIDssHEVk4YZS7g==}
    engines: {node: '>=12.13.0'}
    peerDependencies:
      graphql: ^15 || ^16
    dependencies:
      '@protoplasm/recall': 0.2.4
      graphql: 16.4.0
    dev: false

  /@apollo/federation-internals/2.0.2_graphql@16.4.0:
    resolution: {integrity: sha512-yLooPy6q0FX351fDdBqNEm6hWz1tiV/oVOi2j8NYDL1sjPKR2cFedUjvQuAFmH8WfNXPOTIjMPJpO3XNMc4qCA==}
    engines: {node: '>=12.13.0 <18.0'}
    peerDependencies:
      graphql: ^16.0.0
    dependencies:
      '@apollo/core-schema': 0.3.0_graphql@16.4.0
      chalk: 4.1.2
      graphql: 16.4.0
      js-levenshtein: 1.1.6
    dev: false

  /@apollo/federation/0.36.2_graphql@16.4.0:
    resolution: {integrity: sha512-2yqHevdz41wR/fZI+OEk7ibDlEWWhHxXg7ABT8KqHHS5VtKGIwbcekf3kxJXQWIHSXNuHu8r2BcEGJO7JqY8ww==}
    engines: {node: '>=12.13.0 <18.0'}
    peerDependencies:
      graphql: ^15.8.0 || ^16.0.0
    dependencies:
      '@apollo/subgraph': 0.4.2_graphql@16.4.0
      apollo-server-types: 3.5.2_graphql@16.4.0
      graphql: 16.4.0
      lodash.xorby: 4.7.0
    transitivePeerDependencies:
      - encoding
    dev: false

  /@apollo/protobufjs/1.2.2:
    resolution: {integrity: sha512-vF+zxhPiLtkwxONs6YanSt1EpwpGilThpneExUN5K3tCymuxNnVq2yojTvnpRjv2QfsEIt/n7ozPIIzBLwGIDQ==}
    hasBin: true
    requiresBuild: true
    dependencies:
      '@protobufjs/aspromise': 1.1.2
      '@protobufjs/base64': 1.1.2
      '@protobufjs/codegen': 2.0.4
      '@protobufjs/eventemitter': 1.1.0
      '@protobufjs/fetch': 1.1.0
      '@protobufjs/float': 1.0.2
      '@protobufjs/inquire': 1.1.0
      '@protobufjs/path': 1.1.2
      '@protobufjs/pool': 1.1.0
      '@protobufjs/utf8': 1.1.0
      '@types/long': 4.0.2
      '@types/node': 10.17.60
      long: 4.0.0
    dev: false

  /@apollo/query-graphs/2.0.2_graphql@16.4.0:
    resolution: {integrity: sha512-TFs5dDfhuHq3LDh0ZFxDlfC/hl8hal8UMahGvHfRkib2c4annTDaQqdTQAM9SR4bFzOMHgTNMjs9nZtEv+oG1w==}
    engines: {node: '>=12.13.0 <18.0'}
    peerDependencies:
      graphql: ^16.0.0
    dependencies:
      '@apollo/federation-internals': 2.0.2_graphql@16.4.0
      deep-equal: 2.0.5
      graphql: 16.4.0
      ts-graphviz: 0.16.0
    dev: false

  /@apollo/subgraph/0.4.2_graphql@16.4.0:
    resolution: {integrity: sha512-sIGzqfUryW6tS5RPWp1awtO+5CehjPV6xbDrWS4I2Hsj8rug8Y9oiMpcnNk8GaQ1TF3UEf99ZL16mNa4J++IIQ==}
    engines: {node: '>=12.13.0 <18.0'}
    peerDependencies:
      graphql: ^15.8.0 || ^16.0.0
    dependencies:
      graphql: 16.4.0
    dev: false

  /@babel/code-frame/7.16.7:
    resolution: {integrity: sha512-iAXqUn8IIeBTNd72xsFlgaXHkMBMt6y4HJp1tIaK465CWLT/fG1aqB7ykr95gHHmlBdGbFeWWfyB4NJJ0nmeIg==}
    engines: {node: '>=6.9.0'}
    dependencies:
      '@babel/highlight': 7.17.9
    dev: true

  /@babel/compat-data/7.17.10:
    resolution: {integrity: sha512-GZt/TCsG70Ms19gfZO1tM4CVnXsPgEPBCpJu+Qz3L0LUDsY5nZqFZglIoPC1kIYOtNBZlrnFT+klg12vFGZXrw==}
    engines: {node: '>=6.9.0'}
    dev: true

  /@babel/core/7.17.10:
    resolution: {integrity: sha512-liKoppandF3ZcBnIYFjfSDHZLKdLHGJRkoWtG8zQyGJBQfIYobpnVGI5+pLBNtS6psFLDzyq8+h5HiVljW9PNA==}
    engines: {node: '>=6.9.0'}
    dependencies:
      '@ampproject/remapping': 2.2.0
      '@babel/code-frame': 7.16.7
      '@babel/generator': 7.17.10
      '@babel/helper-compilation-targets': 7.17.10_@babel+core@7.17.10
      '@babel/helper-module-transforms': 7.17.7
      '@babel/helpers': 7.17.9
      '@babel/parser': 7.17.10
      '@babel/template': 7.16.7
      '@babel/traverse': 7.17.10
      '@babel/types': 7.17.10
      convert-source-map: 1.8.0
      debug: 4.3.4
      gensync: 1.0.0-beta.2
      json5: 2.2.1
      semver: 6.3.0
    transitivePeerDependencies:
      - supports-color
    dev: true

  /@babel/generator/7.17.10:
    resolution: {integrity: sha512-46MJZZo9y3o4kmhBVc7zW7i8dtR1oIK/sdO5NcfcZRhTGYi+KKJRtHNgsU6c4VUcJmUNV/LQdebD/9Dlv4K+Tg==}
    engines: {node: '>=6.9.0'}
    dependencies:
      '@babel/types': 7.17.10
      '@jridgewell/gen-mapping': 0.1.1
      jsesc: 2.5.2
    dev: true

  /@babel/helper-compilation-targets/7.17.10_@babel+core@7.17.10:
    resolution: {integrity: sha512-gh3RxjWbauw/dFiU/7whjd0qN9K6nPJMqe6+Er7rOavFh0CQUSwhAE3IcTho2rywPJFxej6TUUHDkWcYI6gGqQ==}
    engines: {node: '>=6.9.0'}
    peerDependencies:
      '@babel/core': ^7.0.0
    dependencies:
      '@babel/compat-data': 7.17.10
      '@babel/core': 7.17.10
      '@babel/helper-validator-option': 7.16.7
      browserslist: 4.20.3
      semver: 6.3.0
    dev: true

  /@babel/helper-environment-visitor/7.16.7:
    resolution: {integrity: sha512-SLLb0AAn6PkUeAfKJCCOl9e1R53pQlGAfc4y4XuMRZfqeMYLE0dM1LMhqbGAlGQY0lfw5/ohoYWAe9V1yibRag==}
    engines: {node: '>=6.9.0'}
    dependencies:
      '@babel/types': 7.17.10
    dev: true

  /@babel/helper-function-name/7.17.9:
    resolution: {integrity: sha512-7cRisGlVtiVqZ0MW0/yFB4atgpGLWEHUVYnb448hZK4x+vih0YO5UoS11XIYtZYqHd0dIPMdUSv8q5K4LdMnIg==}
    engines: {node: '>=6.9.0'}
    dependencies:
      '@babel/template': 7.16.7
      '@babel/types': 7.17.10
    dev: true

  /@babel/helper-hoist-variables/7.16.7:
    resolution: {integrity: sha512-m04d/0Op34H5v7pbZw6pSKP7weA6lsMvfiIAMeIvkY/R4xQtBSMFEigu9QTZ2qB/9l22vsxtM8a+Q8CzD255fg==}
    engines: {node: '>=6.9.0'}
    dependencies:
      '@babel/types': 7.17.10
    dev: true

  /@babel/helper-module-imports/7.16.7:
    resolution: {integrity: sha512-LVtS6TqjJHFc+nYeITRo6VLXve70xmq7wPhWTqDJusJEgGmkAACWwMiTNrvfoQo6hEhFwAIixNkvB0jPXDL8Wg==}
    engines: {node: '>=6.9.0'}
    dependencies:
      '@babel/types': 7.17.10
    dev: true

  /@babel/helper-module-transforms/7.17.7:
    resolution: {integrity: sha512-VmZD99F3gNTYB7fJRDTi+u6l/zxY0BE6OIxPSU7a50s6ZUQkHwSDmV92FfM+oCG0pZRVojGYhkR8I0OGeCVREw==}
    engines: {node: '>=6.9.0'}
    dependencies:
      '@babel/helper-environment-visitor': 7.16.7
      '@babel/helper-module-imports': 7.16.7
      '@babel/helper-simple-access': 7.17.7
      '@babel/helper-split-export-declaration': 7.16.7
      '@babel/helper-validator-identifier': 7.16.7
      '@babel/template': 7.16.7
      '@babel/traverse': 7.17.10
      '@babel/types': 7.17.10
    transitivePeerDependencies:
      - supports-color
    dev: true

  /@babel/helper-plugin-utils/7.16.7:
    resolution: {integrity: sha512-Qg3Nk7ZxpgMrsox6HreY1ZNKdBq7K72tDSliA6dCl5f007jR4ne8iD5UzuNnCJH2xBf2BEEVGr+/OL6Gdp7RxA==}
    engines: {node: '>=6.9.0'}
    dev: true

  /@babel/helper-plugin-utils/7.17.12:
    resolution: {integrity: sha512-JDkf04mqtN3y4iAbO1hv9U2ARpPyPL1zqyWs/2WG1pgSq9llHFjStX5jdxb84himgJm+8Ng+x0oiWF/nw/XQKA==}
    engines: {node: '>=6.9.0'}
    dev: true

  /@babel/helper-simple-access/7.17.7:
    resolution: {integrity: sha512-txyMCGroZ96i+Pxr3Je3lzEJjqwaRC9buMUgtomcrLe5Nd0+fk1h0LLA+ixUF5OW7AhHuQ7Es1WcQJZmZsz2XA==}
    engines: {node: '>=6.9.0'}
    dependencies:
      '@babel/types': 7.17.10
    dev: true

  /@babel/helper-split-export-declaration/7.16.7:
    resolution: {integrity: sha512-xbWoy/PFoxSWazIToT9Sif+jJTlrMcndIsaOKvTA6u7QEo7ilkRZpjew18/W3c7nm8fXdUDXh02VXTbZ0pGDNw==}
    engines: {node: '>=6.9.0'}
    dependencies:
      '@babel/types': 7.17.10
    dev: true

  /@babel/helper-validator-identifier/7.16.7:
    resolution: {integrity: sha512-hsEnFemeiW4D08A5gUAZxLBTXpZ39P+a+DGDsHw1yxqyQ/jzFEnxf5uTEGp+3bzAbNOxU1paTgYS4ECU/IgfDw==}
    engines: {node: '>=6.9.0'}
    dev: true

  /@babel/helper-validator-option/7.16.7:
    resolution: {integrity: sha512-TRtenOuRUVo9oIQGPC5G9DgK4743cdxvtOw0weQNpZXaS16SCBi5MNjZF8vba3ETURjZpTbVn7Vvcf2eAwFozQ==}
    engines: {node: '>=6.9.0'}
    dev: true

  /@babel/helpers/7.17.9:
    resolution: {integrity: sha512-cPCt915ShDWUEzEp3+UNRktO2n6v49l5RSnG9M5pS24hA+2FAc5si+Pn1i4VVbQQ+jh+bIZhPFQOJOzbrOYY1Q==}
    engines: {node: '>=6.9.0'}
    dependencies:
      '@babel/template': 7.16.7
      '@babel/traverse': 7.17.10
      '@babel/types': 7.17.10
    transitivePeerDependencies:
      - supports-color
    dev: true

  /@babel/highlight/7.17.9:
    resolution: {integrity: sha512-J9PfEKCbFIv2X5bjTMiZu6Vf341N05QIY+d6FvVKynkG1S7G0j3I0QoRtWIrXhZ+/Nlb5Q0MzqL7TokEJ5BNHg==}
    engines: {node: '>=6.9.0'}
    dependencies:
      '@babel/helper-validator-identifier': 7.16.7
      chalk: 2.4.2
      js-tokens: 4.0.0
    dev: true

  /@babel/parser/7.17.10:
    resolution: {integrity: sha512-n2Q6i+fnJqzOaq2VkdXxy2TCPCWQZHiCo0XqmrCvDWcZQKRyZzYi4Z0yxlBuN0w+r2ZHmre+Q087DSrw3pbJDQ==}
    engines: {node: '>=6.0.0'}
    hasBin: true
    dependencies:
      '@babel/types': 7.17.10
    dev: true

  /@babel/plugin-syntax-async-generators/7.8.4_@babel+core@7.17.10:
    resolution: {integrity: sha512-tycmZxkGfZaxhMRbXlPXuVFpdWlXpir2W4AMhSJgRKzk/eDlIXOhb2LHWoLpDF7TEHylV5zNhykX6KAgHJmTNw==}
    peerDependencies:
      '@babel/core': ^7.0.0-0
    dependencies:
      '@babel/core': 7.17.10
      '@babel/helper-plugin-utils': 7.17.12
    dev: true

  /@babel/plugin-syntax-bigint/7.8.3_@babel+core@7.17.10:
    resolution: {integrity: sha512-wnTnFlG+YxQm3vDxpGE57Pj0srRU4sHE/mDkt1qv2YJJSeUAec2ma4WLUnUPeKjyrfntVwe/N6dCXpU+zL3Npg==}
    peerDependencies:
      '@babel/core': ^7.0.0-0
    dependencies:
      '@babel/core': 7.17.10
      '@babel/helper-plugin-utils': 7.17.12
    dev: true

  /@babel/plugin-syntax-class-properties/7.12.13_@babel+core@7.17.10:
    resolution: {integrity: sha512-fm4idjKla0YahUNgFNLCB0qySdsoPiZP3iQE3rky0mBUtMZ23yDJ9SJdg6dXTSDnulOVqiF3Hgr9nbXvXTQZYA==}
    peerDependencies:
      '@babel/core': ^7.0.0-0
    dependencies:
      '@babel/core': 7.17.10
      '@babel/helper-plugin-utils': 7.17.12
    dev: true

  /@babel/plugin-syntax-import-meta/7.10.4_@babel+core@7.17.10:
    resolution: {integrity: sha512-Yqfm+XDx0+Prh3VSeEQCPU81yC+JWZ2pDPFSS4ZdpfZhp4MkFMaDC1UqseovEKwSUpnIL7+vK+Clp7bfh0iD7g==}
    peerDependencies:
      '@babel/core': ^7.0.0-0
    dependencies:
      '@babel/core': 7.17.10
      '@babel/helper-plugin-utils': 7.17.12
    dev: true

  /@babel/plugin-syntax-json-strings/7.8.3_@babel+core@7.17.10:
    resolution: {integrity: sha512-lY6kdGpWHvjoe2vk4WrAapEuBR69EMxZl+RoGRhrFGNYVK8mOPAW8VfbT/ZgrFbXlDNiiaxQnAtgVCZ6jv30EA==}
    peerDependencies:
      '@babel/core': ^7.0.0-0
    dependencies:
      '@babel/core': 7.17.10
      '@babel/helper-plugin-utils': 7.17.12
    dev: true

  /@babel/plugin-syntax-logical-assignment-operators/7.10.4_@babel+core@7.17.10:
    resolution: {integrity: sha512-d8waShlpFDinQ5MtvGU9xDAOzKH47+FFoney2baFIoMr952hKOLp1HR7VszoZvOsV/4+RRszNY7D17ba0te0ig==}
    peerDependencies:
      '@babel/core': ^7.0.0-0
    dependencies:
      '@babel/core': 7.17.10
      '@babel/helper-plugin-utils': 7.17.12
    dev: true

  /@babel/plugin-syntax-nullish-coalescing-operator/7.8.3_@babel+core@7.17.10:
    resolution: {integrity: sha512-aSff4zPII1u2QD7y+F8oDsz19ew4IGEJg9SVW+bqwpwtfFleiQDMdzA/R+UlWDzfnHFCxxleFT0PMIrR36XLNQ==}
    peerDependencies:
      '@babel/core': ^7.0.0-0
    dependencies:
      '@babel/core': 7.17.10
      '@babel/helper-plugin-utils': 7.17.12
    dev: true

  /@babel/plugin-syntax-numeric-separator/7.10.4_@babel+core@7.17.10:
    resolution: {integrity: sha512-9H6YdfkcK/uOnY/K7/aA2xpzaAgkQn37yzWUMRK7OaPOqOpGS1+n0H5hxT9AUw9EsSjPW8SVyMJwYRtWs3X3ug==}
    peerDependencies:
      '@babel/core': ^7.0.0-0
    dependencies:
      '@babel/core': 7.17.10
      '@babel/helper-plugin-utils': 7.17.12
    dev: true

  /@babel/plugin-syntax-object-rest-spread/7.8.3_@babel+core@7.17.10:
    resolution: {integrity: sha512-XoqMijGZb9y3y2XskN+P1wUGiVwWZ5JmoDRwx5+3GmEplNyVM2s2Dg8ILFQm8rWM48orGy5YpI5Bl8U1y7ydlA==}
    peerDependencies:
      '@babel/core': ^7.0.0-0
    dependencies:
      '@babel/core': 7.17.10
      '@babel/helper-plugin-utils': 7.17.12
    dev: true

  /@babel/plugin-syntax-optional-catch-binding/7.8.3_@babel+core@7.17.10:
    resolution: {integrity: sha512-6VPD0Pc1lpTqw0aKoeRTMiB+kWhAoT24PA+ksWSBrFtl5SIRVpZlwN3NNPQjehA2E/91FV3RjLWoVTglWcSV3Q==}
    peerDependencies:
      '@babel/core': ^7.0.0-0
    dependencies:
      '@babel/core': 7.17.10
      '@babel/helper-plugin-utils': 7.17.12
    dev: true

  /@babel/plugin-syntax-optional-chaining/7.8.3_@babel+core@7.17.10:
    resolution: {integrity: sha512-KoK9ErH1MBlCPxV0VANkXW2/dw4vlbGDrFgz8bmUsBGYkFRcbRwMh6cIJubdPrkxRwuGdtCk0v/wPTKbQgBjkg==}
    peerDependencies:
      '@babel/core': ^7.0.0-0
    dependencies:
      '@babel/core': 7.17.10
      '@babel/helper-plugin-utils': 7.17.12
    dev: true

  /@babel/plugin-syntax-top-level-await/7.14.5_@babel+core@7.17.10:
    resolution: {integrity: sha512-hx++upLv5U1rgYfwe1xBQUhRmU41NEvpUvrp8jkrSCdvGSnM5/qdRMtylJ6PG5OFkBaHkbTAKTnd3/YyESRHFw==}
    engines: {node: '>=6.9.0'}
    peerDependencies:
      '@babel/core': ^7.0.0-0
    dependencies:
      '@babel/core': 7.17.10
      '@babel/helper-plugin-utils': 7.17.12
    dev: true

  /@babel/plugin-syntax-typescript/7.17.12_@babel+core@7.17.10:
    resolution: {integrity: sha512-TYY0SXFiO31YXtNg3HtFwNJHjLsAyIIhAhNWkQ5whPPS7HWUFlg9z0Ta4qAQNjQbP1wsSt/oKkmZ/4/WWdMUpw==}
    engines: {node: '>=6.9.0'}
    peerDependencies:
      '@babel/core': ^7.0.0-0
    dependencies:
      '@babel/core': 7.17.10
      '@babel/helper-plugin-utils': 7.17.12
    dev: true

  /@babel/template/7.16.7:
    resolution: {integrity: sha512-I8j/x8kHUrbYRTUxXrrMbfCa7jxkE7tZre39x3kjr9hvI82cK1FfqLygotcWN5kdPGWcLdWMHpSBavse5tWw3w==}
    engines: {node: '>=6.9.0'}
    dependencies:
      '@babel/code-frame': 7.16.7
      '@babel/parser': 7.17.10
      '@babel/types': 7.17.10
    dev: true

  /@babel/traverse/7.17.10:
    resolution: {integrity: sha512-VmbrTHQteIdUUQNTb+zE12SHS/xQVIShmBPhlNP12hD5poF2pbITW1Z4172d03HegaQWhLffdkRJYtAzp0AGcw==}
    engines: {node: '>=6.9.0'}
    dependencies:
      '@babel/code-frame': 7.16.7
      '@babel/generator': 7.17.10
      '@babel/helper-environment-visitor': 7.16.7
      '@babel/helper-function-name': 7.17.9
      '@babel/helper-hoist-variables': 7.16.7
      '@babel/helper-split-export-declaration': 7.16.7
      '@babel/parser': 7.17.10
      '@babel/types': 7.17.10
      debug: 4.3.4
      globals: 11.12.0
    transitivePeerDependencies:
      - supports-color
    dev: true

  /@babel/types/7.17.10:
    resolution: {integrity: sha512-9O26jG0mBYfGkUYCYZRnBwbVLd1UZOICEr2Em6InB6jVfsAv1GKgwXHmrSg+WFWDmeKTA6vyTZiN8tCSM5Oo3A==}
    engines: {node: '>=6.9.0'}
    dependencies:
      '@babel/helper-validator-identifier': 7.16.7
      to-fast-properties: 2.0.0
    dev: true

  /@bcoe/v8-coverage/0.2.3:
    resolution: {integrity: sha512-0hYQ8SB4Db5zvZB4axdMHGwEaQjkZzFjQiN9LVYvIFB2nSUHW9tYpxWriPrWDASIxiaXax83REcLxuSdnGPZtw==}
    dev: true

  /@commitlint/cli/17.0.2:
    resolution: {integrity: sha512-Axe89Js0YzGGd4gxo3JLlF7yIdjOVpG1LbOorGc6PfYF+drBh14PvarSDLzyd2TNqdylUCq9wb9/A88ZjIdyhA==}
    engines: {node: '>=v14'}
    hasBin: true
    dependencies:
      '@commitlint/format': 17.0.0
      '@commitlint/lint': 17.0.0
      '@commitlint/load': 17.0.0
      '@commitlint/read': 17.0.0
      '@commitlint/types': 17.0.0
      execa: 5.1.1
      lodash: 4.17.21
      resolve-from: 5.0.0
      resolve-global: 1.0.0
      yargs: 17.5.1
    transitivePeerDependencies:
      - '@swc/core'
      - '@swc/wasm'
    dev: true

  /@commitlint/config-conventional/17.0.2:
    resolution: {integrity: sha512-MfP0I/JbxKkzo+HXWB7B3WstGS4BiniotU3d3xQ9gK8cR0DbeZ4MuyGCWF65YDyrcDTS3WlrJ3ndSPA1pqhoPw==}
    engines: {node: '>=v14'}
    dependencies:
      conventional-changelog-conventionalcommits: 5.0.0
    dev: true

  /@commitlint/config-validator/17.0.0:
    resolution: {integrity: sha512-78IQjoZWR4kDHp/U5y17euEWzswJpPkA9TDL5F6oZZZaLIEreWzrDZD5PWtM8MsSRl/K2LDU/UrzYju2bKLMpA==}
    engines: {node: '>=v14'}
    dependencies:
      '@commitlint/types': 17.0.0
      ajv: 6.12.6
    dev: true

  /@commitlint/ensure/17.0.0:
    resolution: {integrity: sha512-M2hkJnNXvEni59S0QPOnqCKIK52G1XyXBGw51mvh7OXDudCmZ9tZiIPpU882p475Mhx48Ien1MbWjCP1zlyC0A==}
    engines: {node: '>=v14'}
    dependencies:
      '@commitlint/types': 17.0.0
      lodash: 4.17.21
    dev: true

  /@commitlint/execute-rule/17.0.0:
    resolution: {integrity: sha512-nVjL/w/zuqjCqSJm8UfpNaw66V9WzuJtQvEnCrK4jDw6qKTmZB+1JQ8m6BQVZbNBcwfYdDNKnhIhqI0Rk7lgpQ==}
    engines: {node: '>=v14'}
    dev: true

  /@commitlint/format/17.0.0:
    resolution: {integrity: sha512-MZzJv7rBp/r6ZQJDEodoZvdRM0vXu1PfQvMTNWFb8jFraxnISMTnPBWMMjr2G/puoMashwaNM//fl7j8gGV5lA==}
    engines: {node: '>=v14'}
    dependencies:
      '@commitlint/types': 17.0.0
      chalk: 4.1.2
    dev: true

  /@commitlint/is-ignored/17.0.0:
    resolution: {integrity: sha512-UmacD0XM/wWykgdXn5CEWVS4XGuqzU+ZGvM2hwv85+SXGnIOaG88XHrt81u37ZeVt1riWW+YdOxcJW6+nd5v5w==}
    engines: {node: '>=v14'}
    dependencies:
      '@commitlint/types': 17.0.0
      semver: 7.3.7
    dev: true

  /@commitlint/lint/17.0.0:
    resolution: {integrity: sha512-5FL7VLvGJQby24q0pd4UdM8FNFcL+ER1T/UBf8A9KRL5+QXV1Rkl6Zhcl7+SGpGlVo6Yo0pm6aLW716LVKWLGg==}
    engines: {node: '>=v14'}
    dependencies:
      '@commitlint/is-ignored': 17.0.0
      '@commitlint/parse': 17.0.0
      '@commitlint/rules': 17.0.0
      '@commitlint/types': 17.0.0
    dev: true

  /@commitlint/load/17.0.0:
    resolution: {integrity: sha512-XaiHF4yWQOPAI0O6wXvk+NYLtJn/Xb7jgZEeKd4C1ZWd7vR7u8z5h0PkWxSr0uLZGQsElGxv3fiZ32C5+q6M8w==}
    engines: {node: '>=v14'}
    dependencies:
      '@commitlint/config-validator': 17.0.0
      '@commitlint/execute-rule': 17.0.0
      '@commitlint/resolve-extends': 17.0.0
      '@commitlint/types': 17.0.0
      '@types/node': 17.0.32
      chalk: 4.1.2
      cosmiconfig: 7.0.1
      cosmiconfig-typescript-loader: 2.0.1_kinmrfkfpnsw6cabmdetwdmglm
      lodash: 4.17.21
      resolve-from: 5.0.0
      typescript: 4.7.2
    transitivePeerDependencies:
      - '@swc/core'
      - '@swc/wasm'
    dev: true

  /@commitlint/message/17.0.0:
    resolution: {integrity: sha512-LpcwYtN+lBlfZijHUdVr8aNFTVpHjuHI52BnfoV01TF7iSLnia0jttzpLkrLmI8HNQz6Vhr9UrxDWtKZiMGsBw==}
    engines: {node: '>=v14'}
    dev: true

  /@commitlint/parse/17.0.0:
    resolution: {integrity: sha512-cKcpfTIQYDG1ywTIr5AG0RAiLBr1gudqEsmAGCTtj8ffDChbBRxm6xXs2nv7GvmJN7msOt7vOKleLvcMmRa1+A==}
    engines: {node: '>=v14'}
    dependencies:
      '@commitlint/types': 17.0.0
      conventional-changelog-angular: 5.0.13
      conventional-commits-parser: 3.2.4
    dev: true

  /@commitlint/read/17.0.0:
    resolution: {integrity: sha512-zkuOdZayKX3J6F6mPnVMzohK3OBrsEdOByIqp4zQjA9VLw1hMsDEFQ18rKgUc2adkZar+4S01QrFreDCfZgbxA==}
    engines: {node: '>=v14'}
    dependencies:
      '@commitlint/top-level': 17.0.0
      '@commitlint/types': 17.0.0
      fs-extra: 10.1.0
      git-raw-commits: 2.0.11
    dev: true

  /@commitlint/resolve-extends/17.0.0:
    resolution: {integrity: sha512-wi60WiJmwaQ7lzMXK8Vbc18Hq9tE2j/6iv2AFfPUGV7fvfY6Sf1iNKuUHirSqR0fquUyufIXe4y/K9A6LVIIvw==}
    engines: {node: '>=v14'}
    dependencies:
      '@commitlint/config-validator': 17.0.0
      '@commitlint/types': 17.0.0
      import-fresh: 3.3.0
      lodash: 4.17.21
      resolve-from: 5.0.0
      resolve-global: 1.0.0
    dev: true

  /@commitlint/rules/17.0.0:
    resolution: {integrity: sha512-45nIy3dERKXWpnwX9HeBzK5SepHwlDxdGBfmedXhL30fmFCkJOdxHyOJsh0+B0RaVsLGT01NELpfzJUmtpDwdQ==}
    engines: {node: '>=v14'}
    dependencies:
      '@commitlint/ensure': 17.0.0
      '@commitlint/message': 17.0.0
      '@commitlint/to-lines': 17.0.0
      '@commitlint/types': 17.0.0
      execa: 5.1.1
    dev: true

  /@commitlint/to-lines/17.0.0:
    resolution: {integrity: sha512-nEi4YEz04Rf2upFbpnEorG8iymyH7o9jYIVFBG1QdzebbIFET3ir+8kQvCZuBE5pKCtViE4XBUsRZz139uFrRQ==}
    engines: {node: '>=v14'}
    dev: true

  /@commitlint/top-level/17.0.0:
    resolution: {integrity: sha512-dZrEP1PBJvodNWYPOYiLWf6XZergdksKQaT6i1KSROLdjf5Ai0brLOv5/P+CPxBeoj3vBxK4Ax8H1Pg9t7sHIQ==}
    engines: {node: '>=v14'}
    dependencies:
      find-up: 5.0.0
    dev: true

  /@commitlint/types/17.0.0:
    resolution: {integrity: sha512-hBAw6U+SkAT5h47zDMeOu3HSiD0SODw4Aq7rRNh1ceUmL7GyLKYhPbUvlRWqZ65XjBLPHZhFyQlRaPNz8qvUyQ==}
    engines: {node: '>=v14'}
    dependencies:
      chalk: 4.1.2
    dev: true

  /@cspotcode/source-map-support/0.8.1:
    resolution: {integrity: sha512-IchNf6dN4tHoMFIn/7OE8LWZ19Y6q/67Bmf6vnGREv8RSbBVb9LPJxEcnwrcwX6ixSvaiGoomAUvu4YSxXrVgw==}
    engines: {node: '>=12'}
    dependencies:
      '@jridgewell/trace-mapping': 0.3.9
    dev: true

  /@exodus/schemasafe/1.0.0-rc.6:
    resolution: {integrity: sha512-dDnQizD94EdBwEj/fh3zPRa/HWCS9O5au2PuHhZBbuM3xWHxuaKzPBOEWze7Nn0xW68MIpZ7Xdyn1CoCpjKCuQ==}
    dev: false

  /@faker-js/faker/6.0.0:
    resolution: {integrity: sha512-10zLCKhp3YEmBuko71ivcMoIZcCLXgQVck6aNswX+AWwaek/L8S3yz9i8m3tHigRkcF6F2vI+qtdtyySHK+bGA==}
    engines: {node: '>=14.0.0', npm: '>=7.0.0'}
    dev: false

  /@fastify/ajv-compiler/1.1.0:
    resolution: {integrity: sha512-gvCOUNpXsWrIQ3A4aXCLIdblL0tDq42BG/2Xw7oxbil9h11uow10ztS2GuFazNBfjbrsZ5nl+nPl5jDSjj5TSg==}
    dependencies:
      ajv: 6.12.6
    dev: false

  /@fastify/error/2.0.0:
    resolution: {integrity: sha512-wI3fpfDT0t7p8E6dA2eTECzzOd+bZsZCJ2Hcv+Onn2b7ZwK3RwD27uW2QDaMtQhAfWQQP+WNK7nKf0twLsBf9w==}
    dev: false

  /@gar/promisify/1.1.3:
    resolution: {integrity: sha512-k2Ty1JcVojjJFwrg/ThKi2ujJ7XNLYaFGNB/bWT9wGR+oSMJHMa5w+CUq6p/pVrKeNNgA7pCqEcjSnHVoqJQFw==}
    dev: true

  /@graphile/lru/4.11.0:
    resolution: {integrity: sha512-Fakuk190EAKxWSa9YQyr/87g8mvAv8HBvk6yPCPuIoA3bYXF7n6kl0XSqKjSd5VfjEqhtnzQ6zJGzDf1Gv/tJg==}
    engines: {node: '>=8.6'}
    dependencies:
      tslib: 2.4.0
    dev: false

  /@graphql-tools/merge/8.2.10_graphql@16.4.0:
    resolution: {integrity: sha512-wpg22seOTNfkIO8jFAgo8w1BsT3IS2OTMpkCNf+dvcKSP09SVidYCOliyWHgjDCmpCrvvSjOX855NUKDx/Biew==}
    peerDependencies:
      graphql: ^14.0.0 || ^15.0.0 || ^16.0.0
    dependencies:
      '@graphql-tools/utils': 8.6.9_graphql@16.4.0
      graphql: 16.4.0
      tslib: 2.3.1
    dev: false

  /@graphql-tools/schema/8.3.10_graphql@16.4.0:
    resolution: {integrity: sha512-tfhjSTi3OzheDrVzG7rkPZg2BbQjmZRLM2vvQoM2b1TnUwgUIbpAgcnf+AWDLRsoCOWlezeLgij1BLeAR0Q0jg==}
    peerDependencies:
      graphql: ^14.0.0 || ^15.0.0 || ^16.0.0
    dependencies:
      '@graphql-tools/merge': 8.2.10_graphql@16.4.0
      '@graphql-tools/utils': 8.6.9_graphql@16.4.0
      graphql: 16.4.0
      tslib: 2.3.1
      value-or-promise: 1.0.11
    dev: false

  /@graphql-tools/utils/8.6.9_graphql@16.4.0:
    resolution: {integrity: sha512-Z1X4d4GCT81+8CSt6SgU4t1w1UAUsAIRb67mI90k/zAs+ArkB95iE3bWXuJCUmd1+r8DGGtmUNOArtd6wkt+OQ==}
    peerDependencies:
      graphql: ^14.0.0 || ^15.0.0 || ^16.0.0
    dependencies:
      graphql: 16.4.0
      tslib: 2.3.1
    dev: false

  /@hapi/hoek/9.2.1:
    resolution: {integrity: sha512-gfta+H8aziZsm8pZa0vj04KO6biEiisppNgA1kbJvFrrWu9Vm7eaUEy76DIxsuTaWvti5fkJVhllWc6ZTE+Mdw==}
    dev: true

  /@hapi/topo/5.1.0:
    resolution: {integrity: sha512-foQZKJig7Ob0BMAYBfcJk8d77QtOe7Wo4ox7ff1lQYoNNAb6jwcY1ncdoy2e9wQZzvNy7ODZCYJkK8kzmcAnAg==}
    dependencies:
      '@hapi/hoek': 9.2.1
    dev: true

  /@hutson/parse-repository-url/3.0.2:
    resolution: {integrity: sha512-H9XAx3hc0BQHY6l+IFSWHDySypcXsvsuLhgYLUGywmJ5pswRVQJUHpOsobnLYp2ZUaUlKiKDrgWWhosOwAEM8Q==}
    engines: {node: '>=6.9.0'}
    dev: true

  /@iarna/toml/2.2.5:
    resolution: {integrity: sha512-trnsAYxU3xnS1gPHPyU961coFyLkh4gAD/0zQ5mymY4yOZ+CYvsPqUbOFSw0aDM4y0tV7tiFxL/1XfXPNC6IPg==}
    dev: true

  /@istanbuljs/load-nyc-config/1.1.0:
    resolution: {integrity: sha512-VjeHSlIzpv/NyD3N0YuHfXOPDIixcA1q2ZV98wsMqcYlPmv2n3Yb2lYP9XMElnaFVXg5A7YLTeLu6V84uQDjmQ==}
    engines: {node: '>=8'}
    dependencies:
      camelcase: 5.3.1
      find-up: 4.1.0
      get-package-type: 0.1.0
      js-yaml: 3.14.1
      resolve-from: 5.0.0
    dev: true

  /@istanbuljs/schema/0.1.3:
    resolution: {integrity: sha512-ZXRY4jNvVgSVQ8DL3LTcakaAtXwTVUxE81hslsyD2AtoXW/wVob10HkOJ1X/pAlcI7D+2YoZKg5do8G/w6RYgA==}
    engines: {node: '>=8'}
    dev: true

  /@jest/console/28.1.0:
    resolution: {integrity: sha512-tscn3dlJFGay47kb4qVruQg/XWlmvU0xp3EJOjzzY+sBaI+YgwKcvAmTcyYU7xEiLLIY5HCdWRooAL8dqkFlDA==}
    engines: {node: ^12.13.0 || ^14.15.0 || ^16.10.0 || >=17.0.0}
    dependencies:
      '@jest/types': 28.1.0
      '@types/node': 17.0.32
      chalk: 4.1.2
      jest-message-util: 28.1.0
      jest-util: 28.1.0
      slash: 3.0.0
    dev: true

  /@jest/core/28.1.0:
    resolution: {integrity: sha512-/2PTt0ywhjZ4NwNO4bUqD9IVJfmFVhVKGlhvSpmEfUCuxYf/3NHcKmRFI+I71lYzbTT3wMuYpETDCTHo81gC/g==}
    engines: {node: ^12.13.0 || ^14.15.0 || ^16.10.0 || >=17.0.0}
    peerDependencies:
      node-notifier: ^8.0.1 || ^9.0.0 || ^10.0.0
    peerDependenciesMeta:
      node-notifier:
        optional: true
    dependencies:
      '@jest/console': 28.1.0
      '@jest/reporters': 28.1.0
      '@jest/test-result': 28.1.0
      '@jest/transform': 28.1.0
      '@jest/types': 28.1.0
      '@types/node': 17.0.32
      ansi-escapes: 4.3.2
      chalk: 4.1.2
      ci-info: 3.3.0
      exit: 0.1.2
      graceful-fs: 4.2.10
      jest-changed-files: 28.0.2
      jest-config: 28.1.0_@types+node@17.0.32
      jest-haste-map: 28.1.0
      jest-message-util: 28.1.0
      jest-regex-util: 28.0.2
      jest-resolve: 28.1.0
      jest-resolve-dependencies: 28.1.0
      jest-runner: 28.1.0
      jest-runtime: 28.1.0
      jest-snapshot: 28.1.0
      jest-util: 28.1.0
      jest-validate: 28.1.0
      jest-watcher: 28.1.0
      micromatch: 4.0.5
      pretty-format: 28.1.0
      rimraf: 3.0.2
      slash: 3.0.0
      strip-ansi: 6.0.1
    transitivePeerDependencies:
      - supports-color
      - ts-node
    dev: true

  /@jest/environment/28.1.0:
    resolution: {integrity: sha512-S44WGSxkRngzHslhV6RoAExekfF7Qhwa6R5+IYFa81mpcj0YgdBnRSmvHe3SNwOt64yXaE5GG8Y2xM28ii5ssA==}
    engines: {node: ^12.13.0 || ^14.15.0 || ^16.10.0 || >=17.0.0}
    dependencies:
      '@jest/fake-timers': 28.1.0
      '@jest/types': 28.1.0
      '@types/node': 17.0.32
      jest-mock: 28.1.0
    dev: true

  /@jest/expect-utils/28.1.0:
    resolution: {integrity: sha512-5BrG48dpC0sB80wpeIX5FU6kolDJI4K0n5BM9a5V38MGx0pyRvUBSS0u2aNTdDzmOrCjhOg8pGs6a20ivYkdmw==}
    engines: {node: ^12.13.0 || ^14.15.0 || ^16.10.0 || >=17.0.0}
    dependencies:
      jest-get-type: 28.0.2
    dev: true

  /@jest/expect/28.1.0:
    resolution: {integrity: sha512-be9ETznPLaHOmeJqzYNIXv1ADEzENuQonIoobzThOYPuK/6GhrWNIJDVTgBLCrz3Am73PyEU2urQClZp0hLTtA==}
    engines: {node: ^12.13.0 || ^14.15.0 || ^16.10.0 || >=17.0.0}
    dependencies:
      expect: 28.1.0
      jest-snapshot: 28.1.0
    transitivePeerDependencies:
      - supports-color
    dev: true

  /@jest/fake-timers/28.1.0:
    resolution: {integrity: sha512-Xqsf/6VLeAAq78+GNPzI7FZQRf5cCHj1qgQxCjws9n8rKw8r1UYoeaALwBvyuzOkpU3c1I6emeMySPa96rxtIg==}
    engines: {node: ^12.13.0 || ^14.15.0 || ^16.10.0 || >=17.0.0}
    dependencies:
      '@jest/types': 28.1.0
      '@sinonjs/fake-timers': 9.1.2
      '@types/node': 17.0.32
      jest-message-util: 28.1.0
      jest-mock: 28.1.0
      jest-util: 28.1.0
    dev: true

  /@jest/globals/28.1.0:
    resolution: {integrity: sha512-3m7sTg52OTQR6dPhsEQSxAvU+LOBbMivZBwOvKEZ+Rb+GyxVnXi9HKgOTYkx/S99T8yvh17U4tNNJPIEQmtwYw==}
    engines: {node: ^12.13.0 || ^14.15.0 || ^16.10.0 || >=17.0.0}
    dependencies:
      '@jest/environment': 28.1.0
      '@jest/expect': 28.1.0
      '@jest/types': 28.1.0
    transitivePeerDependencies:
      - supports-color
    dev: true

  /@jest/reporters/28.1.0:
    resolution: {integrity: sha512-qxbFfqap/5QlSpIizH9c/bFCDKsQlM4uAKSOvZrP+nIdrjqre3FmKzpTtYyhsaVcOSNK7TTt2kjm+4BJIjysFA==}
    engines: {node: ^12.13.0 || ^14.15.0 || ^16.10.0 || >=17.0.0}
    peerDependencies:
      node-notifier: ^8.0.1 || ^9.0.0 || ^10.0.0
    peerDependenciesMeta:
      node-notifier:
        optional: true
    dependencies:
      '@bcoe/v8-coverage': 0.2.3
      '@jest/console': 28.1.0
      '@jest/test-result': 28.1.0
      '@jest/transform': 28.1.0
      '@jest/types': 28.1.0
      '@jridgewell/trace-mapping': 0.3.9
      '@types/node': 17.0.32
      chalk: 4.1.2
      collect-v8-coverage: 1.0.1
      exit: 0.1.2
      glob: 7.2.0
      graceful-fs: 4.2.10
      istanbul-lib-coverage: 3.2.0
      istanbul-lib-instrument: 5.2.0
      istanbul-lib-report: 3.0.0
      istanbul-lib-source-maps: 4.0.1
      istanbul-reports: 3.1.4
      jest-util: 28.1.0
      jest-worker: 28.1.0
      slash: 3.0.0
      string-length: 4.0.2
      strip-ansi: 6.0.1
      terminal-link: 2.1.1
      v8-to-istanbul: 9.0.0
    transitivePeerDependencies:
      - supports-color
    dev: true

  /@jest/schemas/28.0.2:
    resolution: {integrity: sha512-YVDJZjd4izeTDkij00vHHAymNXQ6WWsdChFRK86qck6Jpr3DCL5W3Is3vslviRlP+bLuMYRLbdp98amMvqudhA==}
    engines: {node: ^12.13.0 || ^14.15.0 || ^16.10.0 || >=17.0.0}
    dependencies:
      '@sinclair/typebox': 0.23.5
    dev: true

  /@jest/source-map/28.0.2:
    resolution: {integrity: sha512-Y9dxC8ZpN3kImkk0LkK5XCEneYMAXlZ8m5bflmSL5vrwyeUpJfentacCUg6fOb8NOpOO7hz2+l37MV77T6BFPw==}
    engines: {node: ^12.13.0 || ^14.15.0 || ^16.10.0 || >=17.0.0}
    dependencies:
      '@jridgewell/trace-mapping': 0.3.9
      callsites: 3.1.0
      graceful-fs: 4.2.10
    dev: true

  /@jest/test-result/28.1.0:
    resolution: {integrity: sha512-sBBFIyoPzrZho3N+80P35A5oAkSKlGfsEFfXFWuPGBsW40UAjCkGakZhn4UQK4iQlW2vgCDMRDOob9FGKV8YoQ==}
    engines: {node: ^12.13.0 || ^14.15.0 || ^16.10.0 || >=17.0.0}
    dependencies:
      '@jest/console': 28.1.0
      '@jest/types': 28.1.0
      '@types/istanbul-lib-coverage': 2.0.4
      collect-v8-coverage: 1.0.1
    dev: true

  /@jest/test-sequencer/28.1.0:
    resolution: {integrity: sha512-tZCEiVWlWNTs/2iK9yi6o3AlMfbbYgV4uuZInSVdzZ7ftpHZhCMuhvk2HLYhCZzLgPFQ9MnM1YaxMnh3TILFiQ==}
    engines: {node: ^12.13.0 || ^14.15.0 || ^16.10.0 || >=17.0.0}
    dependencies:
      '@jest/test-result': 28.1.0
      graceful-fs: 4.2.10
      jest-haste-map: 28.1.0
      slash: 3.0.0
    dev: true

  /@jest/transform/28.1.0:
    resolution: {integrity: sha512-omy2xe5WxlAfqmsTjTPxw+iXRTRnf+NtX0ToG+4S0tABeb4KsKmPUHq5UBuwunHg3tJRwgEQhEp0M/8oiatLEA==}
    engines: {node: ^12.13.0 || ^14.15.0 || ^16.10.0 || >=17.0.0}
    dependencies:
      '@babel/core': 7.17.10
      '@jest/types': 28.1.0
      '@jridgewell/trace-mapping': 0.3.9
      babel-plugin-istanbul: 6.1.1
      chalk: 4.1.2
      convert-source-map: 1.8.0
      fast-json-stable-stringify: 2.1.0
      graceful-fs: 4.2.10
      jest-haste-map: 28.1.0
      jest-regex-util: 28.0.2
      jest-util: 28.1.0
      micromatch: 4.0.5
      pirates: 4.0.5
      slash: 3.0.0
      write-file-atomic: 4.0.1
    transitivePeerDependencies:
      - supports-color
    dev: true

  /@jest/types/28.1.0:
    resolution: {integrity: sha512-xmEggMPr317MIOjjDoZ4ejCSr9Lpbt/u34+dvc99t7DS8YirW5rwZEhzKPC2BMUFkUhI48qs6qLUSGw5FuL0GA==}
    engines: {node: ^12.13.0 || ^14.15.0 || ^16.10.0 || >=17.0.0}
    dependencies:
      '@jest/schemas': 28.0.2
      '@types/istanbul-lib-coverage': 2.0.4
      '@types/istanbul-reports': 3.0.1
      '@types/node': 17.0.32
      '@types/yargs': 17.0.10
      chalk: 4.1.2
    dev: true

  /@jridgewell/gen-mapping/0.1.1:
    resolution: {integrity: sha512-sQXCasFk+U8lWYEe66WxRDOE9PjVz4vSM51fTu3Hw+ClTpUSQb718772vH3pyS5pShp6lvQM7SxgIDXXXmOX7w==}
    engines: {node: '>=6.0.0'}
    dependencies:
      '@jridgewell/set-array': 1.1.0
      '@jridgewell/sourcemap-codec': 1.4.11
    dev: true

  /@jridgewell/resolve-uri/3.0.6:
    resolution: {integrity: sha512-R7xHtBSNm+9SyvpJkdQl+qrM3Hm2fea3Ef197M3mUug+v+yR+Rhfbs7PBtcBUVnIWJ4JcAdjvij+c8hXS9p5aw==}
    engines: {node: '>=6.0.0'}
    dev: true

  /@jridgewell/set-array/1.1.0:
    resolution: {integrity: sha512-SfJxIxNVYLTsKwzB3MoOQ1yxf4w/E6MdkvTgrgAt1bfxjSrLUoHMKrDOykwN14q65waezZIdqDneUIPh4/sKxg==}
    engines: {node: '>=6.0.0'}
    dev: true

  /@jridgewell/sourcemap-codec/1.4.11:
    resolution: {integrity: sha512-Fg32GrJo61m+VqYSdRSjRXMjQ06j8YIYfcTqndLYVAaHmroZHLJZCydsWBOTDqXS2v+mjxohBWEMfg97GXmYQg==}
    dev: true

  /@jridgewell/trace-mapping/0.3.9:
    resolution: {integrity: sha512-3Belt6tdc8bPgAtbcmdtNJlirVoTmEb5e2gC94PnkwEW9jI6CAHUeoG85tjWP5WquqfavoMtMwiG4P926ZKKuQ==}
    dependencies:
      '@jridgewell/resolve-uri': 3.0.6
      '@jridgewell/sourcemap-codec': 1.4.11
    dev: true

  /@lerna-lite/cli/1.5.1:
    resolution: {integrity: sha512-QqSYgqBrpqZ9tiNP/toQjtMDUGUVzgQQBzZ4g75YDaoVVBk0IsGyrr5shsMbjGqoWSg9Vyf4YywtuqW7V2lSDA==}
    engines: {node: '>=14.15.0', npm: '>=8.0.0'}
    hasBin: true
    dependencies:
      '@lerna-lite/core': 1.5.1
      '@lerna-lite/info': 1.5.1
      '@lerna-lite/init': 1.5.1
      '@lerna-lite/publish': 1.5.1
      '@lerna-lite/version': 1.5.1
      dedent: 0.7.0
      dotenv: 16.0.1
      import-local: 3.1.0
      npmlog: 6.0.2
      yargs: 17.5.1
    transitivePeerDependencies:
      - bluebird
      - encoding
      - supports-color
    dev: true

  /@lerna-lite/core/1.5.1:
    resolution: {integrity: sha512-dyCxsendbbz1KLnsB9rfVXz8pydZEBCJLnddyuoi2QPM9TXFqYzUH1y9ukL1nDYf+2sX9qGGqvgh9G5WqShRmA==}
    engines: {node: '>=14.15.0', npm: '>=8.0.0'}
    dependencies:
      os: 0.1.2
      '@npmcli/run-script': 4.0.0
      '@octokit/plugin-enterprise-rest': 6.0.1
      '@octokit/rest': 18.12.0
      async: 3.2.4
      chalk: 4.1.2
      clone-deep: 4.0.1
      config-chain: 1.1.13
      conventional-changelog-angular: 5.0.13
      conventional-changelog-core: 4.2.4
      conventional-recommended-bump: 6.1.0
      cosmiconfig: 7.0.1
      dedent: 0.7.0
      execa: 5.1.1
      fs-extra: 10.1.0
      get-stream: 6.0.1
      git-url-parse: 11.6.0
      glob-parent: 6.0.2
      globby: 11.1.0
      graceful-fs: 4.2.10
      inquirer: 8.2.4
      is-ci: 3.0.1
      is-stream: 2.0.1
      libnpmaccess: 6.0.3
      libnpmpublish: 6.0.4
      load-json-file: 6.2.0
      make-dir: 3.1.0
      minimatch: 5.1.0
      node-fetch: 2.6.7
      npm-package-arg: 9.0.2
      npm-packlist: 5.1.0
      npm-registry-fetch: 13.1.1
      npmlog: 6.0.2
      p-map: 4.0.0
      p-pipe: 3.1.0
      p-queue: 6.6.2
      p-reduce: 2.1.0
      pacote: 13.6.0
      path: 0.12.7
      pify: 5.0.0
      resolve-from: 5.0.0
      semver: 7.3.7
      slash: 3.0.0
      ssri: 9.0.1
      strong-log-transformer: 2.1.0
      tar: 6.1.11
      temp-dir: 1.0.0
      uuid: 8.3.2
      whatwg-url: 11.0.0
      write-file-atomic: 4.0.1
      write-json-file: 4.3.0
      write-pkg: 4.0.0
      yargs: 17.5.1
    transitivePeerDependencies:
      - bluebird
      - encoding
      - supports-color
    dev: true

  /@lerna-lite/info/1.5.1:
    resolution: {integrity: sha512-kkPsiCaIqaOEEjYBNaV2WLqgLOxMF0LAfgXNaGns9AXvhna4/BwQJJP7czPIuH2sArGaS6wcJRsWOg9W44VNiw==}
    engines: {node: '>=14.15.0', npm: '>=8.0.0'}
    dependencies:
      '@lerna-lite/core': 1.5.1
      dedent: 0.7.0
      envinfo: 7.8.1
      yargs: 17.5.1
    transitivePeerDependencies:
      - bluebird
      - encoding
      - supports-color
    dev: true

  /@lerna-lite/init/1.5.1:
    resolution: {integrity: sha512-BCutJz8iCIerrq1pqzWSspKeE6g94FwbDdoRulpJKsYg96XNVPVXttgNyy7ZFUcr6n00jxqHzKRpitiwSBp5oA==}
    engines: {node: '>=14.15.0', npm: '>=8.0.0'}
    dependencies:
      '@lerna-lite/core': 1.5.1
      fs-extra: 10.1.0
      p-map: 4.0.0
      write-json-file: 4.3.0
    transitivePeerDependencies:
      - bluebird
      - encoding
      - supports-color
    dev: true

  /@lerna-lite/publish/1.5.1:
    resolution: {integrity: sha512-gvusWKJgLFR5+CV1GaReeuJu/xOPF+Z8bFMdXgoOTg3B1v7HegWyupPXG9hiBs6p24EbXXRn83+7gtvUexYiUw==}
    engines: {node: '>=14.15.0', npm: '>=8.0.0'}
    dependencies:
      os: 0.1.2
      '@lerna-lite/core': 1.5.1
      '@lerna-lite/version': 1.5.1
      byte-size: 7.0.1
      columnify: 1.6.0
      fs-extra: 10.1.0
      has-unicode: 2.0.1
      libnpmaccess: 6.0.3
      libnpmpublish: 6.0.4
      npm-package-arg: 9.0.2
      npm-packlist: 5.1.0
      npm-registry-fetch: 13.1.1
      npmlog: 6.0.2
      p-map: 4.0.0
      p-pipe: 3.1.0
      pacote: 13.6.0
      path: 0.12.7
      pify: 5.0.0
      read-package-json: 5.0.1
      resolve-from: 5.0.0
      semver: 7.3.7
      slash: 3.0.0
      ssri: 9.0.1
      strong-log-transformer: 2.1.0
      tar: 6.1.11
      whatwg-url: 11.0.0
      write-file-atomic: 4.0.1
      write-json-file: 4.3.0
      write-pkg: 4.0.0
      yargs: 17.5.1
    transitivePeerDependencies:
      - bluebird
      - encoding
      - supports-color
    dev: true

  /@lerna-lite/version/1.5.1:
    resolution: {integrity: sha512-QIA9hV4whvjQvft2utNH5NFx5XIFL1D4sflnQRw2PtS3BqdplkvHc8zPV/7QXZ/F9ObPnKuM3cKgNVw+/p8r8w==}
    engines: {node: '>=14.15.0', npm: '>=8.0.0'}
    dependencies:
      os: 0.1.2
      '@lerna-lite/core': 1.5.1
      chalk: 4.1.2
      dedent: 0.7.0
      load-json-file: 6.2.0
      minimatch: 5.1.0
      npmlog: 6.0.2
      p-map: 4.0.0
      p-pipe: 3.1.0
      p-reduce: 2.1.0
      path: 0.12.7
      semver: 7.3.7
      slash: 3.0.0
      write-json-file: 4.3.0
      yargs: 17.5.1
    transitivePeerDependencies:
      - bluebird
      - encoding
      - supports-color
    dev: true

  /@milahu/patch-package-with-pnpm-support/6.4.10:
    resolution: {integrity: sha512-v39Gi8NffnZsxbg0EPVEKGiHA6LAzhbCHyWjT/J9QCuwUvoMihPBjtUzUA+jLBDQZcwIezzsy/g84l6BJDK4Xw==}
    engines: {npm: '>5'}
    deprecated: the package was renamed to @milahu/patch-package
    hasBin: true
    dependencies:
      '@types/dashdash': 1.14.1
      '@yarnpkg/lockfile': 1.1.0
      chalk: 2.4.2
      cross-spawn: 7.0.3
      dashdash: 2.0.0
      find-yarn-workspace-root: 2.0.0
      fs-extra: 10.1.0
      is-ci: 3.0.1
      klaw-sync: 6.0.0
      open: 8.4.0
      rimraf: 3.0.2
      semver: 7.3.7
      shlex: 2.1.0
      slash: 2.0.0
      tmp: 0.2.1
    dev: true

  /@next/env/12.1.6:
    resolution: {integrity: sha512-Te/OBDXFSodPU6jlXYPAXpmZr/AkG6DCATAxttQxqOWaq6eDFX25Db3dK0120GZrSZmv4QCe9KsZmJKDbWs4OA==}
    dev: false

  /@next/swc-android-arm-eabi/12.1.6:
    resolution: {integrity: sha512-BxBr3QAAAXWgk/K7EedvzxJr2dE014mghBSA9iOEAv0bMgF+MRq4PoASjuHi15M2zfowpcRG8XQhMFtxftCleQ==}
    engines: {node: '>= 10'}
    cpu: [arm]
    os: [android]
    requiresBuild: true
    dev: false
    optional: true

  /@next/swc-android-arm64/12.1.6:
    resolution: {integrity: sha512-EboEk3ROYY7U6WA2RrMt/cXXMokUTXXfnxe2+CU+DOahvbrO8QSWhlBl9I9ZbFzJx28AGB9Yo3oQHCvph/4Lew==}
    engines: {node: '>= 10'}
    cpu: [arm64]
    os: [android]
    requiresBuild: true
    dev: false
    optional: true

  /@next/swc-darwin-arm64/12.1.6:
    resolution: {integrity: sha512-P0EXU12BMSdNj1F7vdkP/VrYDuCNwBExtRPDYawgSUakzi6qP0iKJpya2BuLvNzXx+XPU49GFuDC5X+SvY0mOw==}
    engines: {node: '>= 10'}
    cpu: [arm64]
    os: [darwin]
    requiresBuild: true
    dev: false
    optional: true

  /@next/swc-darwin-x64/12.1.6:
    resolution: {integrity: sha512-9FptMnbgHJK3dRDzfTpexs9S2hGpzOQxSQbe8omz6Pcl7rnEp9x4uSEKY51ho85JCjL4d0tDLBcXEJZKKLzxNg==}
    engines: {node: '>= 10'}
    cpu: [x64]
    os: [darwin]
    requiresBuild: true
    dev: false
    optional: true

  /@next/swc-linux-arm-gnueabihf/12.1.6:
    resolution: {integrity: sha512-PvfEa1RR55dsik/IDkCKSFkk6ODNGJqPY3ysVUZqmnWMDSuqFtf7BPWHFa/53znpvVB5XaJ5Z1/6aR5CTIqxPw==}
    engines: {node: '>= 10'}
    cpu: [arm]
    os: [linux]
    requiresBuild: true
    dev: false
    optional: true

  /@next/swc-linux-arm64-gnu/12.1.6:
    resolution: {integrity: sha512-53QOvX1jBbC2ctnmWHyRhMajGq7QZfl974WYlwclXarVV418X7ed7o/EzGY+YVAEKzIVaAB9JFFWGXn8WWo0gQ==}
    engines: {node: '>= 10'}
    cpu: [arm64]
    os: [linux]
    requiresBuild: true
    dev: false
    optional: true

  /@next/swc-linux-arm64-musl/12.1.6:
    resolution: {integrity: sha512-CMWAkYqfGdQCS+uuMA1A2UhOfcUYeoqnTW7msLr2RyYAys15pD960hlDfq7QAi8BCAKk0sQ2rjsl0iqMyziohQ==}
    engines: {node: '>= 10'}
    cpu: [arm64]
    os: [linux]
    requiresBuild: true
    dev: false
    optional: true

  /@next/swc-linux-x64-gnu/12.1.6:
    resolution: {integrity: sha512-AC7jE4Fxpn0s3ujngClIDTiEM/CQiB2N2vkcyWWn6734AmGT03Duq6RYtPMymFobDdAtZGFZd5nR95WjPzbZAQ==}
    engines: {node: '>= 10'}
    cpu: [x64]
    os: [linux]
    requiresBuild: true
    dev: false
    optional: true

  /@next/swc-linux-x64-musl/12.1.6:
    resolution: {integrity: sha512-c9Vjmi0EVk0Kou2qbrynskVarnFwfYIi+wKufR9Ad7/IKKuP6aEhOdZiIIdKsYWRtK2IWRF3h3YmdnEa2WLUag==}
    engines: {node: '>= 10'}
    cpu: [x64]
    os: [linux]
    requiresBuild: true
    dev: false
    optional: true

  /@next/swc-win32-arm64-msvc/12.1.6:
    resolution: {integrity: sha512-3UTOL/5XZSKFelM7qN0it35o3Cegm6LsyuERR3/OoqEExyj3aCk7F025b54/707HTMAnjlvQK3DzLhPu/xxO4g==}
    engines: {node: '>= 10'}
    cpu: [arm64]
    os: [win32]
    requiresBuild: true
    dev: false
    optional: true

  /@next/swc-win32-ia32-msvc/12.1.6:
    resolution: {integrity: sha512-8ZWoj6nCq6fI1yCzKq6oK0jE6Mxlz4MrEsRyu0TwDztWQWe7rh4XXGLAa2YVPatYcHhMcUL+fQQbqd1MsgaSDA==}
    engines: {node: '>= 10'}
    cpu: [ia32]
    os: [win32]
    requiresBuild: true
    dev: false
    optional: true

  /@next/swc-win32-x64-msvc/12.1.6:
    resolution: {integrity: sha512-4ZEwiRuZEicXhXqmhw3+de8Z4EpOLQj/gp+D9fFWo6ii6W1kBkNNvvEx4A90ugppu+74pT1lIJnOuz3A9oQeJA==}
    engines: {node: '>= 10'}
    cpu: [x64]
    os: [win32]
    requiresBuild: true
    dev: false
    optional: true

  /@nodelib/fs.scandir/2.1.5:
    resolution: {integrity: sha512-vq24Bq3ym5HEQm2NKCr3yXDwjc7vTsEThRDnkp2DK9p1uqLR+DHurm/NOTo0KG7HYHU7eppKZj3MyqYuMBf62g==}
    engines: {node: '>= 8'}
    dependencies:
      '@nodelib/fs.stat': 2.0.5
      run-parallel: 1.2.0
    dev: true

  /@nodelib/fs.stat/2.0.5:
    resolution: {integrity: sha512-RkhPPp2zrqDAQA/2jNhnztcPAlv64XdhIp7a7454A5ovI7Bukxgt7MX7udwAu3zg1DcpPU0rz3VV1SeaqvY4+A==}
    engines: {node: '>= 8'}
    dev: true

  /@nodelib/fs.walk/1.2.8:
    resolution: {integrity: sha512-oGB+UxlgWcgQkgwo8GcEGwemoTFt3FIO9ababBmaGwXIoBKZ+GTy0pP185beGg7Llih/NSHSV2XAs1lnznocSg==}
    engines: {node: '>= 8'}
    dependencies:
      '@nodelib/fs.scandir': 2.1.5
      fastq: 1.13.0
    dev: true

  /@npmcli/fs/1.1.1:
    resolution: {integrity: sha512-8KG5RD0GVP4ydEzRn/I4BNDuxDtqVbOdm8675T49OIG/NGhaK0pjPX7ZcDlvKYbA+ulvVK3ztfcF4uBdOxuJbQ==}
    dependencies:
      '@gar/promisify': 1.1.3
      semver: 7.3.7
    dev: true

  /@npmcli/fs/2.1.0:
    resolution: {integrity: sha512-DmfBvNXGaetMxj9LTp8NAN9vEidXURrf5ZTslQzEAi/6GbW+4yjaLFQc6Tue5cpZ9Frlk4OBo/Snf1Bh/S7qTQ==}
    engines: {node: ^12.13.0 || ^14.15.0 || >=16.0.0}
    dependencies:
      '@gar/promisify': 1.1.3
      semver: 7.3.7
    dev: true

  /@npmcli/git/3.0.1:
    resolution: {integrity: sha512-UU85F/T+F1oVn3IsB/L6k9zXIMpXBuUBE25QDH0SsURwT6IOBqkC7M16uqo2vVZIyji3X1K4XH9luip7YekH1A==}
    engines: {node: ^12.13.0 || ^14.15.0 || >=16.0.0}
    dependencies:
      '@npmcli/promise-spawn': 3.0.0
      lru-cache: 7.10.1
      mkdirp: 1.0.4
      npm-pick-manifest: 7.0.1
      proc-log: 2.0.1
      promise-inflight: 1.0.1
      promise-retry: 2.0.1
      semver: 7.3.7
      which: 2.0.2
    transitivePeerDependencies:
      - bluebird
    dev: true

  /@npmcli/installed-package-contents/1.0.7:
    resolution: {integrity: sha512-9rufe0wnJusCQoLpV9ZPKIVP55itrM5BxOXs10DmdbRfgWtHy1LDyskbwRnBghuB0PrF7pNPOqREVtpz4HqzKw==}
    engines: {node: '>= 10'}
    hasBin: true
    dependencies:
      npm-bundled: 1.1.2
      npm-normalize-package-bin: 1.0.1
    dev: true

  /@npmcli/move-file/1.1.2:
    resolution: {integrity: sha512-1SUf/Cg2GzGDyaf15aR9St9TWlb+XvbZXWpDx8YKs7MLzMH/BCeopv+y9vzrzgkfykCGuWOlSu3mZhj2+FQcrg==}
    engines: {node: '>=10'}
    dependencies:
      mkdirp: 1.0.4
      rimraf: 3.0.2
    dev: true

  /@npmcli/move-file/2.0.0:
    resolution: {integrity: sha512-UR6D5f4KEGWJV6BGPH3Qb2EtgH+t+1XQ1Tt85c7qicN6cezzuHPdZwwAxqZr4JLtnQu0LZsTza/5gmNmSl8XLg==}
    engines: {node: ^12.13.0 || ^14.15.0 || >=16.0.0}
    dependencies:
      mkdirp: 1.0.4
      rimraf: 3.0.2
    dev: true

  /@npmcli/node-gyp/2.0.0:
    resolution: {integrity: sha512-doNI35wIe3bBaEgrlPfdJPaCpUR89pJWep4Hq3aRdh6gKazIVWfs0jHttvSSoq47ZXgC7h73kDsUl8AoIQUB+A==}
    engines: {node: ^12.13.0 || ^14.15.0 || >=16.0.0}
    dev: true

  /@npmcli/promise-spawn/3.0.0:
    resolution: {integrity: sha512-s9SgS+p3a9Eohe68cSI3fi+hpcZUmXq5P7w0kMlAsWVtR7XbK3ptkZqKT2cK1zLDObJ3sR+8P59sJE0w/KTL1g==}
    engines: {node: ^12.13.0 || ^14.15.0 || >=16.0.0}
    dependencies:
      infer-owner: 1.0.4
    dev: true

  /@npmcli/run-script/3.0.3:
    resolution: {integrity: sha512-ZXL6qgC5NjwfZJ2nET+ZSLEz/PJgJ/5CU90C2S66dZY4Jw73DasS4ZCXuy/KHWYP0imjJ4VtA+Gebb5BxxKp9Q==}
    engines: {node: ^12.13.0 || ^14.15.0 || >=16.0.0}
    dependencies:
      '@npmcli/node-gyp': 2.0.0
      '@npmcli/promise-spawn': 3.0.0
      node-gyp: 8.4.1
      read-package-json-fast: 2.0.3
    transitivePeerDependencies:
      - bluebird
      - supports-color
    dev: true

  /@npmcli/run-script/4.0.0:
    resolution: {integrity: sha512-R/jtt8eXV/mAwz50v63/aB4bb2wR6H0LA5vCNcoXCtG9CgyhFqTVAwIjXntfsvzIJrnCFICxkmubjqsvfjFQCg==}
    engines: {node: ^12.13.0 || ^14.15.0 || >=16.0.0}
    dependencies:
      '@npmcli/node-gyp': 2.0.0
      '@npmcli/promise-spawn': 3.0.0
      node-gyp: 9.0.0
      read-package-json-fast: 2.0.3
    transitivePeerDependencies:
      - bluebird
      - supports-color
    dev: true

  /@octokit/auth-token/2.5.0:
    resolution: {integrity: sha512-r5FVUJCOLl19AxiuZD2VRZ/ORjp/4IN98Of6YJoJOkY75CIBuYfmiNHGrDwXr+aLGG55igl9QrxX3hbiXlLb+g==}
    dependencies:
      '@octokit/types': 6.34.0
    dev: true

  /@octokit/core/3.6.0:
    resolution: {integrity: sha512-7RKRKuA4xTjMhY+eG3jthb3hlZCsOwg3rztWh75Xc+ShDWOfDDATWbeZpAHBNRpm4Tv9WgBMOy1zEJYXG6NJ7Q==}
    dependencies:
      '@octokit/auth-token': 2.5.0
      '@octokit/graphql': 4.8.0
      '@octokit/request': 5.6.3
      '@octokit/request-error': 2.1.0
      '@octokit/types': 6.34.0
      before-after-hook: 2.2.2
      universal-user-agent: 6.0.0
    transitivePeerDependencies:
      - encoding
    dev: true

  /@octokit/endpoint/6.0.12:
    resolution: {integrity: sha512-lF3puPwkQWGfkMClXb4k/eUT/nZKQfxinRWJrdZaJO85Dqwo/G0yOC434Jr2ojwafWJMYqFGFa5ms4jJUgujdA==}
    dependencies:
      '@octokit/types': 6.34.0
      is-plain-object: 5.0.0
      universal-user-agent: 6.0.0
    dev: true

  /@octokit/graphql/4.8.0:
    resolution: {integrity: sha512-0gv+qLSBLKF0z8TKaSKTsS39scVKF9dbMxJpj3U0vC7wjNWFuIpL/z76Qe2fiuCbDRcJSavkXsVtMS6/dtQQsg==}
    dependencies:
      '@octokit/request': 5.6.3
      '@octokit/types': 6.34.0
      universal-user-agent: 6.0.0
    transitivePeerDependencies:
      - encoding
    dev: true

  /@octokit/openapi-types/11.2.0:
    resolution: {integrity: sha512-PBsVO+15KSlGmiI8QAzaqvsNlZlrDlyAJYcrXBCvVUxCp7VnXjkwPoFHgjEJXx3WF9BAwkA6nfCUA7i9sODzKA==}
    dev: true

  /@octokit/plugin-enterprise-rest/6.0.1:
    resolution: {integrity: sha512-93uGjlhUD+iNg1iWhUENAtJata6w5nE+V4urXOAlIXdco6xNZtUSfYY8dzp3Udy74aqO/B5UZL80x/YMa5PKRw==}
    dev: true

  /@octokit/plugin-paginate-rest/2.17.0_@octokit+core@3.6.0:
    resolution: {integrity: sha512-tzMbrbnam2Mt4AhuyCHvpRkS0oZ5MvwwcQPYGtMv4tUa5kkzG58SVB0fcsLulOZQeRnOgdkZWkRUiyBlh0Bkyw==}
    peerDependencies:
      '@octokit/core': '>=2'
    dependencies:
      '@octokit/core': 3.6.0
      '@octokit/types': 6.34.0
    dev: true

  /@octokit/plugin-request-log/1.0.4_@octokit+core@3.6.0:
    resolution: {integrity: sha512-mLUsMkgP7K/cnFEw07kWqXGF5LKrOkD+lhCrKvPHXWDywAwuDUeDwWBpc69XK3pNX0uKiVt8g5z96PJ6z9xCFA==}
    peerDependencies:
      '@octokit/core': '>=3'
    dependencies:
      '@octokit/core': 3.6.0
    dev: true

  /@octokit/plugin-rest-endpoint-methods/5.13.0_@octokit+core@3.6.0:
    resolution: {integrity: sha512-uJjMTkN1KaOIgNtUPMtIXDOjx6dGYysdIFhgA52x4xSadQCz3b/zJexvITDVpANnfKPW/+E0xkOvLntqMYpviA==}
    peerDependencies:
      '@octokit/core': '>=3'
    dependencies:
      '@octokit/core': 3.6.0
      '@octokit/types': 6.34.0
      deprecation: 2.3.1
    dev: true

  /@octokit/request-error/2.1.0:
    resolution: {integrity: sha512-1VIvgXxs9WHSjicsRwq8PlR2LR2x6DwsJAaFgzdi0JfJoGSO8mYI/cHJQ+9FbN21aa+DrgNLnwObmyeSC8Rmpg==}
    dependencies:
      '@octokit/types': 6.34.0
      deprecation: 2.3.1
      once: 1.4.0
    dev: true

  /@octokit/request/5.6.3:
    resolution: {integrity: sha512-bFJl0I1KVc9jYTe9tdGGpAMPy32dLBXXo1dS/YwSCTL/2nd9XeHsY616RE3HPXDVk+a+dBuzyz5YdlXwcDTr2A==}
    dependencies:
      '@octokit/endpoint': 6.0.12
      '@octokit/request-error': 2.1.0
      '@octokit/types': 6.34.0
      is-plain-object: 5.0.0
      node-fetch: 2.6.7
      universal-user-agent: 6.0.0
    transitivePeerDependencies:
      - encoding
    dev: true

  /@octokit/rest/18.12.0:
    resolution: {integrity: sha512-gDPiOHlyGavxr72y0guQEhLsemgVjwRePayJ+FcKc2SJqKUbxbkvf5kAZEWA/MKvsfYlQAMVzNJE3ezQcxMJ2Q==}
    dependencies:
      '@octokit/core': 3.6.0
      '@octokit/plugin-paginate-rest': 2.17.0_@octokit+core@3.6.0
      '@octokit/plugin-request-log': 1.0.4_@octokit+core@3.6.0
      '@octokit/plugin-rest-endpoint-methods': 5.13.0_@octokit+core@3.6.0
    transitivePeerDependencies:
      - encoding
    dev: true

  /@octokit/types/6.34.0:
    resolution: {integrity: sha512-s1zLBjWhdEI2zwaoSgyOFoKSl109CUcVBCc7biPJ3aAf6LGLU6szDvi31JPU7bxfla2lqfhjbbg/5DdFNxOwHw==}
    dependencies:
      '@octokit/openapi-types': 11.2.0
    dev: true

  /@pnpm/network.ca-file/1.0.1:
    resolution: {integrity: sha512-gkINruT2KUhZLTaiHxwCOh1O4NVnFT0wLjWFBHmTz9vpKag/C/noIMJXBxFe4F0mYpUVX2puLwAieLYFg2NvoA==}
    engines: {node: '>=12.22.0'}
    dependencies:
      graceful-fs: 4.2.10
    dev: true

  /@pnpm/npm-conf/1.0.4:
    resolution: {integrity: sha512-o5YFq/+ksEJMbSzzkaQDHlp00aonLDU5xNPVTRL12hTWBbVSSeWXxPukq75h+mvXnoOWT95vV2u1HSTw2C4XOw==}
    engines: {node: '>=12'}
    dependencies:
      '@pnpm/network.ca-file': 1.0.1
      config-chain: 1.1.13
    dev: true

  /@prisma/debug/3.13.0:
    resolution: {integrity: sha512-uzL4ug7pWbiodTSW/WMAJ9SOP/ulxn6EVlV4YTpKaidgPMOLPqSV7iLZP7P4w7q3HGSpWZp+kr2a4nq7+ANEfg==}
    dependencies:
      '@types/debug': 4.1.7
      ms: 2.1.3
      strip-ansi: 6.0.1
    dev: false

  /@prisma/generator-helper/3.13.0:
    resolution: {integrity: sha512-PgSqCaDPfnr0txfxnJFyqGkhobOzWNBX+8uQK/qgBde83Lb0Q58JEkWn1QzisUl6IHtVwL9Us0D7G2K77ph5yw==}
    dependencies:
      '@prisma/debug': 3.13.0
      '@types/cross-spawn': 6.0.2
      chalk: 4.1.2
      cross-spawn: 7.0.3
    dev: false

  /@protobufjs/aspromise/1.1.2:
    resolution: {integrity: sha1-m4sMxmPWaafY9vXQiToU00jzD78=}
    dev: false

  /@protobufjs/base64/1.1.2:
    resolution: {integrity: sha512-AZkcAA5vnN/v4PDqKyMR5lx7hZttPDgClv83E//FMNhR2TMcLUhfRUBHCmSl0oi9zMgDDqRUJkSxO3wm85+XLg==}
    dev: false

  /@protobufjs/codegen/2.0.4:
    resolution: {integrity: sha512-YyFaikqM5sH0ziFZCN3xDC7zeGaB/d0IUb9CATugHWbd1FRFwWwt4ld4OYMPWu5a3Xe01mGAULCdqhMlPl29Jg==}
    dev: false

  /@protobufjs/eventemitter/1.1.0:
    resolution: {integrity: sha1-NVy8mLr61ZePntCV85diHx0Ga3A=}
    dev: false

  /@protobufjs/fetch/1.1.0:
    resolution: {integrity: sha1-upn7WYYUr2VwDBYZ/wbUVLDYTEU=}
    dependencies:
      '@protobufjs/aspromise': 1.1.2
      '@protobufjs/inquire': 1.1.0
    dev: false

  /@protobufjs/float/1.0.2:
    resolution: {integrity: sha1-Xp4avctz/Ap8uLKR33jIy9l7h9E=}
    dev: false

  /@protobufjs/inquire/1.1.0:
    resolution: {integrity: sha1-/yAOPnzyQp4tyvwRQIKOjMY48Ik=}
    dev: false

  /@protobufjs/path/1.1.2:
    resolution: {integrity: sha1-bMKyDFya1q0NzP0hynZz2Nf79o0=}
    dev: false

  /@protobufjs/pool/1.1.0:
    resolution: {integrity: sha1-Cf0V8tbTq/qbZbw2ZQbWrXhG/1Q=}
    dev: false

  /@protobufjs/utf8/1.1.0:
    resolution: {integrity: sha1-p3c2C1s5oaLlEG+OhY8v0tBgxXA=}
    dev: false

  /@protoplasm/recall/0.2.4:
    resolution: {integrity: sha512-+w5WCHQwuZ0RZ3+ayJ42ArGPIeew2Wxb+g1rPNA+qiehCc4EDTDjW7DyPPq9FBa4lFUDC4mgDytV8Fkxe/Z3iQ==}
    engines: {node: '>=12.13.0'}
    dev: false

  /@release-it/bumper/4.0.0_release-it@15.1.1:
    resolution: {integrity: sha512-DswMVRuWNeeuDPd8DNpMhuHjqxnwOi5A+v9CTrbAQ7/1K+VOGUGItS4ekjWfb1qBvJw/ouiAinBo9ckjtnhktA==}
    engines: {node: '>=14'}
    peerDependencies:
      release-it: ^15.0.0-esm.4
    dependencies:
      '@iarna/toml': 2.2.5
      detect-indent: 7.0.0
      fast-glob: 3.2.11
      ini: 3.0.0
      js-yaml: 4.1.0
      lodash.castarray: 4.4.0
      lodash.get: 4.4.2
      lodash.set: 4.3.2
      release-it: 15.1.1
      semver: 7.3.7
    dev: true

  /@rjsf/core/4.1.1:
    resolution: {integrity: sha512-/R37fLwnhAavQVlYoILwYIha0ymgKtMWdtehgiODcf++rl4/jq38RjXhqF5wQT9uOYAHmtutokJsTFei1VY4bw==}
    engines: {node: '>=12'}
    requiresBuild: true
    peerDependencies:
      react: '>=16 || >=17'
    dependencies:
      '@types/json-schema': 7.0.11
      ajv: 6.12.6
      core-js-pure: 3.22.3
      json-schema-merge-allof: 0.6.0
      jsonpointer: 5.0.0
      lodash: 4.17.21
      nanoid: 3.3.3
      prop-types: 15.8.1
      react-is: 16.13.1
    dev: false

  /@sideway/address/4.1.4:
    resolution: {integrity: sha512-7vwq+rOHVWjyXxVlR76Agnvhy8I9rpzjosTESvmhNeXOXdZZB15Fl+TI9x1SiHZH5Jv2wTGduSxFDIaq0m3DUw==}
    dependencies:
      '@hapi/hoek': 9.2.1
    dev: true

  /@sideway/formula/3.0.0:
    resolution: {integrity: sha512-vHe7wZ4NOXVfkoRb8T5otiENVlT7a3IAiw7H5M2+GO+9CDgcVUUsX1zalAztCmwyOr2RUTGJdgB+ZvSVqmdHmg==}
    dev: true

  /@sideway/pinpoint/2.0.0:
    resolution: {integrity: sha512-RNiOoTPkptFtSVzQevY/yWtZwf/RxyVnPy/OcA9HBM3MlGDnBEYL5B41H0MTn0Uec8Hi+2qUtTfG2WWZBmMejQ==}
    dev: true

  /@sinclair/typebox/0.23.5:
    resolution: {integrity: sha512-AFBVi/iT4g20DHoujvMH1aEDn8fGJh4xsRGCP6d8RpLPMqsNPvW01Jcn0QysXTsg++/xj25NmJsGyH9xug/wKg==}
    dev: true

  /@sindresorhus/is/4.6.0:
    resolution: {integrity: sha512-t09vSN3MdfsyCHoFcTRCH/iUtG7OJ0CsjzB8cjAmKc/va/kIgeDI/TxsigdncE/4be734m0cvIYwNaV4i2XqAw==}
    engines: {node: '>=10'}
    dev: true

  /@sinonjs/commons/1.8.3:
    resolution: {integrity: sha512-xkNcLAn/wZaX14RPlwizcKicDk9G3F8m2nU3L7Ukm5zBgTwiT0wsoFAHx9Jq56fJA1z/7uKGtCRu16sOUCLIHQ==}
    dependencies:
      type-detect: 4.0.8
    dev: true

  /@sinonjs/fake-timers/9.1.2:
    resolution: {integrity: sha512-BPS4ynJW/o92PUR4wgriz2Ud5gpST5vz6GQfMixEDK0Z8ZCUv2M7SkBLykH56T++Xs+8ln9zTGbOvNGIe02/jw==}
    dependencies:
      '@sinonjs/commons': 1.8.3
    dev: true

  /@szmarczak/http-timer/5.0.1:
    resolution: {integrity: sha512-+PmQX0PiAYPMeVYe237LJAYvOMYW1j2rH5YROyS3b4CTVJum34HfRvKvAzozHAQG0TnHNdUfY9nCeUyRAs//cw==}
    engines: {node: '>=14.16'}
    dependencies:
      defer-to-connect: 2.0.1
    dev: true

  /@tokenizer/token/0.3.0:
    resolution: {integrity: sha512-OvjF+z51L3ov0OyAU0duzsYuvO01PH7x4t6DJx+guahgTnBHkhJdG7soQeTSFLWN3efnHyibZ4Z8l2EuWwJN3A==}
    dev: true

  /@tootallnate/once/1.1.2:
    resolution: {integrity: sha512-RbzJvlNzmRq5c3O09UipeuXno4tA1FE6ikOjxZK0tuxVv3412l64l5t1W5pj4+rJq9vpkm/kwiR07aZXnsKPxw==}
    engines: {node: '>= 6'}
    dev: true

  /@tootallnate/once/2.0.0:
    resolution: {integrity: sha512-XCuKFP5PS55gnMVu3dty8KPatLqUoy/ZYzDzAGCQ8JNFCkLXzmI7vNHCR+XpbZaMWQK/vQubr7PkYq8g470J/A==}
    engines: {node: '>= 10'}
    dev: true

  /@tsconfig/node10/1.0.8:
    resolution: {integrity: sha512-6XFfSQmMgq0CFLY1MslA/CPUfhIL919M1rMsa5lP2P097N2Wd1sSX0tx1u4olM16fLNhtHZpRhedZJphNJqmZg==}
    dev: true

  /@tsconfig/node12/1.0.9:
    resolution: {integrity: sha512-/yBMcem+fbvhSREH+s14YJi18sp7J9jpuhYByADT2rypfajMZZN4WQ6zBGgBKp53NKmqI36wFYDb3yaMPurITw==}
    dev: true

  /@tsconfig/node14/1.0.1:
    resolution: {integrity: sha512-509r2+yARFfHHE7T6Puu2jjkoycftovhXRqW328PDXTVGKihlb1P8Z9mMZH04ebyajfRY7dedfGynlrFHJUQCg==}
    dev: true

  /@tsconfig/node16/1.0.2:
    resolution: {integrity: sha512-eZxlbI8GZscaGS7kkc/trHTT5xgrjH3/1n2JDwusC9iahPKWMRvRjJSAN5mCXviuTGQ/lHnhvv8Q1YTpnfz9gA==}
    dev: true

  /@types/axios/0.14.0:
    resolution: {integrity: sha512-KqQnQbdYE54D7oa/UmYVMZKq7CO4l8DEENzOKc4aBRwxCXSlJXGz83flFx5L7AWrOQnmuN3kVsRdt+GZPPjiVQ==}
    deprecated: This is a stub types definition for axios (https://github.com/mzabriskie/axios). axios provides its own type definitions, so you don't need @types/axios installed!
    dependencies:
      axios: 0.27.2
    transitivePeerDependencies:
      - debug
    dev: true

  /@types/babel__core/7.1.19:
    resolution: {integrity: sha512-WEOTgRsbYkvA/KCsDwVEGkd7WAr1e3g31VHQ8zy5gul/V1qKullU/BU5I68X5v7V3GnB9eotmom4v5a5gjxorw==}
    dependencies:
      '@babel/parser': 7.17.10
      '@babel/types': 7.17.10
      '@types/babel__generator': 7.6.4
      '@types/babel__template': 7.4.1
      '@types/babel__traverse': 7.17.1
    dev: true

  /@types/babel__generator/7.6.4:
    resolution: {integrity: sha512-tFkciB9j2K755yrTALxD44McOrk+gfpIpvC3sxHjRawj6PfnQxrse4Clq5y/Rq+G3mrBurMax/lG8Qn2t9mSsg==}
    dependencies:
      '@babel/types': 7.17.10
    dev: true

  /@types/babel__template/7.4.1:
    resolution: {integrity: sha512-azBFKemX6kMg5Io+/rdGT0dkGreboUVR0Cdm3fz9QJWpaQGJRQXl7C+6hOTCZcMll7KFyEQpgbYI2lHdsS4U7g==}
    dependencies:
      '@babel/parser': 7.17.10
      '@babel/types': 7.17.10
    dev: true

  /@types/babel__traverse/7.17.1:
    resolution: {integrity: sha512-kVzjari1s2YVi77D3w1yuvohV2idweYXMCDzqBiVNN63TcDWrIlTVOYpqVrvbbyOE/IyzBoTKF0fdnLPEORFxA==}
    dependencies:
      '@babel/types': 7.17.10
    dev: true

  /@types/cacheable-request/6.0.2:
    resolution: {integrity: sha512-B3xVo+dlKM6nnKTcmm5ZtY/OL8bOAOd2Olee9M1zft65ox50OzjEHW91sDiU9j6cvW8Ejg1/Qkf4xd2kugApUA==}
    dependencies:
      '@types/http-cache-semantics': 4.0.1
      '@types/keyv': 3.1.4
      '@types/node': 17.0.32
      '@types/responselike': 1.0.0
    dev: true

  /@types/chai/4.3.1:
    resolution: {integrity: sha512-/zPMqDkzSZ8t3VtxOa4KPq7uzzW978M9Tvh+j7GHKuo6k6GTLxPJ4J5gE5cjfJ26pnXst0N5Hax8Sr0T2Mi9zQ==}
    dev: true

  /@types/colors/1.2.1:
    resolution: {integrity: sha512-7jNkpfN2lVO07nJ1RWzyMnNhH/I5N9iWuMPx9pedptxJ4MODf8rRV0lbJi6RakQ4sKQk231Fw4e2W9n3D7gZ3w==}
    deprecated: This is a stub types definition. colors provides its own type definitions, so you don't need this installed.
    dependencies:
      colors: 1.4.0
    dev: true

  /@types/cors/2.8.12:
    resolution: {integrity: sha512-vt+kDhq/M2ayberEtJcIN/hxXy1Pk+59g2FV/ZQceeaTyCtCucjL2Q7FXlFjtWn4n15KCr1NE2lNNFhp0lEThw==}
    dev: true

  /@types/cross-spawn/6.0.2:
    resolution: {integrity: sha512-KuwNhp3eza+Rhu8IFI5HUXRP0LIhqH5cAjubUvGXXthh4YYBuP2ntwEX+Cz8GJoZUHlKo247wPWOfA9LYEq4cw==}
    dependencies:
      '@types/node': 17.0.32
    dev: false

  /@types/dashdash/1.14.1:
    resolution: {integrity: sha512-3UAiw52g6LARDS9I5lpYwUzj/nBuMvor/0BWiza7ibuOIEaNIo+m3whnVBLLj/ue0DzlcX+96c24YdZCuDwOiQ==}
    dev: true

  /@types/debug/4.1.7:
    resolution: {integrity: sha512-9AonUzyTjXXhEOa0DnqpzZi6VHlqKMswga9EXjpXnnqxwLtdvPPtlO8evrI5D9S6asFRCQ6v+wpiUKbw+vKqyg==}
    dependencies:
      '@types/ms': 0.7.31

  /@types/glob/7.2.0:
    resolution: {integrity: sha512-ZUxbzKl0IfJILTS6t7ip5fQQM/J3TJYubDm3nMbgubNNYS62eXeUpoLUC8/7fJNiFYHTrGPQn7hspDUzIHX3UA==}
    dependencies:
      '@types/minimatch': 3.0.5
      '@types/node': 17.0.32
    dev: true

  /@types/graceful-fs/4.1.5:
    resolution: {integrity: sha512-anKkLmZZ+xm4p8JWBf4hElkM4XR+EZeA2M9BAkkTldmcyDY4mbdIJnRghDJH3Ov5ooY7/UAoENtmdMSkaAd7Cw==}
    dependencies:
      '@types/node': 17.0.32
    dev: true

  /@types/http-cache-semantics/4.0.1:
    resolution: {integrity: sha512-SZs7ekbP8CN0txVG2xVRH6EgKmEm31BOxA07vkFaETzZz1xh+cbt8BcI0slpymvwhx5dlFnQG2rTlPVQn+iRPQ==}
    dev: true

  /@types/istanbul-lib-coverage/2.0.4:
    resolution: {integrity: sha512-z/QT1XN4K4KYuslS23k62yDIDLwLFkzxOuMplDtObz0+y7VqJCaO2o+SPwHCvLFZh7xazvvoor2tA/hPz9ee7g==}
    dev: true

  /@types/istanbul-lib-report/3.0.0:
    resolution: {integrity: sha512-plGgXAPfVKFoYfa9NpYDAkseG+g6Jr294RqeqcqDixSbU34MZVJRi/P+7Y8GDpzkEwLaGZZOpKIEmeVZNtKsrg==}
    dependencies:
      '@types/istanbul-lib-coverage': 2.0.4
    dev: true

  /@types/istanbul-reports/3.0.1:
    resolution: {integrity: sha512-c3mAZEuK0lvBp8tmuL74XRKn1+y2dcwOUpH7x4WrF6gk1GIgiluDRgMYQtw2OFcBvAJWlt6ASU3tSqxp0Uu0Aw==}
    dependencies:
      '@types/istanbul-lib-report': 3.0.0
    dev: true

  /@types/jest/28.1.1:
    resolution: {integrity: sha512-C2p7yqleUKtCkVjlOur9BWVA4HgUQmEj/HWCt5WzZ5mLXrWnyIfl0wGuArc+kBXsy0ZZfLp+7dywB4HtSVYGVA==}
    dependencies:
      jest-matcher-utils: 27.5.1
      pretty-format: 27.5.1
    dev: true

  /@types/js-yaml/4.0.5:
    resolution: {integrity: sha512-FhpRzf927MNQdRZP0J5DLIdTXhjLYzeUTmLAu69mnVksLH9CJY3IuSeEgbKUki7GQZm0WqDkGzyxju2EZGD2wA==}
    dev: true

  /@types/json-buffer/3.0.0:
    resolution: {integrity: sha512-3YP80IxxFJB4b5tYC2SUPwkg0XQLiu0nWvhRgEatgjf+29IcWO9X1k8xRv5DGssJ/lCrjYTjQPcobJr2yWIVuQ==}
    dev: true

  /@types/json-schema/7.0.11:
    resolution: {integrity: sha512-wOuvG1SN4Us4rez+tylwwwCV1psiNVOkJeM3AUWUNWg/jDQY2+HE/444y5gc+jBmRqASOm2Oeh5c1axHobwRKQ==}

  /@types/json5/0.0.30:
    resolution: {integrity: sha512-sqm9g7mHlPY/43fcSNrCYfOeX9zkTTK+euO5E6+CVijSMm5tTjkVdwdqRkY3ljjIAf8679vps5jKUoJBCLsMDA==}
    dev: false

  /@types/jsonwebtoken/8.5.8:
    resolution: {integrity: sha512-zm6xBQpFDIDM6o9r6HSgDeIcLy82TKWctCXEPbJJcXb5AKmi5BNNdLXneixK4lplX3PqIVcwLBCGE/kAGnlD4A==}
    dependencies:
      '@types/node': 17.0.30
    dev: false

  /@types/keyv/3.1.4:
    resolution: {integrity: sha512-BQ5aZNSCpj7D6K2ksrRCTmKRLEpnPvWDiLPfoGyhZ++8YtiK9d/3DBKPJgry359X/P1PfruyYwvnvwFjuEiEIg==}
    dependencies:
      '@types/node': 17.0.32
    dev: true

  /@types/lodash/4.14.182:
    resolution: {integrity: sha512-/THyiqyQAP9AfARo4pF+aCGcyiQ94tX/Is2I7HofNRqoYLgN1PBoOWu2/zTA5zMxzP5EFutMtWtGAFRKUe961Q==}
    dev: true

  /@types/long/4.0.2:
    resolution: {integrity: sha512-MqTGEo5bj5t157U6fA/BiDynNkn0YknVdh48CMPkTSpFTVmvao5UQmm7uEF6xBEo7qIMAlY/JSleYaE6VOdpaA==}
    dev: false

  /@types/minimatch/3.0.5:
    resolution: {integrity: sha512-Klz949h02Gz2uZCMGwDUSDS1YBlTdDDgbWHi+81l29tQALUtvz4rAYi5uoVhE5Lagoq6DeqAUlbrHvW/mXDgdQ==}
    dev: true

  /@types/minimist/1.2.2:
    resolution: {integrity: sha512-jhuKLIRrhvCPLqwPcx6INqmKeiA5EWrsCOPhrlFSrbrmU4ZMPjj5Ul/oLCMDO98XRUIwVm78xICz4EPCektzeQ==}
    dev: true

  /@types/minipass/3.1.2:
    resolution: {integrity: sha512-foLGjgrJkUjLG/o2t2ymlZGEoBNBa/TfoUZ7oCTkOjP1T43UGBJspovJou/l3ZuHvye2ewR5cZNtp2zyWgILMA==}
    dependencies:
      '@types/node': 17.0.32
    dev: true

  /@types/ms/0.7.31:
    resolution: {integrity: sha512-iiUgKzV9AuaEkZqkOLDIvlQiL6ltuZd9tGcW3gwpnX8JbuiuhFlEGmmFXEXkN50Cvq7Os88IY2v0dkDqXYWVgA==}

  /@types/node/10.17.60:
    resolution: {integrity: sha512-F0KIgDJfy2nA3zMLmWGKxcH2ZVEtCZXHHdOQs2gSaQ27+lNeEfGxzkIw90aXswATX7AZ33tahPbzy6KAfUreVw==}
    dev: false

  /@types/node/14.18.16:
    resolution: {integrity: sha512-X3bUMdK/VmvrWdoTkz+VCn6nwKwrKCFTHtqwBIaQJNx4RUIBBUFXM00bqPz/DsDd+Icjmzm6/tyYZzeGVqb6/Q==}

  /@types/node/17.0.30:
    resolution: {integrity: sha512-oNBIZjIqyHYP8VCNAV9uEytXVeXG2oR0w9lgAXro20eugRQfY002qr3CUl6BAe+Yf/z3CRjPdz27Pu6WWtuSRw==}

  /@types/node/17.0.32:
    resolution: {integrity: sha512-eAIcfAvhf/BkHcf4pkLJ7ECpBAhh9kcxRBpip9cTiO+hf+aJrsxYxBeS6OXvOd9WqNAJmavXVpZvY1rBjNsXmw==}

  /@types/normalize-package-data/2.4.1:
    resolution: {integrity: sha512-Gj7cI7z+98M282Tqmp2K5EIsoouUEzbBJhQQzDE3jSIRk6r9gsz0oUokqIUR4u1R3dMHo0pDHM7sNOHyhulypw==}
    dev: true

  /@types/object-hash/1.3.4:
    resolution: {integrity: sha512-xFdpkAkikBgqBdG9vIlsqffDV8GpvnPEzs0IUtr1v3BEB97ijsFQ4RXVbUZwjFThhB4MDSTUfvmxUD5PGx0wXA==}

  /@types/parse-json/4.0.0:
    resolution: {integrity: sha512-//oorEZjL6sbPcKUaCdIGlIUeH26mgzimjBB77G6XRgnDl/L5wOnpyBGRe/Mmf5CVW3PwEBE1NjiMZ/ssFh4wA==}
    dev: true

  /@types/pg/8.6.5:
    resolution: {integrity: sha512-tOkGtAqRVkHa/PVZicq67zuujI4Oorfglsr2IbKofDwBSysnaqSx7W1mDqFqdkGE6Fbgh+PZAl0r/BWON/mozw==}
    dependencies:
      '@types/node': 17.0.30
      pg-protocol: 1.5.0
      pg-types: 2.2.0
    dev: false

  /@types/prettier/2.6.0:
    resolution: {integrity: sha512-G/AdOadiZhnJp0jXCaBQU449W2h716OW/EoXeYkCytxKL06X1WCXB4DZpp8TpZ8eyIJVS1cw4lrlkkSYU21cDw==}
    dev: true

  /@types/prop-types/15.7.5:
    resolution: {integrity: sha512-JCB8C6SnDoQf0cNycqd/35A7MjcnK+ZTqE7judS6o7utxUCg6imJg3QK2qzHKszlTjcj2cn+NwMB2i96ubpj7w==}
    dev: true

  /@types/react/18.0.8:
    resolution: {integrity: sha512-+j2hk9BzCOrrOSJASi5XiOyBbERk9jG5O73Ya4M0env5Ixi6vUNli4qy994AINcEF+1IEHISYFfIT4zwr++LKw==}
    dependencies:
      '@types/prop-types': 15.7.5
      '@types/scheduler': 0.16.2
      csstype: 3.0.11
    dev: true

  /@types/responselike/1.0.0:
    resolution: {integrity: sha512-85Y2BjiufFzaMIlvJDvTTB8Fxl2xfLo4HgmHzVBz08w4wDePCTjYw66PdrolO0kzli3yam/YCgRufyo1DdQVTA==}
    dependencies:
      '@types/node': 17.0.32
    dev: true

  /@types/rimraf/3.0.2:
    resolution: {integrity: sha512-F3OznnSLAUxFrCEu/L5PY8+ny8DtcFRjx7fZZ9bycvXRi3KPTRS9HOitGZwvPg0juRhXFWIeKX58cnX5YqLohQ==}
    dependencies:
      '@types/glob': 7.2.0
      '@types/node': 17.0.32
    dev: true

  /@types/scheduler/0.16.2:
    resolution: {integrity: sha512-hppQEBDmlwhFAXKJX2KnWLYu5yMfi91yazPb2l+lbJiwW+wdo1gNeRA+3RgNSO39WYX2euey41KEwnqesU2Jew==}
    dev: true

  /@types/stack-utils/2.0.1:
    resolution: {integrity: sha512-Hl219/BT5fLAaz6NDkSuhzasy49dwQS/DSdu4MdggFB8zcXv7vflBI3xp7FEmkmdDkBUI2bPUNeMttp2knYdxw==}
    dev: true

  /@types/tar/4.0.5:
    resolution: {integrity: sha512-cgwPhNEabHaZcYIy5xeMtux2EmYBitfqEceBUi2t5+ETy4dW6kswt6WX4+HqLeiiKOo42EXbGiDmVJ2x+vi37Q==}
    dependencies:
      '@types/minipass': 3.1.2
      '@types/node': 17.0.32
    dev: true

  /@types/ws/7.4.7:
    resolution: {integrity: sha512-JQbbmxZTZehdc2iszGKs5oC3NFnjeay7mtAWrdt7qNtAVK0g19muApzAy4bm9byz79xa2ZnO/BOBC2R8RC5Lww==}
    dependencies:
      '@types/node': 17.0.30
    dev: false

  /@types/yargs-parser/21.0.0:
    resolution: {integrity: sha512-iO9ZQHkZxHn4mSakYV0vFHAVDyEOIJQrV2uZ06HxEPcx+mt8swXoZHIbaaJ2crJYFfErySgktuTZ3BeLz+XmFA==}
    dev: true

  /@types/yargs/17.0.10:
    resolution: {integrity: sha512-gmEaFwpj/7f/ROdtIlci1R1VYU1J4j95m8T+Tj3iBgiBFKg1foE/PSl93bBd5T9LDXNPo8UlNN6W0qwD8O5OaA==}
    dependencies:
      '@types/yargs-parser': 21.0.0
    dev: true

  /@yarnpkg/lockfile/1.1.0:
    resolution: {integrity: sha512-GpSwvyXOcOOlV70vbnzjj4fW5xW/FdUF6nQEt1ENy7m4ZCczi1+/buVUPAqmGfqznsORNFzUMjctTIp8a9tuCQ==}
    dev: true

  /JSONStream/1.3.5:
    resolution: {integrity: sha512-E+iruNOY8VV9s4JEbe1aNEm6MiszPRr/UfcHMz0TQh1BXSxHK+ASV1R6W4HpjBhSeS+54PIsAMCBmwD06LLsqQ==}
    hasBin: true
    dependencies:
      jsonparse: 1.3.1
      through: 2.3.8
    dev: true

  /abbrev/1.1.1:
    resolution: {integrity: sha512-nne9/IiQ/hzIhY6pdDnbBtz7DjPTKrY00P/zvPSm5pOFkl6xuGrGnXn/VtTNNfNtAfZ9/1RtehkszU9qcTii0Q==}
    dev: true

  /abstract-logging/2.0.1:
    resolution: {integrity: sha512-2BjRTZxTPvheOvGbBslFSYOUkr+SjPtOnrLP33f+VIWLzezQpZcqVg7ja3L4dBXmzzgwT+a029jRx5PCi3JuiA==}
    dev: false

  /acorn-walk/8.2.0:
    resolution: {integrity: sha512-k+iyHEuPgSw6SbuDpGQM+06HQUa04DZ3o+F6CSzXMvvI5KMvnaEqXe+YVe555R9nn6GPt404fos4wcgpw12SDA==}
    engines: {node: '>=0.4.0'}
    dev: true

  /acorn/8.7.1:
    resolution: {integrity: sha512-Xx54uLJQZ19lKygFXOWsscKUbsBZW0CPykPhVQdhIeIwrbPmJzqeASDInc8nKBnp/JT6igTs82qPXz069H8I/A==}
    engines: {node: '>=0.4.0'}
    hasBin: true
    dev: true

  /add-stream/1.0.0:
    resolution: {integrity: sha512-qQLMr+8o0WC4FZGQTcJiKBVC59JylcPSrTtk6usvmIDFUOCKegapy1VHQwRbFMOFyb/inzUVqHs+eMYKDM1YeQ==}
    dev: true

  /agent-base/6.0.2:
    resolution: {integrity: sha512-RZNwNclF7+MS/8bDg70amg32dyeZGZxiDuQmZxKLAlQjr3jGyLx+4Kkk58UO7D2QdgFIQCovuSuZESne6RG6XQ==}
    engines: {node: '>= 6.0.0'}
    dependencies:
      debug: 4.3.4
    transitivePeerDependencies:
      - supports-color
    dev: true

  /agentkeepalive/4.2.1:
    resolution: {integrity: sha512-Zn4cw2NEqd+9fiSVWMscnjyQ1a8Yfoc5oBajLeo5w+YBHgDUcEBY2hS4YpTz6iN5f/2zQiktcuM6tS8x1p9dpA==}
    engines: {node: '>= 8.0.0'}
    dependencies:
      debug: 4.3.4
      depd: 1.1.2
      humanize-ms: 1.2.1
    transitivePeerDependencies:
      - supports-color
    dev: true

  /aggregate-error/3.1.0:
    resolution: {integrity: sha512-4I7Td01quW/RpocfNayFdFVk1qSuoh0E7JrbRJ16nH01HhKFQ88INq9Sd+nd72zqRySlr9BmDA8xlEJ6vJMrYA==}
    engines: {node: '>=8'}
    dependencies:
      clean-stack: 2.2.0
      indent-string: 4.0.0
    dev: true

  /aggregate-error/4.0.0:
    resolution: {integrity: sha512-8DGp7zUt1E9k0NE2q4jlXHk+V3ORErmwolEdRz9iV+LKJ40WhMHh92cxAvhqV2I+zEn/gotIoqoMs0NjF3xofg==}
    engines: {node: '>=12'}
    dependencies:
      clean-stack: 4.2.0
      indent-string: 5.0.0
    dev: true

  /ajv/6.12.6:
    resolution: {integrity: sha512-j3fVLgvTo527anyYyJOGTYJbG+vnnQYvE0m5mmkc1TK+nxAppkCLMIL0aZ4dblVCNoGShhm+kzE4ZUykBoMg4g==}
    dependencies:
      fast-deep-equal: 3.1.3
      fast-json-stable-stringify: 2.1.0
      json-schema-traverse: 0.4.1
      uri-js: 4.4.1

  /ajv/8.11.0:
    resolution: {integrity: sha512-wGgprdCvMalC0BztXvitD2hC04YffAvtsUn93JbGXYLAtCUO4xd17mCCZQxUOItiBwZvJScWo8NIvQMQ71rdpg==}
    dependencies:
      fast-deep-equal: 3.1.3
      json-schema-traverse: 1.0.0
      require-from-string: 2.0.2
      uri-js: 4.4.1
    dev: false

  /ansi-align/3.0.1:
    resolution: {integrity: sha512-IOfwwBF5iczOjp/WeY4YxyjqAFMQoZufdQWDd19SEExbVLNXqvpzSJ/M7Za4/sCPmQ0+GRquoA7bGcINcxew6w==}
    dependencies:
      string-width: 4.2.3
    dev: true

  /ansi-escapes/4.3.2:
    resolution: {integrity: sha512-gKXj5ALrKWQLsYG9jlTRmR/xKluxHV+Z9QEwNIgCfM1/uwPMCuzVVnh5mwTd+OuBZcwSIMbqssNWRm1lE51QaQ==}
    engines: {node: '>=8'}
    dependencies:
      type-fest: 0.21.3
    dev: true

  /ansi-escapes/5.0.0:
    resolution: {integrity: sha512-5GFMVX8HqE/TB+FuBJGuO5XG0WrsA6ptUqoODaT/n9mmUaZFkqnBueB4leqGBCmrUHnCnC4PCZTCd0E7QQ83bA==}
    engines: {node: '>=12'}
    dependencies:
      type-fest: 1.4.0
    dev: true

  /ansi-regex/5.0.1:
    resolution: {integrity: sha512-quJQXlTSUGL2LH9SUXo8VwsY4soanhgo6LNSm84E1LBcE8s3O0wpdiRzyR9z/ZZJMlMWv37qOOb9pdJlMUEKFQ==}
    engines: {node: '>=8'}

  /ansi-regex/6.0.1:
    resolution: {integrity: sha512-n5M855fKb2SsfMIiFFoVrABHJC8QtHwVx+mHWP3QcEqBHYienj5dHSgjbxtC0WEZXYt4wcD6zrQElDPhFuZgfA==}
    engines: {node: '>=12'}
    dev: true

  /ansi-styles/3.2.1:
    resolution: {integrity: sha512-VT0ZI6kZRdTh8YyJw3SMbYm/u+NqfsAxEpWO0Pf9sq8/e94WxxOpPKx9FR1FlyCtOVDNOQ+8ntlqFxiRc+r5qA==}
    engines: {node: '>=4'}
    dependencies:
      color-convert: 1.9.3

  /ansi-styles/4.3.0:
    resolution: {integrity: sha512-zbB9rCJAT1rbjiVDb2hqKFHNYLxgtk8NURxZ3IZwD3F6NtxbXZQCnnSi1Lkx+IDohdPlFp222wVALIheZJQSEg==}
    engines: {node: '>=8'}
    dependencies:
      color-convert: 2.0.1

  /ansi-styles/5.2.0:
    resolution: {integrity: sha512-Cxwpt2SfTzTtXcfOlzGEee8O+c+MmUgGrNiBcXnuWxuFJHe6a5Hz7qwhwe5OgaSYI0IJvkLqWX1ASG+cJOkEiA==}
    engines: {node: '>=10'}
    dev: true

  /ansi-styles/6.1.0:
    resolution: {integrity: sha512-VbqNsoz55SYGczauuup0MFUyXNQviSpFTj1RQtFzmQLk18qbVSpTFFGMT293rmDaQuKCT6InmbuEyUne4mTuxQ==}
    engines: {node: '>=12'}
    dev: true

  /anymatch/3.1.2:
    resolution: {integrity: sha512-P43ePfOAIupkguHUycrc4qJ9kz8ZiuOUijaETwX7THt0Y/GNK7v0aa8rY816xWjZ7rJdA5XdMcpVFTKMq+RvWg==}
    engines: {node: '>= 8'}
    dependencies:
      normalize-path: 3.0.0
      picomatch: 2.3.1
    dev: true

  /apollo-reporting-protobuf/3.3.1:
    resolution: {integrity: sha512-tyvj3Vj71TCh6c8PtdHOLgHHBSJ05DF/A/Po3q8yfHTBkOPcOJZE/GGN/PT/pwKg7HHxKcAeHDw7+xciVvGx0w==}
    dependencies:
      '@apollo/protobufjs': 1.2.2
    dev: false

  /apollo-server-caching/3.3.0:
    resolution: {integrity: sha512-Wgcb0ArjZ5DjQ7ID+tvxUcZ7Yxdbk5l1MxZL8D8gkyjooOkhPNzjRVQ7ubPoXqO54PrOMOTm1ejVhsF+AfIirQ==}
    engines: {node: '>=12.0'}
    dependencies:
      lru-cache: 6.0.0
    dev: false

  /apollo-server-env/4.2.1:
    resolution: {integrity: sha512-vm/7c7ld+zFMxibzqZ7SSa5tBENc4B0uye9LTfjJwGoQFY5xsUPH5FpO5j0bMUDZ8YYNbrF9SNtzc5Cngcr90g==}
    engines: {node: '>=12.0'}
    dependencies:
      node-fetch: 2.6.7
    transitivePeerDependencies:
      - encoding
    dev: false

  /apollo-server-types/3.5.2_graphql@16.4.0:
    resolution: {integrity: sha512-vhcbIWsBkoNibABOym4AAPBoNDjokhjUQokKYdwZMeqrb850PMQdNJFrGyXT5onP408Ghv4O8PfgBuPQmeJhVQ==}
    engines: {node: '>=12.0'}
    peerDependencies:
      graphql: ^15.3.0 || ^16.0.0
    dependencies:
      apollo-reporting-protobuf: 3.3.1
      apollo-server-caching: 3.3.0
      apollo-server-env: 4.2.1
      graphql: 16.4.0
    transitivePeerDependencies:
      - encoding
    dev: false

  /aproba/2.0.0:
    resolution: {integrity: sha512-lYe4Gx7QT+MKGbDsA+Z+he/Wtef0BiwDOlK/XkBrdfsh9J/jPPXbX0tE9x9cl27Tmu5gg3QUbUrQYa/y+KOHPQ==}
    dev: true

  /archy/1.0.0:
    resolution: {integrity: sha1-+cjBN1fMHde8N5rHeyxipcKGjEA=}
    dev: false

  /are-we-there-yet/3.0.0:
    resolution: {integrity: sha512-0GWpv50YSOcLXaN6/FAKY3vfRbllXWV2xvfA/oKJF8pzFhWXPV+yjhJXDBbjscDYowv7Yw1A3uigpzn5iEGTyw==}
    engines: {node: ^12.13.0 || ^14.15.0 || >=16}
    dependencies:
      delegates: 1.0.0
      readable-stream: 3.6.0
    dev: true

  /arg/4.1.3:
    resolution: {integrity: sha512-58S9QDqG0Xx27YwPSt9fJxivjYl432YCwfDMfZ+71RAqUrZef7LrKQZ3LHLOwCS4FLNBplP533Zx895SeOCHvA==}
    dev: true

  /argparse/1.0.10:
    resolution: {integrity: sha512-o5Roy6tNG4SL/FOkCAN6RzjiakZS25RLYFrcMttJqbdd8BWrnA+fGz57iN5Pb06pvBGvl5gQ0B48dJlslXvoTg==}
    dependencies:
      sprintf-js: 1.0.3
    dev: true

  /argparse/2.0.1:
    resolution: {integrity: sha512-8+9WqebbFzpX9OR+Wa6O29asIogeRMzcGtAINdpMHHyAg10f05aSFVBbcEqGf/PXw1EjAZ+q2/bEBg3DvurK3Q==}

  /array-ify/1.0.0:
    resolution: {integrity: sha512-c5AMf34bKdvPhQ7tBGhqkgKNUzMr4WUs+WDtC2ZUGOUncbxKMTvqxYctiseW3+L4bA8ec+GcZ6/A/FW4m8ukng==}
    dev: true

  /array-union/2.1.0:
    resolution: {integrity: sha512-HGyxoOTYUyCM6stUe6EJgnd4EoewAI7zMdfqO+kGjnlZmBDz/cR5pf8r/cR4Wq60sL/p0IkcjUEEPwS3GFrIyw==}
    engines: {node: '>=8'}
    dev: true

  /array.prototype.map/1.0.4:
    resolution: {integrity: sha512-Qds9QnX7A0qISY7JT5WuJO0NJPE9CMlC6JzHQfhpqAAQQzufVRoeH7EzUY5GcPTx72voG8LV/5eo+b8Qi8hmhA==}
    engines: {node: '>= 0.4'}
    dependencies:
      call-bind: 1.0.2
      define-properties: 1.1.4
      es-abstract: 1.19.5
      es-array-method-boxes-properly: 1.0.0
      is-string: 1.0.7
    dev: true

  /arrify/1.0.1:
    resolution: {integrity: sha1-iYUI2iIm84DfkEcoRWhJwVAaSw0=}
    engines: {node: '>=0.10.0'}
    dev: true

  /arrify/3.0.0:
    resolution: {integrity: sha512-tLkvA81vQG/XqE2mjDkGQHoOINtMHtysSnemrmoGe6PydDPMRbVugqyk4A6V/WDWEfm3l+0d8anA9r8cv/5Jaw==}
    engines: {node: '>=12'}
    dev: true

  /assert-plus/1.0.0:
    resolution: {integrity: sha512-NfJ4UzBCcQGLDlQq7nHxH+tv3kyZ0hHQqF5BO6J7tNJeP5do1llPr8dZ8zHonfhAu0PHAdMkSo+8o0wxg9lZWw==}
    engines: {node: '>=0.8'}
    dev: true

  /assertion-error/1.1.0:
    resolution: {integrity: sha512-jgsaNduz+ndvGyFt3uSuWqvy4lCnIJiovtouQN5JZHOKCS2QuhEdbcQHFhVksz2N2U9hXJo8odG7ETyWlEeuDw==}
    dev: true

  /ast-types/0.13.4:
    resolution: {integrity: sha512-x1FCFnFifvYDDzTaLII71vG5uvDwgtmDTEVWAxrgeiR8VjMONcCXJx7E+USjDtHlwFmt9MysbqgF9b9Vjr6w+w==}
    engines: {node: '>=4'}
    dependencies:
      tslib: 2.4.0
    dev: true

  /astral-regex/2.0.0:
    resolution: {integrity: sha512-Z7tMw1ytTXt5jqMcOP+OQteU1VuNK9Y02uuJtKQ1Sv69jXQKKg5cibLwGJow8yzZP+eAc18EmLGPal0bp36rvQ==}
    engines: {node: '>=8'}
    dev: true

  /async-retry/1.3.3:
    resolution: {integrity: sha512-wfr/jstw9xNi/0teMHrRW7dsz3Lt5ARhYNZ2ewpadnhaIp5mbALhOAP+EAdsC7t4Z6wqsDVv9+W6gm1Dk9mEyw==}
    dependencies:
      retry: 0.13.1
    dev: true

  /async/3.2.4:
    resolution: {integrity: sha512-iAB+JbDEGXhyIUavoDl9WP/Jj106Kz9DEn1DPgYw5ruDn0e3Wgi3sKFm55sASdGBNOQB8F59d9qQ7deqrHA8wQ==}
    dev: true

  /asynckit/0.4.0:
    resolution: {integrity: sha512-Oei9OH4tRh0YqU3GxhX79dM/mwVgvbZJaSNaRk+bshkj0S5cfHcgYakreBjrHwatXKbz+IoIdYLxrKim2MjW0Q==}

  /atomic-sleep/1.0.0:
    resolution: {integrity: sha512-kNOjDqAh7px0XWNI+4QbzoiR/nTkHAWNud2uvnJquD1/x5a7EQZMJT0AczqK0Qn67oY/TTQ1LbUKajZpp3I9tQ==}
    engines: {node: '>=8.0.0'}
    dev: false

  /available-typed-arrays/1.0.5:
    resolution: {integrity: sha512-DMD0KiN46eipeziST1LPP/STfDU0sufISXmjSgvVsoU2tqxctQeASejWcfNtxYKqETM1UxQ8sp2OrSBWpHY6sw==}
    engines: {node: '>= 0.4'}
    dev: false

  /avvio/7.2.5:
    resolution: {integrity: sha512-AOhBxyLVdpOad3TujtC9kL/9r3HnTkxwQ5ggOsYrvvZP1cCFvzHWJd5XxZDFuTn+IN8vkKSG5SEJrd27vCSbeA==}
    dependencies:
      archy: 1.0.0
      debug: 4.3.4
      fastq: 1.13.0
      queue-microtask: 1.2.3
    transitivePeerDependencies:
      - supports-color
    dev: false

  /axios/0.25.0:
    resolution: {integrity: sha512-cD8FOb0tRH3uuEe6+evtAbgJtfxr7ly3fQjYcMcuPlgkwVS9xboaVIpcDV+cYQe+yGykgwZCs1pzjntcGa6l5g==}
    dependencies:
      follow-redirects: 1.14.9
    transitivePeerDependencies:
      - debug
    dev: true

  /axios/0.26.1:
    resolution: {integrity: sha512-fPwcX4EvnSHuInCMItEhAGnaSEXRBjtzh9fOtsE6E1G6p7vl7edEeZe11QHf18+6+9gR5PbKV/sGKNaD8YaMeA==}
    dependencies:
      follow-redirects: 1.14.9
    transitivePeerDependencies:
      - debug
    dev: false

  /axios/0.26.1_debug@4.3.4:
    resolution: {integrity: sha512-fPwcX4EvnSHuInCMItEhAGnaSEXRBjtzh9fOtsE6E1G6p7vl7edEeZe11QHf18+6+9gR5PbKV/sGKNaD8YaMeA==}
    dependencies:
      follow-redirects: 1.14.9
    transitivePeerDependencies:
      - debug
    dev: false

  /axios/0.27.2:
    resolution: {integrity: sha512-t+yRIyySRTp/wua5xEr+z1q60QmLq8ABsS5O9Me1AsE5dfKqgnCFzwiCZZ/cGNd1lq4/7akDWMxdhVlucjmnOQ==}
    dependencies:
      follow-redirects: 1.14.9
      form-data: 4.0.0
    transitivePeerDependencies:
      - debug
    dev: true

  /babel-jest/28.1.0_@babel+core@7.17.10:
    resolution: {integrity: sha512-zNKk0yhDZ6QUwfxh9k07GII6siNGMJWVUU49gmFj5gfdqDKLqa2RArXOF2CODp4Dr7dLxN2cvAV+667dGJ4b4w==}
    engines: {node: ^12.13.0 || ^14.15.0 || ^16.10.0 || >=17.0.0}
    peerDependencies:
      '@babel/core': ^7.8.0
    dependencies:
      '@babel/core': 7.17.10
      '@jest/transform': 28.1.0
      '@types/babel__core': 7.1.19
      babel-plugin-istanbul: 6.1.1
      babel-preset-jest: 28.0.2_@babel+core@7.17.10
      chalk: 4.1.2
      graceful-fs: 4.2.10
      slash: 3.0.0
    transitivePeerDependencies:
      - supports-color
    dev: true

  /babel-plugin-istanbul/6.1.1:
    resolution: {integrity: sha512-Y1IQok9821cC9onCx5otgFfRm7Lm+I+wwxOx738M/WLPZ9Q42m4IG5W0FNX8WLL2gYMZo3JkuXIH2DOpWM+qwA==}
    engines: {node: '>=8'}
    dependencies:
      '@babel/helper-plugin-utils': 7.16.7
      '@istanbuljs/load-nyc-config': 1.1.0
      '@istanbuljs/schema': 0.1.3
      istanbul-lib-instrument: 5.2.0
      test-exclude: 6.0.0
    transitivePeerDependencies:
      - supports-color
    dev: true

  /babel-plugin-jest-hoist/28.0.2:
    resolution: {integrity: sha512-Kizhn/ZL+68ZQHxSnHyuvJv8IchXD62KQxV77TBDV/xoBFBOfgRAk97GNs6hXdTTCiVES9nB2I6+7MXXrk5llQ==}
    engines: {node: ^12.13.0 || ^14.15.0 || ^16.10.0 || >=17.0.0}
    dependencies:
      '@babel/template': 7.16.7
      '@babel/types': 7.17.10
      '@types/babel__core': 7.1.19
      '@types/babel__traverse': 7.17.1
    dev: true

  /babel-preset-current-node-syntax/1.0.1_@babel+core@7.17.10:
    resolution: {integrity: sha512-M7LQ0bxarkxQoN+vz5aJPsLBn77n8QgTFmo8WK0/44auK2xlCXrYcUxHFxgU7qW5Yzw/CjmLRK2uJzaCd7LvqQ==}
    peerDependencies:
      '@babel/core': ^7.0.0
    dependencies:
      '@babel/core': 7.17.10
      '@babel/plugin-syntax-async-generators': 7.8.4_@babel+core@7.17.10
      '@babel/plugin-syntax-bigint': 7.8.3_@babel+core@7.17.10
      '@babel/plugin-syntax-class-properties': 7.12.13_@babel+core@7.17.10
      '@babel/plugin-syntax-import-meta': 7.10.4_@babel+core@7.17.10
      '@babel/plugin-syntax-json-strings': 7.8.3_@babel+core@7.17.10
      '@babel/plugin-syntax-logical-assignment-operators': 7.10.4_@babel+core@7.17.10
      '@babel/plugin-syntax-nullish-coalescing-operator': 7.8.3_@babel+core@7.17.10
      '@babel/plugin-syntax-numeric-separator': 7.10.4_@babel+core@7.17.10
      '@babel/plugin-syntax-object-rest-spread': 7.8.3_@babel+core@7.17.10
      '@babel/plugin-syntax-optional-catch-binding': 7.8.3_@babel+core@7.17.10
      '@babel/plugin-syntax-optional-chaining': 7.8.3_@babel+core@7.17.10
      '@babel/plugin-syntax-top-level-await': 7.14.5_@babel+core@7.17.10
    dev: true

  /babel-preset-jest/28.0.2_@babel+core@7.17.10:
    resolution: {integrity: sha512-sYzXIdgIXXroJTFeB3S6sNDWtlJ2dllCdTEsnZ65ACrMojj3hVNFRmnJ1HZtomGi+Be7aqpY/HJ92fr8OhKVkQ==}
    engines: {node: ^12.13.0 || ^14.15.0 || ^16.10.0 || >=17.0.0}
    peerDependencies:
      '@babel/core': ^7.0.0
    dependencies:
      '@babel/core': 7.17.10
      babel-plugin-jest-hoist: 28.0.2
      babel-preset-current-node-syntax: 1.0.1_@babel+core@7.17.10
    dev: true

  /backo2/1.0.2:
    resolution: {integrity: sha1-MasayLEpNjRj41s+u2n038+6eUc=}
    dev: false

  /balanced-match/1.0.2:
    resolution: {integrity: sha512-3oSeUO0TMV67hN1AmbXsK4yaqU7tjiHlbxRDZOpH0KW9+CeX4bRAaX0Anxt0tx2MrpRpWwQaPwIlISEJhYU5Pw==}

  /base64-js/1.5.1:
    resolution: {integrity: sha512-AKpaYlHn8t4SVbOHCy+b5+KKgvR4vrsD8vbvrbiQJps7fKDTkjkDry6ji0rUJjC0kzbNePLwzxq8iypo41qeWA==}
    dev: true

  /before-after-hook/2.2.2:
    resolution: {integrity: sha512-3pZEU3NT5BFUo/AD5ERPWOgQOCZITni6iavr5AUw5AUwQjMlI0kzu5btnyD39AF0gUEsDPwJT+oY1ORBJijPjQ==}
    dev: true

  /bl/4.1.0:
    resolution: {integrity: sha512-1W07cM9gS6DcLperZfFSj+bWLtaPGSOHWhPiGzXmvVJbRLdG82sH/Kn8EtW1VqWVA54AKf2h5k5BbnIbwF3h6w==}
    dependencies:
      buffer: 5.7.1
      inherits: 2.0.4
      readable-stream: 3.6.0
    dev: true

  /bl/5.0.0:
    resolution: {integrity: sha512-8vxFNZ0pflFfi0WXA3WQXlj6CaMEwsmh63I1CNp0q+wWv8sD0ARx1KovSQd0l2GkwrMIOyedq0EF1FxI+RCZLQ==}
    dependencies:
      buffer: 6.0.3
      inherits: 2.0.4
      readable-stream: 3.6.0
    dev: true

  /body-parser/1.20.0:
    resolution: {integrity: sha512-DfJ+q6EPcGKZD1QWUjSpqp+Q7bDQTsQIF4zfUAtZ6qk+H/3/QRhg9CEp39ss+/T2vw0+HaidC0ecJj/DRLIaKg==}
    engines: {node: '>= 0.8', npm: 1.2.8000 || >= 1.4.16}
    dependencies:
      bytes: 3.1.2
      content-type: 1.0.4
      debug: 2.6.9
      depd: 2.0.0
      destroy: 1.2.0
      http-errors: 2.0.0
      iconv-lite: 0.4.24
      on-finished: 2.4.1
      qs: 6.10.3
      raw-body: 2.5.1
      type-is: 1.6.18
      unpipe: 1.0.0
    transitivePeerDependencies:
      - supports-color
    dev: false

  /boxen/7.0.0:
    resolution: {integrity: sha512-j//dBVuyacJbvW+tvZ9HuH03fZ46QcaKvvhZickZqtB271DxJ7SNRSNxrV/dZX0085m7hISRZWbzWlJvx/rHSg==}
    engines: {node: '>=14.16'}
    dependencies:
      ansi-align: 3.0.1
      camelcase: 7.0.0
      chalk: 5.0.1
      cli-boxes: 3.0.0
      string-width: 5.1.2
      type-fest: 2.14.0
      widest-line: 4.0.1
      wrap-ansi: 8.0.1
    dev: true

  /brace-expansion/1.1.11:
    resolution: {integrity: sha512-iCuPHDFgrHX7H2vEI/5xpz07zSHB00TpugqhmYtVmMO6518mCuRMoOYFldEBl0g187ufozdaHgWKcYFb61qGiA==}
    dependencies:
      balanced-match: 1.0.2
      concat-map: 0.0.1

  /brace-expansion/2.0.1:
    resolution: {integrity: sha512-XnAIvQ8eM+kC6aULx6wuQiwVsnzsi9d3WxzV3FpWTGA19F621kwdbsAcFKXgKUHZWsy+mY6iL1sHTxWEFCytDA==}
    dependencies:
      balanced-match: 1.0.2
    dev: true

  /braces/3.0.2:
    resolution: {integrity: sha512-b8um+L1RzM3WDSzvhm6gIz1yfTbBt6YTlcEKAvsmqCZZFw46z626lVj9j1yEPW33H5H+lBQpZMP1k8l+78Ha0A==}
    engines: {node: '>=8'}
    dependencies:
      fill-range: 7.0.1
    dev: true

  /browserslist/4.20.3:
    resolution: {integrity: sha512-NBhymBQl1zM0Y5dQT/O+xiLP9/rzOIQdKM/eMJBAq7yBgaB6krIYLGejrwVYnSHZdqjscB1SPuAjHwxjvN6Wdg==}
    engines: {node: ^6 || ^7 || ^8 || ^9 || ^10 || ^11 || ^12 || >=13.7}
    hasBin: true
    dependencies:
      caniuse-lite: 1.0.30001334
      electron-to-chromium: 1.4.129
      escalade: 3.1.1
      node-releases: 2.0.4
      picocolors: 1.0.0
    dev: true

  /bs-logger/0.2.6:
    resolution: {integrity: sha512-pd8DCoxmbgc7hyPKOvxtqNcjYoOsABPQdcCUjGp3d42VR2CX1ORhk2A87oqqu5R1kk+76nsxZupkmyd+MVtCog==}
    engines: {node: '>= 6'}
    dependencies:
      fast-json-stable-stringify: 2.1.0
    dev: true

  /bser/2.1.1:
    resolution: {integrity: sha512-gQxTNE/GAfIIrmHLUE3oJyp5FO6HRBfhjnw4/wMmA63ZGDJnWBmgY/lyQBpnDUkGmAhbSe39tx2d/iTOAfglwQ==}
    dependencies:
      node-int64: 0.4.0
    dev: true

  /buffer-equal-constant-time/1.0.1:
    resolution: {integrity: sha1-+OcRMvf/5uAaXJaXpMbz5I1cyBk=}
    dev: false

  /buffer-from/1.1.2:
    resolution: {integrity: sha512-E+XQCRwSbaaiChtv6k6Dwgc+bx+Bs6vuKJHHl5kox/BaKbhiXzqQOwK4cO22yElGp2OCmjwVhT3HmxgyPGnJfQ==}
    dev: true

  /buffer-writer/2.0.0:
    resolution: {integrity: sha512-a7ZpuTZU1TRtnwyCNW3I5dc0wWNC3VR9S++Ewyk2HHZdrO3CQJqSpd+95Us590V6AL7JqUAH2IwZ/398PmNFgw==}
    engines: {node: '>=4'}
    dev: false

  /buffer/5.7.1:
    resolution: {integrity: sha512-EHcyIPBQ4BSGlvjB16k5KgAJ27CIsHY/2JBmCRReo48y9rQ3MaUzWX3KVlBa4U7MyX02HdVj0K7C3WaB3ju7FQ==}
    dependencies:
      base64-js: 1.5.1
      ieee754: 1.2.1
    dev: true

  /buffer/6.0.3:
    resolution: {integrity: sha512-FTiCpNxtwiZZHEZbcbTIcZjERVICn9yq/pDFkTl95/AxzD1naBctN7YO68riM/gLSDY7sdrMby8hofADYuuqOA==}
    dependencies:
      base64-js: 1.5.1
      ieee754: 1.2.1
    dev: true

  /builtins/5.0.1:
    resolution: {integrity: sha512-qwVpFEHNfhYJIzNRBvd2C1kyo6jz3ZSMPyyuR47OPdiKWlbYnZNyDWuyR175qDnAJLiCo5fBBqPb3RiXgWlkOQ==}
    dependencies:
      semver: 7.3.7
    dev: true

  /busboy/0.3.1:
    resolution: {integrity: sha512-y7tTxhGKXcyBxRKAni+awqx8uqaJKrSFSNFSeRG5CsWNdmy2BIK+6VGWEW7TZnIO/533mtMEA4rOevQV815YJw==}
    engines: {node: '>=4.5.0'}
    dependencies:
      dicer: 0.3.0
    dev: false

  /byte-size/7.0.1:
    resolution: {integrity: sha512-crQdqyCwhokxwV1UyDzLZanhkugAgft7vt0qbbdt60C6Zf3CAiGmtUCylbtYwrU6loOUw3euGrNtW1J651ot1A==}
    engines: {node: '>=10'}
    dev: true

  /bytes/3.1.2:
    resolution: {integrity: sha512-/Nf7TyzTx6S3yRJObOAV7956r8cr2+Oj8AC5dt8wSP3BQAoeX58NoHyCU8P8zGkNXStjTSi6fzO6F0pBdcYbEg==}
    engines: {node: '>= 0.8'}

  /cacache/15.3.0:
    resolution: {integrity: sha512-VVdYzXEn+cnbXpFgWs5hTT7OScegHVmLhJIR8Ufqk3iFD6A6j5iSX1KuBTfNEv4tdJWE2PzA6IVFtcLC7fN9wQ==}
    engines: {node: '>= 10'}
    dependencies:
      '@npmcli/fs': 1.1.1
      '@npmcli/move-file': 1.1.2
      chownr: 2.0.0
      fs-minipass: 2.1.0
      glob: 7.2.0
      infer-owner: 1.0.4
      lru-cache: 6.0.0
      minipass: 3.1.6
      minipass-collect: 1.0.2
      minipass-flush: 1.0.5
      minipass-pipeline: 1.2.4
      mkdirp: 1.0.4
      p-map: 4.0.0
      promise-inflight: 1.0.1
      rimraf: 3.0.2
      ssri: 8.0.1
      tar: 6.1.11
      unique-filename: 1.1.1
    transitivePeerDependencies:
      - bluebird
    dev: true

  /cacache/16.1.0:
    resolution: {integrity: sha512-Pk4aQkwCW82A4jGKFvcGkQFqZcMspfP9YWq9Pr87/ldDvlWf718zeI6KWCdKt/jeihu6BytHRUicJPB1K2k8EQ==}
    engines: {node: ^12.13.0 || ^14.15.0 || >=16.0.0}
    dependencies:
      '@npmcli/fs': 2.1.0
      '@npmcli/move-file': 2.0.0
      chownr: 2.0.0
      fs-minipass: 2.1.0
      glob: 8.0.3
      infer-owner: 1.0.4
      lru-cache: 7.10.1
      minipass: 3.1.6
      minipass-collect: 1.0.2
      minipass-flush: 1.0.5
      minipass-pipeline: 1.2.4
      mkdirp: 1.0.4
      p-map: 4.0.0
      promise-inflight: 1.0.1
      rimraf: 3.0.2
      ssri: 9.0.1
      tar: 6.1.11
      unique-filename: 1.1.1
    transitivePeerDependencies:
      - bluebird
    dev: true

  /cacheable-lookup/6.0.4:
    resolution: {integrity: sha512-mbcDEZCkv2CZF4G01kr8eBd/5agkt9oCqz75tJMSIsquvRZ2sL6Hi5zGVKi/0OSC9oO1GHfJ2AV0ZIOY9vye0A==}
    engines: {node: '>=10.6.0'}
    dev: true

  /cacheable-request/7.0.2:
    resolution: {integrity: sha512-pouW8/FmiPQbuGpkXQ9BAPv/Mo5xDGANgSNXzTzJ8DrKGuXOssM4wIQRjfanNRh3Yu5cfYPvcorqbhg2KIJtew==}
    engines: {node: '>=8'}
    dependencies:
      clone-response: 1.0.2
      get-stream: 5.2.0
      http-cache-semantics: 4.1.0
      keyv: 4.2.7
      lowercase-keys: 2.0.0
      normalize-url: 6.1.0
      responselike: 2.0.0
    dev: true

  /call-bind/1.0.2:
    resolution: {integrity: sha512-7O+FbCihrB5WGbFYesctwmTKae6rOiIzmz1icreWJ+0aA7LJfuqhEso2T9ncpcFtzMQtzXf2QGGueWJGTYsqrA==}
    dependencies:
      function-bind: 1.1.1
      get-intrinsic: 1.1.1

  /call-me-maybe/1.0.1:
    resolution: {integrity: sha512-wCyFsDQkKPwwF8BDwOiWNx/9K45L/hvggQiDbve+viMNMQnWhrlYIuBk09offfwCRtCO9P6XwUttufzU11WCVw==}
    dev: false

  /callsites/3.1.0:
    resolution: {integrity: sha512-P8BjAsXvZS+VIDUI11hHCQEv74YT67YUi5JJFNWIqL235sBmjX4+qx9Muvls5ivyNENctx46xQLQ3aTuE7ssaQ==}
    engines: {node: '>=6'}
    dev: true

  /camelcase-keys/6.2.2:
    resolution: {integrity: sha512-YrwaA0vEKazPBkn0ipTiMpSajYDSe+KjQfrjhcBMxJt/znbvlHd8Pw/Vamaz5EB4Wfhs3SUR3Z9mwRu/P3s3Yg==}
    engines: {node: '>=8'}
    dependencies:
      camelcase: 5.3.1
      map-obj: 4.3.0
      quick-lru: 4.0.1
    dev: true

  /camelcase-keys/7.0.2:
    resolution: {integrity: sha512-Rjs1H+A9R+Ig+4E/9oyB66UC5Mj9Xq3N//vcLf2WzgdTi/3gUu3Z9KoqmlrEG4VuuLK8wJHofxzdQXz/knhiYg==}
    engines: {node: '>=12'}
    dependencies:
      camelcase: 6.3.0
      map-obj: 4.3.0
      quick-lru: 5.1.1
      type-fest: 1.4.0
    dev: true

  /camelcase/5.3.1:
    resolution: {integrity: sha512-L28STB170nwWS63UjtlEOE3dldQApaJXZkOI1uMFfzf3rRuPegHaHesyee+YxQ+W6SvRDQV6UrdOdRiR153wJg==}
    engines: {node: '>=6'}
    dev: true

  /camelcase/6.3.0:
    resolution: {integrity: sha512-Gmy6FhYlCY7uOElZUSbxo2UCDH8owEk996gkbrpsgGtrJLM3J7jGxl9Ic7Qwwj4ivOE5AWZWRMecDdF7hqGjFA==}
    engines: {node: '>=10'}
    dev: true

  /camelcase/7.0.0:
    resolution: {integrity: sha512-JToIvOmz6nhGsUhAYScbo2d6Py5wojjNfoxoc2mEVLUdJ70gJK2gnd+ABY1Tc3sVMyK7QDPtN0T/XdlCQWITyQ==}
    engines: {node: '>=14.16'}
    dev: true

  /caniuse-lite/1.0.30001334:
    resolution: {integrity: sha512-kbaCEBRRVSoeNs74sCuq92MJyGrMtjWVfhltoHUCW4t4pXFvGjUBrfo47weBRViHkiV3eBYyIsfl956NtHGazw==}

  /chai/4.3.6:
    resolution: {integrity: sha512-bbcp3YfHCUzMOvKqsztczerVgBKSsEijCySNlHHbX3VG1nskvqjz5Rfso1gGwD6w6oOV3eI60pKuMOV5MV7p3Q==}
    engines: {node: '>=4'}
    dependencies:
      assertion-error: 1.1.0
      check-error: 1.0.2
      deep-eql: 3.0.1
      get-func-name: 2.0.0
      loupe: 2.3.4
      pathval: 1.1.1
      type-detect: 4.0.8
    dev: true

  /chalk/2.4.2:
    resolution: {integrity: sha512-Mti+f9lpJNcwF4tWV8/OrTTtF1gZi+f8FqlyAdouralcFWFQWF2+NgCHShjkCb+IFBLq9buZwE1xckQU4peSuQ==}
    engines: {node: '>=4'}
    dependencies:
      ansi-styles: 3.2.1
      escape-string-regexp: 1.0.5
      supports-color: 5.5.0

  /chalk/4.1.2:
    resolution: {integrity: sha512-oKnbhFyRIXpUuez8iBMmyEa4nbj4IOQyuhc/wy9kY7/WVPcwIO9VA668Pu8RkO7+0G76SLROeyw9CpQ061i4mA==}
    engines: {node: '>=10'}
    dependencies:
      ansi-styles: 4.3.0
      supports-color: 7.2.0

  /chalk/5.0.1:
    resolution: {integrity: sha512-Fo07WOYGqMfCWHOzSXOt2CxDbC6skS/jO9ynEcmpANMoPrD+W1r1K6Vx7iNm+AQmETU1Xr2t+n8nzkV9t6xh3w==}
    engines: {node: ^12.17.0 || ^14.13 || >=16.0.0}
    dev: true

  /char-regex/1.0.2:
    resolution: {integrity: sha512-kWWXztvZ5SBQV+eRgKFeh8q5sLuZY2+8WUIzlxWVTg+oGwY14qylx1KbKzHd8P6ZYkAg0xyIDU9JMHhyJMZ1jw==}
    engines: {node: '>=10'}
    dev: true

  /chardet/0.7.0:
    resolution: {integrity: sha512-mT8iDcrh03qDGRRmoA2hmBJnxpllMR+0/0qlzjqZES6NdiWDcZkCNAk4rPFZ9Q85r27unkiNNg8ZOiwZXBHwcA==}
    dev: true

  /charset/1.0.1:
    resolution: {integrity: sha512-6dVyOOYjpfFcL1Y4qChrAoQLRHvj2ziyhcm0QJlhOcAhykL/k1kTUPbeo+87MNRTRdk2OIIsIXbuF3x2wi5EXg==}
    engines: {node: '>=4.0.0'}
    dev: false

  /check-error/1.0.2:
    resolution: {integrity: sha1-V00xLt2Iu13YkS6Sht1sCu1KrII=}
    dev: true

  /chownr/2.0.0:
    resolution: {integrity: sha512-bIomtDF5KGpdogkLd9VspvFzk9KfpyyGlS8YFVZl7TGPBHL5snIOnxeshwVgPteQ9b4Eydl+pVbIyE1DcvCWgQ==}
    engines: {node: '>=10'}

  /ci-info/3.3.0:
    resolution: {integrity: sha512-riT/3vI5YpVH6/qomlDnJow6TBee2PBKSEpx3O32EGPYbWGIRsIlGRms3Sm74wYE1JMo8RnO04Hb12+v1J5ICw==}
    dev: true

  /cjs-module-lexer/1.2.2:
    resolution: {integrity: sha512-cOU9usZw8/dXIXKtwa8pM0OTJQuJkxMN6w30csNRUerHfeQ5R6U3kkU/FtJeIf3M202OHfY2U8ccInBG7/xogA==}
    dev: true

  /clean-stack/2.2.0:
    resolution: {integrity: sha512-4diC9HaTE+KRAMWhDhrGOECgWZxoevMc5TlkObMqNSsVU62PYzXZ/SMTjzyGAFF1YusgxGcSWTEXBhp0CPwQ1A==}
    engines: {node: '>=6'}
    dev: true

  /clean-stack/4.2.0:
    resolution: {integrity: sha512-LYv6XPxoyODi36Dp976riBtSY27VmFo+MKqEU9QCCWyTrdEPDog+RWA7xQWHi6Vbp61j5c4cdzzX1NidnwtUWg==}
    engines: {node: '>=12'}
    dependencies:
      escape-string-regexp: 5.0.0
    dev: true

  /cli-boxes/3.0.0:
    resolution: {integrity: sha512-/lzGpEWL/8PfI0BmBOPRwp0c/wFNX1RdUML3jK/RcSBA9T8mZDdQpqYBKtCFTOfQbwPqWEOpjqW+Fnayc0969g==}
    engines: {node: '>=10'}
    dev: true

  /cli-cursor/3.1.0:
    resolution: {integrity: sha512-I/zHAwsKf9FqGoXM4WWRACob9+SNukZTd94DWF57E4toouRulbCxcUh6RKUEOQlYTHJnzkPMySvPNaaSLNfLZw==}
    engines: {node: '>=8'}
    dependencies:
      restore-cursor: 3.1.0
    dev: true

  /cli-cursor/4.0.0:
    resolution: {integrity: sha512-VGtlMu3x/4DOtIUwEkRezxUZ2lBacNJCHash0N0WeZDBS+7Ux1dm3XWAgWYxLJFMMdOeXMHXorshEFhbMSGelg==}
    engines: {node: ^12.20.0 || ^14.13.1 || >=16.0.0}
    dependencies:
      restore-cursor: 4.0.0
    dev: true

  /cli-spinners/2.6.1:
    resolution: {integrity: sha512-x/5fWmGMnbKQAaNwN+UZlV79qBLM9JFnJuJ03gIi5whrob0xV0ofNVHy9DhwGdsMJQc2OKv0oGmLzvaqvAVv+g==}
    engines: {node: '>=6'}
    dev: true

  /cli-truncate/2.1.0:
    resolution: {integrity: sha512-n8fOixwDD6b/ObinzTrp1ZKFzbgvKZvuz/TvejnLn1aQfC6r52XEx85FmuC+3HI+JM7coBRXUvNqEU2PHVrHpg==}
    engines: {node: '>=8'}
    dependencies:
      slice-ansi: 3.0.0
      string-width: 4.2.3
    dev: true

  /cli-truncate/3.1.0:
    resolution: {integrity: sha512-wfOBkjXteqSnI59oPcJkcPl/ZmwvMMOj340qUIY1SKZCv0B9Cf4D4fAucRkIKQmsIuYK3x1rrgU7MeGRruiuiA==}
    engines: {node: ^12.20.0 || ^14.13.1 || >=16.0.0}
    dependencies:
      slice-ansi: 5.0.0
      string-width: 5.1.2
    dev: true

  /cli-width/3.0.0:
    resolution: {integrity: sha512-FxqpkPPwu1HjuN93Omfm4h8uIanXofW0RxVEW3k5RKx+mJJYSthzNhp32Kzxxy3YAEZ/Dc/EWN1vZRY0+kOhbw==}
    engines: {node: '>= 10'}
    dev: true

  /cli-width/4.0.0:
    resolution: {integrity: sha512-ZksGS2xpa/bYkNzN3BAw1wEjsLV/ZKOf/CCrJ/QOBsxx6fOARIkwTutxp1XIOIohi6HKmOFjMoK/XaqDVUpEEw==}
    engines: {node: '>= 12'}
    dev: true

  /cliui/7.0.4:
    resolution: {integrity: sha512-OcRE68cOsVMXp1Yvonl/fzkQOyjLSu/8bhPDfQt0e0/Eb283TKP20Fs2MqoPsr9SwA595rRCA+QMzYc9nBP+JQ==}
    dependencies:
      string-width: 4.2.3
      strip-ansi: 6.0.1
      wrap-ansi: 7.0.0

  /clone-deep/4.0.1:
    resolution: {integrity: sha512-neHB9xuzh/wk0dIHweyAXv2aPGZIVk3pLMe+/RNzINf17fe0OG96QroktYAUm7SM1PBnzTabaLboqqxDyMU+SQ==}
    engines: {node: '>=6'}
    dependencies:
      is-plain-object: 2.0.4
      kind-of: 6.0.3
      shallow-clone: 3.0.1
    dev: true

  /clone-response/1.0.2:
    resolution: {integrity: sha512-yjLXh88P599UOyPTFX0POsd7WxnbsVsGohcwzHOLspIhhpalPw1BcqED8NblyZLKcGrL8dTgMlcaZxV2jAD41Q==}
    dependencies:
      mimic-response: 1.0.1
    dev: true

  /clone/1.0.4:
    resolution: {integrity: sha512-JQHZ2QMW6l3aH/j6xCqQThY/9OH4D/9ls34cgkUBiEeocRTU04tHfKPBsUK1PqZCUQM7GiA0IIXJSuXHI64Kbg==}
    engines: {node: '>=0.8'}
    dev: true

  /co/4.6.0:
    resolution: {integrity: sha512-QVb0dM5HvG+uaxitm8wONl7jltx8dqhfU33DcqtOZcLSVIKSDDLDi7+0LbAKiyI8hD9u42m2YxXSkMGWThaecQ==}
    engines: {iojs: '>= 1.0.0', node: '>= 0.12.0'}
    dev: true

  /collect-v8-coverage/1.0.1:
    resolution: {integrity: sha512-iBPtljfCNcTKNAto0KEtDfZ3qzjJvqE3aTGZsbhjSBlorqpXJlaWWtPO35D+ZImoC3KWejX64o+yPGxhWSTzfg==}
    dev: true

  /color-convert/1.9.3:
    resolution: {integrity: sha512-QfAUtd+vFdAtFQcC8CCyYt1fYWxSqAiK2cSD6zDB8N3cpsEBAvRxp9zOGg6G/SHHJYAT88/az/IuDGALsNVbGg==}
    dependencies:
      color-name: 1.1.3

  /color-convert/2.0.1:
    resolution: {integrity: sha512-RRECPsj7iu/xb5oKYcsFHSppFNnsj/52OVTRKb4zP5onXwVF3zVmmToNcOfGC+CRDpfK/U584fMg38ZHCaElKQ==}
    engines: {node: '>=7.0.0'}
    dependencies:
      color-name: 1.1.4

  /color-name/1.1.3:
    resolution: {integrity: sha512-72fSenhMw2HZMTVHeCA9KCmpEIbzWiQsjN+BHcBbS9vr1mtt+vJjPdksIBNUmKAW8TFUDPJK5SUU3QhE9NEXDw==}

  /color-name/1.1.4:
    resolution: {integrity: sha512-dOy+3AuW3a2wNbZHIuMZpTcgjGuLU/uBL/ubcZF9OXbDo8ff4O8yVp5Bf0efS8uEoYo5q4Fx7dY9OgQGXgAsQA==}

  /color-support/1.1.3:
    resolution: {integrity: sha512-qiBjkpbMLO/HL68y+lh4q0/O1MZFj2RX6X/KmMa3+gJD3z+WwI1ZzDHysvqHGS3mP6mznPckpXmw1nI9cJjyRg==}
    hasBin: true
    dev: true

  /colorette/2.0.16:
    resolution: {integrity: sha512-hUewv7oMjCp+wkBv5Rm0v87eJhq4woh5rSR+42YSQJKecCqgIqNkZ6lAlQms/BwHPJA5NKMRlpxPRv0n8HQW6g==}
    dev: true

  /colors/1.4.0:
    resolution: {integrity: sha512-a+UqTh4kgZg/SlGvfbzDHpgRu7AAQOmmqRHJnxhRZICKFUT91brVhNNt58CMWU9PsBbv3PDCZUHbVxuDiH2mtA==}
    engines: {node: '>=0.1.90'}

  /columnify/1.6.0:
    resolution: {integrity: sha512-lomjuFZKfM6MSAnV9aCZC9sc0qGbmZdfygNv+nCpqVkSKdCxCklLtd16O0EILGkImHw9ZpHkAnHaB+8Zxq5W6Q==}
    engines: {node: '>=8.0.0'}
    dependencies:
      strip-ansi: 6.0.1
      wcwidth: 1.0.1
    dev: true

  /combined-stream/1.0.8:
    resolution: {integrity: sha512-FQN4MRfuJeHf7cBbBMJFXhKSDq+2kAArBlmRBvcvFE5BB1HZKXtSFASDhdlz9zOYwxh8lDdnvmMOe/+5cdoEdg==}
    engines: {node: '>= 0.8'}
    dependencies:
      delayed-stream: 1.0.0

  /commander/2.20.3:
    resolution: {integrity: sha512-GpVkmM8vF2vQUkj2LvZmD35JxeJOLCwJ9cUkugyk2nuhbv3+mJvpLYYt+0+USMxE+oj+ey/lJEnhZw75x/OMcQ==}
    dev: false

  /commander/8.3.0:
    resolution: {integrity: sha512-OkTL9umf+He2DZkUq8f8J9of7yL6RJKI24dVITBmNfZBmri9zYZQrKkuXiKhyfPSu8tUhnVBB1iKXevvnlR4Ww==}
    engines: {node: '>= 12'}
    dev: true

  /compare-func/2.0.0:
    resolution: {integrity: sha512-zHig5N+tPWARooBnb0Zx1MFcdfpyJrfTJ3Y5L+IFvUm8rM74hHz66z0gw0x4tijh5CorKkKUCnW82R2vmpeCRA==}
    dependencies:
      array-ify: 1.0.0
      dot-prop: 5.3.0
    dev: true

  /compress-brotli/1.3.8:
    resolution: {integrity: sha512-lVcQsjhxhIXsuupfy9fmZUFtAIdBmXA7EGY6GBdgZ++qkM9zG4YFT8iU7FoBxzryNDMOpD1HIFHUSX4D87oqhQ==}
    engines: {node: '>= 12'}
    dependencies:
      '@types/json-buffer': 3.0.0
      json-buffer: 3.0.1
    dev: true

  /compute-gcd/1.2.1:
    resolution: {integrity: sha512-TwMbxBNz0l71+8Sc4czv13h4kEqnchV9igQZBi6QUaz09dnz13juGnnaWWJTRsP3brxOoxeB4SA2WELLw1hCtg==}
    dependencies:
      validate.io-array: 1.0.6
      validate.io-function: 1.0.2
      validate.io-integer-array: 1.0.0
    dev: false

  /compute-lcm/1.1.2:
    resolution: {integrity: sha512-OFNPdQAXnQhDSKioX8/XYT6sdUlXwpeMjfd6ApxMJfyZ4GxmLR1xvMERctlYhlHwIiz6CSpBc2+qYKjHGZw4TQ==}
    dependencies:
      compute-gcd: 1.2.1
      validate.io-array: 1.0.6
      validate.io-function: 1.0.2
      validate.io-integer-array: 1.0.0
    dev: false

  /concat-map/0.0.1:
    resolution: {integrity: sha1-2Klr13/Wjfd5OnMDajug1UBdR3s=}

  /concat-stream/2.0.0:
    resolution: {integrity: sha512-MWufYdFw53ccGjCA+Ol7XJYpAlW6/prSMzuPOTRnJGcGzuhLn4Scrz7qf6o8bROZ514ltazcIFJZevcfbo0x7A==}
    engines: {'0': node >= 6.0}
    dependencies:
      buffer-from: 1.1.2
      inherits: 2.0.4
      readable-stream: 3.6.0
      typedarray: 0.0.6
    dev: true

  /concurrently/6.5.1:
    resolution: {integrity: sha512-FlSwNpGjWQfRwPLXvJ/OgysbBxPkWpiVjy1042b0U7on7S7qwwMIILRj7WTN1mTgqa582bG6NFuScOoh6Zgdag==}
    engines: {node: '>=10.0.0'}
    hasBin: true
    dependencies:
      chalk: 4.1.2
      date-fns: 2.28.0
      lodash: 4.17.21
      rxjs: 6.6.7
      spawn-command: 0.0.2-1
      supports-color: 8.1.1
      tree-kill: 1.2.2
      yargs: 16.2.0
    dev: true

  /config-chain/1.1.13:
    resolution: {integrity: sha512-qj+f8APARXHrM0hraqXYb2/bOVSV4PvJQlNZ/DVj0QrmNM2q2euizkeuVckQ57J+W0mRH6Hvi+k50M4Jul2VRQ==}
    dependencies:
      ini: 1.3.8
      proto-list: 1.2.4
    dev: true

  /configstore/6.0.0:
    resolution: {integrity: sha512-cD31W1v3GqUlQvbBCGcXmd2Nj9SvLDOP1oQ0YFuLETufzSPaKp11rYBsSOm7rCsW3OnIRAFM3OxRhceaXNYHkA==}
    engines: {node: '>=12'}
    dependencies:
      dot-prop: 6.0.1
      graceful-fs: 4.2.10
      unique-string: 3.0.0
      write-file-atomic: 3.0.3
      xdg-basedir: 5.1.0
    dev: true

  /console-control-strings/1.1.0:
    resolution: {integrity: sha512-ty/fTekppD2fIwRvnZAVdeOiGd1c7YXEixbgJTNzqcxJWKQnjJ/V1bNEEE6hygpM3WjwHFUVK6HTjWSzV4a8sQ==}
    dev: true

  /content-type/1.0.4:
    resolution: {integrity: sha512-hIP3EEPs8tB9AT1L+NUqtwOAps4mk2Zob89MWXMHjHWg9milF/j4osnnQLXBCBFBk/tvIG/tUc9mOUJiPBhPXA==}
    engines: {node: '>= 0.6'}
    dev: false

  /conventional-changelog-angular/5.0.13:
    resolution: {integrity: sha512-i/gipMxs7s8L/QeuavPF2hLnJgH6pEZAttySB6aiQLWcX3puWDL3ACVmvBhJGxnAy52Qc15ua26BufY6KpmrVA==}
    engines: {node: '>=10'}
    dependencies:
      compare-func: 2.0.0
      q: 1.5.1
    dev: true

  /conventional-changelog-conventionalcommits/5.0.0:
    resolution: {integrity: sha512-lCDbA+ZqVFQGUj7h9QBKoIpLhl8iihkO0nCTyRNzuXtcd7ubODpYB04IFy31JloiJgG0Uovu8ot8oxRzn7Nwtw==}
    engines: {node: '>=10'}
    dependencies:
      compare-func: 2.0.0
      lodash: 4.17.21
      q: 1.5.1
    dev: true

  /conventional-changelog-core/4.2.4:
    resolution: {integrity: sha512-gDVS+zVJHE2v4SLc6B0sLsPiloR0ygU7HaDW14aNJE1v4SlqJPILPl/aJC7YdtRE4CybBf8gDwObBvKha8Xlyg==}
    engines: {node: '>=10'}
    dependencies:
      add-stream: 1.0.0
      conventional-changelog-writer: 5.0.1
      conventional-commits-parser: 3.2.4
      dateformat: 3.0.3
      get-pkg-repo: 4.2.1
      git-raw-commits: 2.0.11
      git-remote-origin-url: 2.0.0
      git-semver-tags: 4.1.1
      lodash: 4.17.21
      normalize-package-data: 3.0.3
      q: 1.5.1
      read-pkg: 3.0.0
      read-pkg-up: 3.0.0
      through2: 4.0.2
    dev: true

  /conventional-changelog-preset-loader/2.3.4:
    resolution: {integrity: sha512-GEKRWkrSAZeTq5+YjUZOYxdHq+ci4dNwHvpaBC3+ENalzFWuCWa9EZXSuZBpkr72sMdKB+1fyDV4takK1Lf58g==}
    engines: {node: '>=10'}
    dev: true

  /conventional-changelog-writer/5.0.1:
    resolution: {integrity: sha512-5WsuKUfxW7suLblAbFnxAcrvf6r+0b7GvNaWUwUIk0bXMnENP/PEieGKVUQrjPqwPT4o3EPAASBXiY6iHooLOQ==}
    engines: {node: '>=10'}
    hasBin: true
    dependencies:
      conventional-commits-filter: 2.0.7
      dateformat: 3.0.3
      handlebars: 4.7.7
      json-stringify-safe: 5.0.1
      lodash: 4.17.21
      meow: 8.1.2
      semver: 6.3.0
      split: 1.0.1
      through2: 4.0.2
    dev: true

  /conventional-commits-filter/2.0.7:
    resolution: {integrity: sha512-ASS9SamOP4TbCClsRHxIHXRfcGCnIoQqkvAzCSbZzTFLfcTqJVugB0agRgsEELsqaeWgsXv513eS116wnlSSPA==}
    engines: {node: '>=10'}
    dependencies:
      lodash.ismatch: 4.4.0
      modify-values: 1.0.1
    dev: true

  /conventional-commits-parser/3.2.4:
    resolution: {integrity: sha512-nK7sAtfi+QXbxHCYfhpZsfRtaitZLIA6889kFIouLvz6repszQDgxBu7wf2WbU+Dco7sAnNCJYERCwt54WPC2Q==}
    engines: {node: '>=10'}
    hasBin: true
    dependencies:
      is-text-path: 1.0.1
      JSONStream: 1.3.5
      lodash: 4.17.21
      meow: 8.1.2
      split2: 3.2.2
      through2: 4.0.2
    dev: true

  /conventional-recommended-bump/6.1.0:
    resolution: {integrity: sha512-uiApbSiNGM/kkdL9GTOLAqC4hbptObFo4wW2QRyHsKciGAfQuLU1ShZ1BIVI/+K2BE/W1AWYQMCXAsv4dyKPaw==}
    engines: {node: '>=10'}
    hasBin: true
    dependencies:
      concat-stream: 2.0.0
      conventional-changelog-preset-loader: 2.3.4
      conventional-commits-filter: 2.0.7
      conventional-commits-parser: 3.2.4
      git-raw-commits: 2.0.11
      git-semver-tags: 4.1.1
      meow: 8.1.2
      q: 1.5.1
    dev: true

  /convert-source-map/1.8.0:
    resolution: {integrity: sha512-+OQdjP49zViI/6i7nIJpA8rAl4sV/JdPfU9nZs3VqOwGIgizICvuN2ru6fMd+4llL0tar18UYJXfZ/TWtmhUjA==}
    dependencies:
      safe-buffer: 5.1.2
    dev: true

  /cookie/0.4.2:
    resolution: {integrity: sha512-aSWTXFzaKWkvHO1Ny/s+ePFpvKsPnjc551iI41v3ny/ow6tBG5Vd+FuqGNhh1LxOmVzOlGUriIlOaokOvhaStA==}
    engines: {node: '>= 0.6'}
    dev: false

  /core-js-pure/3.22.3:
    resolution: {integrity: sha512-oN88zz7nmKROMy8GOjs+LN+0LedIvbMdnB5XsTlhcOg1WGARt9l0LFg0zohdoFmCsEZ1h2ZbSQ6azj3M+vhzwQ==}
    requiresBuild: true
    dev: false

  /core-util-is/1.0.3:
    resolution: {integrity: sha512-ZQBvi1DcpJ4GDqanjucZ2Hj3wEO5pZDS89BWbkcrvdxksJorwUDDZamX9ldFkp9aw2lmBDLgkObEA4DWNJ9FYQ==}
    dev: true

  /cosmiconfig-typescript-loader/2.0.1_kinmrfkfpnsw6cabmdetwdmglm:
    resolution: {integrity: sha512-B9s6sX/omXq7I6gC6+YgLmrBFMJhPWew7ty/X5Tuwtd2zOSgWaUdXjkuVwbe3qqcdETo60+1nSVMekq//LIXVA==}
    engines: {node: '>=12', npm: '>=6'}
    peerDependencies:
      '@types/node': '*'
      typescript: '>=3'
    dependencies:
      '@types/node': 17.0.32
      cosmiconfig: 7.0.1
      ts-node: 10.8.0_kinmrfkfpnsw6cabmdetwdmglm
      typescript: 4.7.2
    transitivePeerDependencies:
      - '@swc/core'
      - '@swc/wasm'
    dev: true

  /cosmiconfig/7.0.1:
    resolution: {integrity: sha512-a1YWNUV2HwGimB7dU2s1wUMurNKjpx60HxBB6xUM8Re+2s1g1IIfJvFR0/iCF+XHdE0GMTKTuLR32UQff4TEyQ==}
    engines: {node: '>=10'}
    dependencies:
      '@types/parse-json': 4.0.0
      import-fresh: 3.3.0
      parse-json: 5.2.0
      path-type: 4.0.0
      yaml: 1.10.2
    dev: true

  /cp-file/9.1.0:
    resolution: {integrity: sha512-3scnzFj/94eb7y4wyXRWwvzLFaQp87yyfTnChIjlfYrVqp5lVO3E2hIJMeQIltUT0K2ZAB3An1qXcBmwGyvuwA==}
    engines: {node: '>=10'}
    dependencies:
      graceful-fs: 4.2.10
      make-dir: 3.1.0
      nested-error-stacks: 2.1.1
      p-event: 4.2.0
    dev: true

  /cpy-cli/4.1.0:
    resolution: {integrity: sha512-JA6bth6/mxPCa19SrWkIuPEBrea8vO9g1v0qhmCLnAKOfTcsNk5/X3W1o9aZuOHgugRcxdyR67rO4Gw/DA+4Qg==}
    engines: {node: '>=12.20'}
    hasBin: true
    dependencies:
      cpy: 9.0.1
      meow: 10.1.2
    dev: true

  /cpy/9.0.1:
    resolution: {integrity: sha512-D9U0DR5FjTCN3oMTcFGktanHnAG5l020yvOCR1zKILmAyPP7I/9pl6NFgRbDcmSENtbK1sQLBz1p9HIOlroiNg==}
    engines: {node: ^12.20.0 || ^14.17.0 || >=16.0.0}
    dependencies:
      arrify: 3.0.0
      cp-file: 9.1.0
      globby: 13.1.1
      junk: 4.0.0
      micromatch: 4.0.5
      nested-error-stacks: 2.1.1
      p-filter: 3.0.0
      p-map: 5.3.0
    dev: true

  /create-require/1.1.1:
    resolution: {integrity: sha512-dcKFX3jn0MpIaXjisoRvexIJVEKzaq7z2rZKxf+MSr9TkdmHmsU4m2lcLojrj/FHl8mk5VxMmYA+ftRkP/3oKQ==}
    dev: true

  /cross-fetch/3.1.5:
    resolution: {integrity: sha512-lvb1SBsI0Z7GDwmuid+mU3kWVBwTVUbe7S0H52yaaAdQOXq2YktTCZdlAcNKFzE6QtRz0snpw9bNiPeOIkkQvw==}
    dependencies:
      node-fetch: 2.6.7
    transitivePeerDependencies:
      - encoding
    dev: false

  /cross-spawn/7.0.3:
    resolution: {integrity: sha512-iRDPJKUPVEND7dHPO8rkbOnPpyDygcDFtWjpeWNCgy8WP2rXcxXL8TskReQl6OrB2G7+UJrags1q15Fudc7G6w==}
    engines: {node: '>= 8'}
    dependencies:
      path-key: 3.1.1
      shebang-command: 2.0.0
      which: 2.0.2

  /crypto-random-string/2.0.0:
    resolution: {integrity: sha512-v1plID3y9r/lPhviJ1wrXpLeyUIGAZ2SHNYTEapm7/8A9nLPoyvVp3RK/EPFqn5kEznyWgYZNsRtYYIWbuG8KA==}
    engines: {node: '>=8'}
    dev: true

  /crypto-random-string/4.0.0:
    resolution: {integrity: sha512-x8dy3RnvYdlUcPOjkEHqozhiwzKNSq7GcPuXFbnyMOCHxX8V3OgIg/pYuabl2sbUPfIJaeAQB7PMOK8DFIdoRA==}
    engines: {node: '>=12'}
    dependencies:
      type-fest: 1.4.0
    dev: true

  /csstype/3.0.11:
    resolution: {integrity: sha512-sa6P2wJ+CAbgyy4KFssIb/JNMLxFvKF1pCYCSXS8ZMuqZnMsrxqI2E5sPyoTpxoPU/gVZMzr2zjOfg8GIZOMsw==}
    dev: true

  /dargs/7.0.0:
    resolution: {integrity: sha512-2iy1EkLdlBzQGvbweYRFxmFath8+K7+AKB0TlhHWkNuH+TmovaMH/Wp7V7R4u7f4SnX3OgLsU9t1NI9ioDnUpg==}
    engines: {node: '>=8'}
    dev: true

  /dashdash/2.0.0:
    resolution: {integrity: sha512-ElMoAPlrzmF4l0OscF5pPBZv8LhUJBnwh7rHKllUOrwabAr47R1aQIIwC53rc59ycCb7k5Sj1/es+A3Bep/x5w==}
    engines: {node: '>=10.x'}
    dependencies:
      assert-plus: 1.0.0
    dev: true

  /data-uri-to-buffer/3.0.1:
    resolution: {integrity: sha512-WboRycPNsVw3B3TL559F7kuBUM4d8CgMEvk6xEJlOp7OBPjt6G7z8WMWlD2rOFZLk6OYfFIUGsCOWzcQH9K2og==}
    engines: {node: '>= 6'}
    dev: true

  /dataloader/1.4.0:
    resolution: {integrity: sha512-68s5jYdlvasItOJnCuI2Q9s4q98g0pCyL3HrcKJu8KNugUl8ahgmZYg38ysLTgQjjXX3H8CJLkAvWrclWfcalw==}
    dev: false

  /date-fns/2.28.0:
    resolution: {integrity: sha512-8d35hViGYx/QH0icHYCeLmsLmMUheMmTyV9Fcm6gvNwdw31yXXH+O85sOBJ+OLnLQMKZowvpKb6FgMIQjcpvQw==}
    engines: {node: '>=0.11'}
    dev: true

  /dateformat/3.0.3:
    resolution: {integrity: sha512-jyCETtSl3VMZMWeRo7iY1FL19ges1t55hMo5yaam4Jrsm5EPL89UQkoQRyiI+Yf4k8r2ZpdngkV8hr1lIdjb3Q==}
    dev: true

  /debug/2.6.9:
    resolution: {integrity: sha512-bC7ElrdJaJnPbAP+1EotYvqZsb3ecl5wi6Bfi6BJTUcNowp6cvspg0jXznRTKDjm/E7AdgFBVeAPVMNcKGsHMA==}
    peerDependencies:
      supports-color: '*'
    peerDependenciesMeta:
      supports-color:
        optional: true
    dependencies:
      ms: 2.0.0
    dev: false

  /debug/4.3.4:
    resolution: {integrity: sha512-PRWFHuSU3eDtQJPvnNY7Jcket1j0t5OuOsFzPPzsekD52Zl8qUfFIPEiswXqIvHWGVHOgX+7G/vCNNhehwxfkQ==}
    engines: {node: '>=6.0'}
    peerDependencies:
      supports-color: '*'
    peerDependenciesMeta:
      supports-color:
        optional: true
    dependencies:
      ms: 2.1.2

  /debug/4.3.4_supports-color@9.2.2:
    resolution: {integrity: sha512-PRWFHuSU3eDtQJPvnNY7Jcket1j0t5OuOsFzPPzsekD52Zl8qUfFIPEiswXqIvHWGVHOgX+7G/vCNNhehwxfkQ==}
    engines: {node: '>=6.0'}
    peerDependencies:
      supports-color: '*'
    peerDependenciesMeta:
      supports-color:
        optional: true
    dependencies:
      ms: 2.1.2
      supports-color: 9.2.2
    dev: true

  /decamelize-keys/1.1.0:
    resolution: {integrity: sha1-0XGoeTMlKAfrPLYdwcFEXQeN8tk=}
    engines: {node: '>=0.10.0'}
    dependencies:
      decamelize: 1.2.0
      map-obj: 1.0.1
    dev: true

  /decamelize/1.2.0:
    resolution: {integrity: sha1-9lNNFRSCabIDUue+4m9QH5oZEpA=}
    engines: {node: '>=0.10.0'}
    dev: true

  /decamelize/5.0.1:
    resolution: {integrity: sha512-VfxadyCECXgQlkoEAjeghAr5gY3Hf+IKjKb+X8tGVDtveCjN+USwprd2q3QXBR9T1+x2DG0XZF5/w+7HAtSaXA==}
    engines: {node: '>=10'}
    dev: true

  /decode-uri-component/0.2.0:
    resolution: {integrity: sha512-hjf+xovcEn31w/EUYdTXQh/8smFL/dzYjohQGEIgjyNavaJfBY2p5F527Bo1VPATxv0VYTUC2bOcXvqFwk78Og==}
    engines: {node: '>=0.10'}
    dev: true

  /decompress-response/6.0.0:
    resolution: {integrity: sha512-aW35yZM6Bb/4oJlZncMH2LCoZtJXTRxES17vE3hoRiowU2kWHaJKFkSBDnDR+cm9J+9QhXmREyIfv0pji9ejCQ==}
    engines: {node: '>=10'}
    dependencies:
      mimic-response: 3.1.0
    dev: true

  /dedent/0.7.0:
    resolution: {integrity: sha512-Q6fKUPqnAHAyhiUgFU7BUzLiv0kd8saH9al7tnu5Q/okj6dnupxyTgFIBjVzJATdfIAm9NAsvXNzjaKa+bxVyA==}
    dev: true

  /deep-eql/3.0.1:
    resolution: {integrity: sha512-+QeIQyN5ZuO+3Uk5DYh6/1eKO0m0YmJFGNmFHGACpf1ClL1nmlV/p4gNgbl2pJGxgXb4faqo6UE+M5ACEMyVcw==}
    engines: {node: '>=0.12'}
    dependencies:
      type-detect: 4.0.8
    dev: true

  /deep-equal/2.0.5:
    resolution: {integrity: sha512-nPiRgmbAtm1a3JsnLCf6/SLfXcjyN5v8L1TXzdCmHrXJ4hx+gW/w1YCcn7z8gJtSiDArZCgYtbao3QqLm/N1Sw==}
    dependencies:
      call-bind: 1.0.2
      es-get-iterator: 1.1.2
      get-intrinsic: 1.1.1
      is-arguments: 1.1.1
      is-date-object: 1.0.5
      is-regex: 1.1.4
      isarray: 2.0.5
      object-is: 1.1.5
      object-keys: 1.1.1
      object.assign: 4.1.2
      regexp.prototype.flags: 1.4.3
      side-channel: 1.0.4
      which-boxed-primitive: 1.0.2
      which-collection: 1.0.1
      which-typed-array: 1.1.7
    dev: false

  /deep-extend/0.6.0:
    resolution: {integrity: sha512-LOHxIOaPYdHlJRtCQfDIVZtfw/ufM8+rVj649RIHzcm/vGwQRXFt6OPqIFWsm2XEMrNIEtWR64sY1LEKD2vAOA==}
    engines: {node: '>=4.0.0'}
    dev: true

  /deep-is/0.1.4:
    resolution: {integrity: sha512-oIPzksmTg4/MriiaYGO+okXDT7ztn/w3Eptv/+gSIdMdKsJo0u4CfYNFJPy+4SKMuCqGw2wxnA+URMg3t8a/bQ==}
    dev: true

  /deepmerge/4.2.2:
    resolution: {integrity: sha512-FJ3UgI4gIl+PHZm53knsuSFpE+nESMr7M4v9QcgB7S63Kj/6WqMiFQJpBBYz1Pt+66bZpP3Q7Lye0Oo9MPKEdg==}
    engines: {node: '>=0.10.0'}

  /defaults/1.0.3:
    resolution: {integrity: sha512-s82itHOnYrN0Ib8r+z7laQz3sdE+4FP3d9Q7VLO7U+KRT+CR0GsWuyHxzdAY82I7cXv0G/twrqomTJLOssO5HA==}
    dependencies:
      clone: 1.0.4
    dev: true

  /defer-to-connect/2.0.1:
    resolution: {integrity: sha512-4tvttepXG1VaYGrRibk5EwJd1t4udunSOVMdLSAL6mId1ix438oPwPZMALY41FCijukO1L0twNcGsdzS7dHgDg==}
    engines: {node: '>=10'}
    dev: true

  /define-lazy-prop/2.0.0:
    resolution: {integrity: sha512-Ds09qNh8yw3khSjiJjiUInaGX9xlqZDY7JVryGxdxV7NPeuqQfplOpQ66yJFZut3jLa5zOwkXw1g9EI2uKh4Og==}
    engines: {node: '>=8'}
    dev: true

  /define-properties/1.1.4:
    resolution: {integrity: sha512-uckOqKcfaVvtBdsVkdPv3XjveQJsNQqmhXgRi8uhvWWuPYZCNlzT8qAyblUgNoXdHdjMTzAqeGjAoli8f+bzPA==}
    engines: {node: '>= 0.4'}
    dependencies:
      has-property-descriptors: 1.0.0
      object-keys: 1.1.1

  /degenerator/3.0.2:
    resolution: {integrity: sha512-c0mef3SNQo56t6urUU6tdQAs+ThoD0o9B9MJ8HEt7NQcGEILCRFqQb7ZbP9JAv+QF1Ky5plydhMR/IrqWDm+TQ==}
    engines: {node: '>= 6'}
    dependencies:
      ast-types: 0.13.4
      escodegen: 1.14.3
      esprima: 4.0.1
      vm2: 3.9.9
    dev: true

  /del/6.0.0:
    resolution: {integrity: sha512-1shh9DQ23L16oXSZKB2JxpL7iMy2E0S9d517ptA1P8iw0alkPtQcrKH7ru31rYtKwF499HkTu+DRzq3TCKDFRQ==}
    engines: {node: '>=10'}
    dependencies:
      globby: 11.1.0
      graceful-fs: 4.2.10
      is-glob: 4.0.3
      is-path-cwd: 2.2.0
      is-path-inside: 3.0.3
      p-map: 4.0.0
      rimraf: 3.0.2
      slash: 3.0.0
    dev: true

  /delayed-stream/1.0.0:
    resolution: {integrity: sha512-ZySD7Nf91aLB0RxL4KGrKHBXl7Eds1DAmEdcoVawXnLD7SDhpNgtuII2aAkg7a7QS41jxPSZ17p4VdGnMHk3MQ==}
    engines: {node: '>=0.4.0'}

  /delegates/1.0.0:
    resolution: {integrity: sha512-bd2L678uiWATM6m5Z1VzNCErI3jiGzt6HGY8OVICs40JQq/HALfbyNJmp0UDakEY4pMMaN0Ly5om/B1VI/+xfQ==}
    dev: true

  /depd/1.1.2:
    resolution: {integrity: sha512-7emPTl6Dpo6JRXOXjLRxck+FlLRX5847cLKEn00PLAgc3g2hTZZgr+e4c2v6QpSmLeFP3n5yUo7ft6avBK/5jQ==}
    engines: {node: '>= 0.6'}

  /depd/2.0.0:
    resolution: {integrity: sha512-g7nH6P6dyDioJogAAGprGpCtVImJhpPk/roCzdb3fIh61/s/nPsfR6onyMwkCAR/OlC3yBC0lESvUoQEAssIrw==}
    engines: {node: '>= 0.8'}

  /deprecation/2.3.1:
    resolution: {integrity: sha512-xmHIy4F3scKVwMsQ4WnVaS8bHOx0DmVwRywosKhaILI0ywMDWPtBSku2HNxRvF7jtwDRsoEwYQSfbxj8b7RlJQ==}
    dev: true

  /destroy/1.2.0:
    resolution: {integrity: sha512-2sJGJTaXIIaR1w4iJSNoN0hnMY7Gpc/n8D4qSCJw8QqFWXf7cuAgnEHxBpweaVcPevC2l3KpjYCx3NypQQgaJg==}
    engines: {node: '>= 0.8', npm: 1.2.8000 || >= 1.4.16}
    dev: false

  /detect-indent/5.0.0:
    resolution: {integrity: sha512-rlpvsxUtM0PQvy9iZe640/IWwWYyBsTApREbA1pHOpmOUIl9MkP/U4z7vTtg4Oaojvqhxt7sdufnT0EzGaR31g==}
    engines: {node: '>=4'}
    dev: true

  /detect-indent/6.1.0:
    resolution: {integrity: sha512-reYkTUJAZb9gUuZ2RvVCNhVHdg62RHnJ7WJl8ftMi4diZ6NWlciOzQN88pUhSELEwflJht4oQDv0F0BMlwaYtA==}
    engines: {node: '>=8'}
    dev: true

  /detect-indent/7.0.0:
    resolution: {integrity: sha512-/6kJlmVv6RDFPqaHC/ZDcU8bblYcoph2dUQ3kB47QqhkUEqXe3VZPELK9BaEMrC73qu+wn0AQ7iSteceN+yuMw==}
    engines: {node: '>=12.20'}
    dev: true

  /detect-newline/3.1.0:
    resolution: {integrity: sha512-TLz+x/vEXm/Y7P7wn1EJFNLxYpUD4TgMosxY6fAVJUnJMbupHBOncxyWUG9OpTaH9EBD7uFI5LfEgmMOc54DsA==}
    engines: {node: '>=8'}
    dev: true

  /dicer/0.3.0:
    resolution: {integrity: sha512-MdceRRWqltEG2dZqO769g27N/3PXfcKl04VhYnBlo2YhH7zPi88VebsjTKclaOyiuMaGU72hTfw3VkUitGcVCA==}
    engines: {node: '>=4.5.0'}
    dependencies:
      streamsearch: 0.1.2
    dev: false

  /diff-sequences/27.5.1:
    resolution: {integrity: sha512-k1gCAXAsNgLwEL+Y8Wvl+M6oEFj5bgazfZULpS5CneoPPXRaCCW7dm+q21Ky2VEE5X+VeRDBVg1Pcvvsr4TtNQ==}
    engines: {node: ^10.13.0 || ^12.13.0 || ^14.15.0 || >=15.0.0}
    dev: true

  /diff-sequences/28.0.2:
    resolution: {integrity: sha512-YtEoNynLDFCRznv/XDalsKGSZDoj0U5kLnXvY0JSq3nBboRrZXjD81+eSiwi+nzcZDwedMmcowcxNwwgFW23mQ==}
    engines: {node: ^12.13.0 || ^14.15.0 || ^16.10.0 || >=17.0.0}
    dev: true

  /diff/4.0.2:
    resolution: {integrity: sha512-58lmxKSA4BNyLz+HHMUzlOEpg09FV+ev6ZMe3vJihgdxzgcwZ8VoEEPmALCZG9LmqfVoNMMKpttIYTVG6uDY7A==}
    engines: {node: '>=0.3.1'}
    dev: true

  /dir-glob/3.0.1:
    resolution: {integrity: sha512-WkrWp9GR4KXfKGYzOLmTuGVi1UWFfws377n9cc55/tb6DuqyF6pcQ5AbiHEshaDpY9v6oaSr2XCDidGmMwdzIA==}
    engines: {node: '>=8'}
    dependencies:
      path-type: 4.0.0
    dev: true

  /dot-prop/5.3.0:
    resolution: {integrity: sha512-QM8q3zDe58hqUqjraQOmzZ1LIH9SWQJTlEKCH4kJ2oQvLZk7RbQXvtDM2XEq3fwkV9CCvvH4LA0AV+ogFsBM2Q==}
    engines: {node: '>=8'}
    dependencies:
      is-obj: 2.0.0
    dev: true

  /dot-prop/6.0.1:
    resolution: {integrity: sha512-tE7ztYzXHIeyvc7N+hR3oi7FIbf/NIjVP9hmAt3yMXzrQ072/fpjGLx2GxNxGxUl5V73MEqYzioOMoVhGMJ5cA==}
    engines: {node: '>=10'}
    dependencies:
      is-obj: 2.0.0
    dev: true

  /dotenv/16.0.1:
    resolution: {integrity: sha512-1K6hR6wtk2FviQ4kEiSjFiH5rpzEVi8WW0x96aztHVMhEspNpc4DVOUTEHtEva5VThQ8IaBX1Pe4gSzpVVUsKQ==}
    engines: {node: '>=12'}
    dev: true

  /duplexer/0.1.2:
    resolution: {integrity: sha512-jtD6YG370ZCIi/9GTaJKQxWTZD045+4R4hTk/x1UyoqadyJ9x9CgSi1RlVDQF8U2sxLLSnFkCaMihqljHIWgMg==}
    dev: true

  /eastasianwidth/0.2.0:
    resolution: {integrity: sha512-I88TYZWc9XiYHRQ4/3c5rjjfgkjhLyW2luGIheGERbNQ6OY7yTybanSpDXZa8y7VUP9YmDcYa+eyq4ca7iLqWA==}
    dev: true

  /ecdsa-sig-formatter/1.0.11:
    resolution: {integrity: sha512-nagl3RYrbNv6kQkeJIpt6NJZy8twLB/2vtz6yN9Z4vRKHN4/QZJIEbqohALSgwKdnksuY3k5Addp5lg8sVoVcQ==}
    dependencies:
      safe-buffer: 5.2.1
    dev: false

  /ee-first/1.1.1:
    resolution: {integrity: sha1-WQxhFWsK4vTwJVcyoViyZrxWsh0=}
    dev: false

  /electron-to-chromium/1.4.129:
    resolution: {integrity: sha512-GgtN6bsDtHdtXJtlMYZWGB/uOyjZWjmRDumXTas7dGBaB9zUyCjzHet1DY2KhyHN8R0GLbzZWqm4efeddqqyRQ==}
    dev: true

  /emittery/0.10.2:
    resolution: {integrity: sha512-aITqOwnLanpHLNXZJENbOgjUBeHocD+xsSJmNrjovKBW5HbSpW3d1pEls7GFQPUWXiwG9+0P4GtHfEqC/4M0Iw==}
    engines: {node: '>=12'}
    dev: true

  /emoji-regex/8.0.0:
    resolution: {integrity: sha512-MSjYzcWNOA0ewAHpz0MxpYFvwg6yjy1NG3xteoqz644VCo/RPgnr1/GGt+ic3iJTzQ8Eu3TdM14SawnVUmGE6A==}

  /emoji-regex/9.2.2:
    resolution: {integrity: sha512-L18DaJsXSUk2+42pv8mLs5jJT2hqFkFE4j21wOmgbUqsZ2hL72NsUU785g9RXgo3s0ZNgVl42TiHp3ZtOv/Vyg==}
    dev: true

  /encodeurl/1.0.2:
    resolution: {integrity: sha1-rT/0yG7C0CkyL1oCw6mmBslbP1k=}
    engines: {node: '>= 0.8'}
    dev: false

  /encoding/0.1.13:
    resolution: {integrity: sha512-ETBauow1T35Y/WZMkio9jiM0Z5xjHHmJ4XmjZOq1l/dXz3lr2sRn87nJy20RupqSh1F2m3HHPSp8ShIPQJrJ3A==}
    requiresBuild: true
    dependencies:
      iconv-lite: 0.6.3
    dev: true
    optional: true

  /end-of-stream/1.4.4:
    resolution: {integrity: sha512-+uw1inIHVPQoaVuHzRyXd21icM+cnt4CzD5rW+NC1wjOUSTOs+Te7FOv7AhN7vS9x/oIyhLP5PR1H+phQAHu5Q==}
    dependencies:
      once: 1.4.0
    dev: true

  /env-paths/2.2.1:
    resolution: {integrity: sha512-+h1lkLKhZMTYjog1VEpJNG7NZJWcuc2DDk/qsqSTRRCOXiLjeQ1d1/udrUGhqMxUgAlwKNZ0cf2uqan5GLuS2A==}
    engines: {node: '>=6'}
    dev: true

  /envinfo/7.8.1:
    resolution: {integrity: sha512-/o+BXHmB7ocbHEAs6F2EnG0ogybVVUdkRunTT2glZU9XAaGmhqskrvKwqXuDfNjEO0LZKWdejEEpnq8aM0tOaw==}
    engines: {node: '>=4'}
    hasBin: true
    dev: true

  /err-code/2.0.3:
    resolution: {integrity: sha512-2bmlRpNKBxT/CRmPOlyISQpNj+qSeYvcym/uT0Jx2bMOlKLtSy1ZmLuVxSEKKyor/N5yhvp/ZiG1oE3DEYMSFA==}
    dev: true

  /error-ex/1.3.2:
    resolution: {integrity: sha512-7dFHNmqeFSEt2ZBsCriorKnn3Z2pj+fd9kmI6QoWw4//DL+icEBfc0U7qJCisqrTsKTjw4fNFy2pW9OqStD84g==}
    dependencies:
      is-arrayish: 0.2.1
    dev: true

  /es-abstract/1.19.5:
    resolution: {integrity: sha512-Aa2G2+Rd3b6kxEUKTF4TaW67czBLyAv3z7VOhYRU50YBx+bbsYZ9xQP4lMNazePuFlybXI0V4MruPos7qUo5fA==}
    engines: {node: '>= 0.4'}
    dependencies:
      call-bind: 1.0.2
      es-to-primitive: 1.2.1
      function-bind: 1.1.1
      get-intrinsic: 1.1.1
      get-symbol-description: 1.0.0
      has: 1.0.3
      has-symbols: 1.0.3
      internal-slot: 1.0.3
      is-callable: 1.2.4
      is-negative-zero: 2.0.2
      is-regex: 1.1.4
      is-shared-array-buffer: 1.0.2
      is-string: 1.0.7
      is-weakref: 1.0.2
      object-inspect: 1.12.0
      object-keys: 1.1.1
      object.assign: 4.1.2
      string.prototype.trimend: 1.0.4
      string.prototype.trimstart: 1.0.4
      unbox-primitive: 1.0.2

  /es-array-method-boxes-properly/1.0.0:
    resolution: {integrity: sha512-wd6JXUmyHmt8T5a2xreUwKcGPq6f1f+WwIJkijUqiGcJz1qqnZgP6XIK+QyIWU5lT7imeNxUll48bziG+TSYcA==}
    dev: true

  /es-get-iterator/1.1.2:
    resolution: {integrity: sha512-+DTO8GYwbMCwbywjimwZMHp8AuYXOS2JZFWoi2AlPOS3ebnII9w/NLpNZtA7A0YLaVDw+O7KFCeoIV7OPvM7hQ==}
    dependencies:
      call-bind: 1.0.2
      get-intrinsic: 1.1.1
      has-symbols: 1.0.3
      is-arguments: 1.1.1
      is-map: 2.0.2
      is-set: 2.0.2
      is-string: 1.0.7
      isarray: 2.0.5

  /es-to-primitive/1.2.1:
    resolution: {integrity: sha512-QCOllgZJtaUo9miYBcLChTUaHNjJF3PYs1VidD7AwiEj1kYxKeQTctLAezAOH5ZKRH0g2IgPn6KwB4IT8iRpvA==}
    engines: {node: '>= 0.4'}
    dependencies:
      is-callable: 1.2.4
      is-date-object: 1.0.5
      is-symbol: 1.0.4

  /es6-promise/3.3.1:
    resolution: {integrity: sha512-SOp9Phqvqn7jtEUxPWdWfWoLmyt2VaJ6MpvP9Comy1MceMXqE6bxvaTu4iaxpYYPzhny28Lc+M87/c2cPK6lDg==}
    dev: false

  /escalade/3.1.1:
    resolution: {integrity: sha512-k0er2gUkLf8O0zKJiAhmkTnJlTvINGv7ygDNPbeIsX/TJjGJZHuh9B2UxbsaEkmlEo9MfhrSzmhIlhRlI2GXnw==}
    engines: {node: '>=6'}

  /escape-goat/4.0.0:
    resolution: {integrity: sha512-2Sd4ShcWxbx6OY1IHyla/CVNwvg7XwZVoXZHcSu9w9SReNP1EzzD5T8NWKIR38fIqEns9kDWKUQTXXAmlDrdPg==}
    engines: {node: '>=12'}
    dev: true

  /escape-html/1.0.3:
    resolution: {integrity: sha1-Aljq5NPQwJdN4cFpGI7wBR0dGYg=}
    dev: false

  /escape-string-regexp/1.0.5:
    resolution: {integrity: sha1-G2HAViGQqN/2rjuyzwIAyhMLhtQ=}
    engines: {node: '>=0.8.0'}

  /escape-string-regexp/2.0.0:
    resolution: {integrity: sha512-UpzcLCXolUWcNu5HtVMHYdXJjArjsF9C0aNnquZYY4uW/Vu0miy5YoWvbV345HauVvcAUnpRuhMMcqTcGOY2+w==}
    engines: {node: '>=8'}
    dev: true

  /escape-string-regexp/5.0.0:
    resolution: {integrity: sha512-/veY75JbMK4j1yjvuUxuVsiS/hr/4iHs9FTT6cgTexxdE0Ly/glccBAkloH/DofkjRbZU3bnoj38mOmhkZ0lHw==}
    engines: {node: '>=12'}
    dev: true

  /escodegen/1.14.3:
    resolution: {integrity: sha512-qFcX0XJkdg+PB3xjZZG/wKSuT1PnQWx57+TVSjIMmILd2yC/6ByYElPwJnslDsuWuSAp4AwJGumarAAmJch5Kw==}
    engines: {node: '>=4.0'}
    hasBin: true
    dependencies:
      esprima: 4.0.1
      estraverse: 4.3.0
      esutils: 2.0.3
      optionator: 0.8.3
    optionalDependencies:
      source-map: 0.6.1
    dev: true

  /esprima/4.0.1:
    resolution: {integrity: sha512-eGuFFw7Upda+g4p+QHvnW0RyTX/SVeJBDM/gCtMARO0cLuT2HcEKnTPvhjV6aGeqrCB/sbNop0Kszm0jsaWU4A==}
    engines: {node: '>=4'}
    hasBin: true
    dev: true

  /estraverse/4.3.0:
    resolution: {integrity: sha512-39nnKffWz8xN1BU/2c79n9nB9HDzo0niYUqx6xyqUnyoAnQyyWpOTdZEeiCch8BBu515t4wp9ZmgVfVhn9EBpw==}
    engines: {node: '>=4.0'}
    dev: true

  /esutils/2.0.3:
    resolution: {integrity: sha512-kVscqXk4OCp68SZ0dkgEKVi6/8ij300KBWTJq32P/dYeWTSwK41WyTxalN1eRmA5Z9UU/LX9D7FWSmV9SAYx6g==}
    engines: {node: '>=0.10.0'}
    dev: true

  /eventemitter3/3.1.2:
    resolution: {integrity: sha512-tvtQIeLVHjDkJYnzf2dgVMxfuSGJeM/7UCG17TT4EumTfNtF+0nebF/4zWOIkCreAbtNqhGEboB6BWrwqNaw4Q==}
    dev: false

  /eventemitter3/4.0.7:
    resolution: {integrity: sha512-8guHBZCwKnFhYdHr2ysuRWErTwhoN2X8XELRlrRwpmfeY2jjuUN4taQMsULKUVo1K4DvZl+0pgfyoysHxvmvEw==}
    dev: true

  /execa/5.1.1:
    resolution: {integrity: sha512-8uSpZZocAZRBAPIEINJj3Lo9HyGitllczc27Eh5YYojjMFMn8yHMDMaUHE2Jqfq05D/wucwI4JGURyXt1vchyg==}
    engines: {node: '>=10'}
    dependencies:
      cross-spawn: 7.0.3
      get-stream: 6.0.1
      human-signals: 2.1.0
      is-stream: 2.0.1
      merge-stream: 2.0.0
      npm-run-path: 4.0.1
      onetime: 5.1.2
      signal-exit: 3.0.7
      strip-final-newline: 2.0.0

  /execa/6.1.0:
    resolution: {integrity: sha512-QVWlX2e50heYJcCPG0iWtf8r0xjEYfz/OYLGDYH+IyjWezzPNxz63qNFOu0l4YftGWuizFVZHHs8PrLU5p2IDA==}
    engines: {node: ^12.20.0 || ^14.13.1 || >=16.0.0}
    dependencies:
      cross-spawn: 7.0.3
      get-stream: 6.0.1
      human-signals: 3.0.1
      is-stream: 3.0.0
      merge-stream: 2.0.0
      npm-run-path: 5.1.0
      onetime: 6.0.0
      signal-exit: 3.0.7
      strip-final-newline: 3.0.0
    dev: true

  /exit/0.1.2:
    resolution: {integrity: sha512-Zk/eNKV2zbjpKzrsQ+n1G6poVbErQxJ0LBOJXaKZ1EViLzH+hrLu9cdXI4zw9dBQJslwBEpbQ2P1oS7nDxs6jQ==}
    engines: {node: '>= 0.8.0'}
    dev: true

  /expect/28.1.0:
    resolution: {integrity: sha512-qFXKl8Pmxk8TBGfaFKRtcQjfXEnKAs+dmlxdwvukJZorwrAabT7M3h8oLOG01I2utEhkmUTi17CHaPBovZsKdw==}
    engines: {node: ^12.13.0 || ^14.15.0 || ^16.10.0 || >=17.0.0}
    dependencies:
      '@jest/expect-utils': 28.1.0
      jest-get-type: 28.0.2
      jest-matcher-utils: 28.1.0
      jest-message-util: 28.1.0
      jest-util: 28.1.0
    dev: true

  /external-editor/3.1.0:
    resolution: {integrity: sha512-hMQ4CX1p1izmuLYyZqLMO/qGNw10wSv9QDCPfzXfyFrOaCSSoRfqE1Kf1s5an66J5JZC62NewG+mK49jOCtQew==}
    engines: {node: '>=4'}
    dependencies:
      chardet: 0.7.0
      iconv-lite: 0.4.24
      tmp: 0.0.33
    dev: true

  /fast-decode-uri-component/1.0.1:
    resolution: {integrity: sha512-WKgKWg5eUxvRZGwW8FvfbaH7AXSh2cL+3j5fMGzUMCxWBJ3dV3a7Wz8y2f/uQ0e3B6WmodD3oS54jTQ9HVTIIg==}
    dev: false

  /fast-deep-equal/3.1.3:
    resolution: {integrity: sha512-f3qQ9oQy9j2AhBe/H9VC91wLmKBCCU/gDOnKNAYG5hswO7BLKj09Hc5HYNz9cGI++xlpDCIgDaitVs03ATR84Q==}

  /fast-glob/3.2.11:
    resolution: {integrity: sha512-xrO3+1bxSo3ZVHAnqzyuewYT6aMFHRAd4Kcs92MAonjwQZLsK9d0SF1IyQ3k5PoirxTW0Oe/RqFgMQ6TcNE5Ew==}
    engines: {node: '>=8.6.0'}
    dependencies:
      '@nodelib/fs.stat': 2.0.5
      '@nodelib/fs.walk': 1.2.8
      glob-parent: 5.1.2
      merge2: 1.4.1
      micromatch: 4.0.5
    dev: true

  /fast-json-stable-stringify/2.1.0:
    resolution: {integrity: sha512-lhd/wF+Lk98HZoTCtlVraHtfh5XYijIjalXck7saUtuanSDyLMxnHhSXEDJqHxD7msR8D0uCmqlkwjCV8xvwHw==}

  /fast-json-stringify/2.7.13:
    resolution: {integrity: sha512-ar+hQ4+OIurUGjSJD1anvYSDcUflywhKjfxnsW4TBTD7+u0tJufv6DKRWoQk3vI6YBOWMoz0TQtfbe7dxbQmvA==}
    engines: {node: '>= 10.0.0'}
    dependencies:
      ajv: 6.12.6
      deepmerge: 4.2.2
      rfdc: 1.3.0
      string-similarity: 4.0.4
    dev: false

  /fast-levenshtein/2.0.6:
    resolution: {integrity: sha512-DCXu6Ifhqcks7TZKY3Hxp3y6qphY5SJZmrWMDrKcERSOXWQdMhU9Ig/PYrzyw/ul9jOIyh0N4M0tbC5hodg8dw==}
    dev: true

  /fast-redact/3.1.1:
    resolution: {integrity: sha512-odVmjC8x8jNeMZ3C+rPMESzXVSEU8tSWSHv9HFxP2mm89G/1WwqhrerJDQm9Zus8X6aoRgQDThKqptdNA6bt+A==}
    engines: {node: '>=6'}
    dev: false

  /fast-safe-stringify/2.1.1:
    resolution: {integrity: sha512-W+KJc2dmILlPplD/H4K9l9LcAHAfPtP6BY84uVLXQ6Evcz9Lcg33Y2z1IVblT6xdY54PXYVHEv+0Wpq8Io6zkA==}
    dev: false

  /fastify-graceful-shutdown/3.1.0:
    resolution: {integrity: sha512-5l3EAxYb99xb3NZkdoZwHgMjmyIlRHZaZNEc/U4CCpgosN2Obh7D3a7wjHfNhRtWfddXYkNuZ+KmUhW5SnAKgA==}
    dependencies:
      fastify-plugin: 3.0.1
      fastparallel: 2.4.1
    dev: false

  /fastify-plugin/3.0.1:
    resolution: {integrity: sha512-qKcDXmuZadJqdTm6vlCqioEbyewF60b/0LOFCcYN1B6BIZGlYJumWWOYs70SFYLDAH4YqdE1cxH/RKMG7rFxgA==}
    dev: false

  /fastify/3.29.0:
    resolution: {integrity: sha512-zXSiDTdHJCHcmDrSje1f1RfzTmUTjMtHnPhh6cdokgfHhloQ+gy0Du+KlEjwTbcNC3Djj4GAsBzl6KvfI9Ah2g==}
    dependencies:
      '@fastify/ajv-compiler': 1.1.0
      '@fastify/error': 2.0.0
      abstract-logging: 2.0.1
      avvio: 7.2.5
      fast-json-stringify: 2.7.13
      find-my-way: 4.5.1
      flatstr: 1.0.12
      light-my-request: 4.9.0
      pino: 6.14.0
      process-warning: 1.0.0
      proxy-addr: 2.0.7
      rfdc: 1.3.0
      secure-json-parse: 2.4.0
      semver: 7.3.7
      tiny-lru: 8.0.2
    transitivePeerDependencies:
      - supports-color
    dev: false

  /fastparallel/2.4.1:
    resolution: {integrity: sha512-qUmhxPgNHmvRjZKBFUNI0oZuuH9OlSIOXmJ98lhKPxMZZ7zS/Fi0wRHOihDSz0R1YiIOjxzOY4bq65YTcdBi2Q==}
    dependencies:
      reusify: 1.0.4
      xtend: 4.0.2
    dev: false

  /fastq/1.13.0:
    resolution: {integrity: sha512-YpkpUnK8od0o1hmeSc7UUs/eB/vIPWJYjKck2QKIzAf71Vm1AAQ3EbuZB3g2JIy+pg+ERD0vqI79KyZiB2e2Nw==}
    dependencies:
      reusify: 1.0.4

  /fb-watchman/2.0.1:
    resolution: {integrity: sha512-DkPJKQeY6kKwmuMretBhr7G6Vodr7bFwDYTXIkfG1gjvNpaxBTQV3PbXg6bR1c1UP4jPOX0jHUbbHANL9vRjVg==}
    dependencies:
      bser: 2.1.1
    dev: true

  /figures/3.2.0:
    resolution: {integrity: sha512-yaduQFRKLXYOGgEn6AZau90j3ggSOyiqXU0F9JZfeXYhNa+Jk4X+s45A2zg5jns87GAFa34BBm2kXw4XpNcbdg==}
    engines: {node: '>=8'}
    dependencies:
      escape-string-regexp: 1.0.5
    dev: true

  /figures/4.0.1:
    resolution: {integrity: sha512-rElJwkA/xS04Vfg+CaZodpso7VqBknOYbzi6I76hI4X80RUjkSxO2oAyPmGbuXUppywjqndOrQDl817hDnI++w==}
    engines: {node: '>=12'}
    dependencies:
      escape-string-regexp: 5.0.0
      is-unicode-supported: 1.2.0
    dev: true

  /file-type/16.5.3:
    resolution: {integrity: sha512-uVsl7iFhHSOY4bEONLlTK47iAHtNsFHWP5YE4xJfZ4rnX7S1Q3wce09XgqSC7E/xh8Ncv/be1lNoyprlUH/x6A==}
    engines: {node: '>=10'}
    dependencies:
      readable-web-to-node-stream: 3.0.2
      strtok3: 6.3.0
      token-types: 4.2.0
    dev: true

  /file-type/3.9.0:
    resolution: {integrity: sha1-JXoHg4TR24CHvESdEH1SpSZyuek=}
    engines: {node: '>=0.10.0'}
    dev: false

  /file-uri-to-path/2.0.0:
    resolution: {integrity: sha512-hjPFI8oE/2iQPVe4gbrJ73Pp+Xfub2+WI2LlXDbsaJBwT5wuMh35WNWVYYTpnz895shtwfyutMFLFywpQAFdLg==}
    engines: {node: '>= 6'}
    dev: true

  /fill-range/7.0.1:
    resolution: {integrity: sha512-qOo9F+dMUmC2Lcb4BbVvnKJxTPjCm+RRpe4gDuGrzkL7mEVl/djYSu2OdQ2Pa302N4oqkSg9ir6jaLWJ2USVpQ==}
    engines: {node: '>=8'}
    dependencies:
      to-regex-range: 5.0.1
    dev: true

  /filter-obj/1.1.0:
    resolution: {integrity: sha512-8rXg1ZnX7xzy2NGDVkBVaAy+lSlPNwad13BtgSlLuxfIslyt5Vg64U7tFcCt4WS1R0hvtnQybT/IyCkGZ3DpXQ==}
    engines: {node: '>=0.10.0'}
    dev: true

  /finalhandler/1.2.0:
    resolution: {integrity: sha512-5uXcUVftlQMFnWC9qu/svkWv3GTd2PfUhK/3PLkYNAe7FbqJMt3515HaxE6eRL74GdsriiwujiawdaB1BpEISg==}
    engines: {node: '>= 0.8'}
    dependencies:
      debug: 2.6.9
      encodeurl: 1.0.2
      escape-html: 1.0.3
      on-finished: 2.4.1
      parseurl: 1.3.3
      statuses: 2.0.1
      unpipe: 1.0.0
    transitivePeerDependencies:
      - supports-color
    dev: false

  /find-my-way/4.5.1:
    resolution: {integrity: sha512-kE0u7sGoUFbMXcOG/xpkmz4sRLCklERnBcg7Ftuu1iAxsfEt2S46RLJ3Sq7vshsEy2wJT2hZxE58XZK27qa8kg==}
    engines: {node: '>=10'}
    dependencies:
      fast-decode-uri-component: 1.0.1
      fast-deep-equal: 3.1.3
      safe-regex2: 2.0.0
      semver-store: 0.3.0
    dev: false

  /find-up/2.1.0:
    resolution: {integrity: sha512-NWzkk0jSJtTt08+FBFMvXoeZnOJD+jTtsRmBYbAIzJdX6l7dLgR7CTubCM5/eDdPUBvLCeVasP1brfVR/9/EZQ==}
    engines: {node: '>=4'}
    dependencies:
      locate-path: 2.0.0
    dev: true

  /find-up/4.1.0:
    resolution: {integrity: sha512-PpOwAdQ/YlXQ2vj8a3h8IipDuYRi3wceVQQGYWxNINccq40Anw7BlsEXCMbt1Zt+OLA6Fq9suIpIWD0OsnISlw==}
    engines: {node: '>=8'}
    dependencies:
      locate-path: 5.0.0
      path-exists: 4.0.0
    dev: true

  /find-up/5.0.0:
    resolution: {integrity: sha512-78/PXT1wlLLDgTzDs7sjq9hzz0vXD+zn+7wypEe4fXQxCmdmqfGsEPQxmiCSQI3ajFV91bVSsvNtrJRiW6nGng==}
    engines: {node: '>=10'}
    dependencies:
      locate-path: 6.0.0
      path-exists: 4.0.0
    dev: true

  /find-yarn-workspace-root/2.0.0:
    resolution: {integrity: sha512-1IMnbjt4KzsQfnhnzNd8wUEgXZ44IzZaZmnLYx7D5FZlaHt2gW20Cri8Q+E/t5tIj4+epTBub+2Zxu/vNILzqQ==}
    dependencies:
      micromatch: 4.0.5
    dev: true

  /flatstr/1.0.12:
    resolution: {integrity: sha512-4zPxDyhCyiN2wIAtSLI6gc82/EjqZc1onI4Mz/l0pWrAlsSfYH/2ZIcU+e3oA2wDwbzIWNKwa23F8rh6+DRWkw==}
    dev: false

  /follow-redirects/1.14.9:
    resolution: {integrity: sha512-MQDfihBQYMcyy5dhRDJUHcw7lb2Pv/TuE6xP1vyraLukNDHKbDxDNaOE3NbCAdKQApno+GPRyo1YAp89yCjK4w==}
    engines: {node: '>=4.0'}
    peerDependencies:
      debug: '*'
    peerDependenciesMeta:
      debug:
        optional: true

  /foreach/2.0.5:
    resolution: {integrity: sha1-C+4AUBiusmDQo6865ljdATbsG5k=}
    dev: false

  /form-data-encoder/1.7.1:
    resolution: {integrity: sha512-EFRDrsMm/kyqbTQocNvRXMLjc7Es2Vk+IQFx/YW7hkUH1eBl4J1fqiP34l74Yt0pFLCNpc06fkbVk00008mzjg==}
    dev: true

  /form-data/4.0.0:
    resolution: {integrity: sha512-ETEklSGi5t0QMZuiXoA/Q6vcnxcLQP5vdugSpuAyi6SVGi2clPPp+xgEhuMaHC+zGgn31Kd235W35f7Hykkaww==}
    engines: {node: '>= 6'}
    dependencies:
      asynckit: 0.4.0
      combined-stream: 1.0.8
      mime-types: 2.1.35

  /form-urlencoded/6.0.6:
    resolution: {integrity: sha512-5n3L86l3uVJLFk8w+HTcuaV8WrEeH9pPqJcICxAbs3oW/gsKg9kJ8XVPZ3I1PJR50ld2fQjstT94p4G90JDMAg==}
    dev: false

  /forwarded/0.2.0:
    resolution: {integrity: sha512-buRG0fpBtRHSTCOASe6hD258tEubFoRLb4ZNA6NxMVHNw2gOcwHo9wyablzMzOA5z9xA9L1KNjk/Nt6MT9aYow==}
    engines: {node: '>= 0.6'}
    dev: false

  /fs-capacitor/6.2.0:
    resolution: {integrity: sha512-nKcE1UduoSKX27NSZlg879LdQc94OtbOsEmKMN2MBNudXREvijRKx2GEBsTMTfws+BrbkJoEuynbGSVRSpauvw==}
    engines: {node: '>=10'}
    dev: false

  /fs-extra/10.1.0:
    resolution: {integrity: sha512-oRXApq54ETRj4eMiFzGnHWGy+zo5raudjuxN0b8H7s/RU2oW0Wvsx9O0ACRN/kRq9E8Vu/ReskGB5o3ji+FzHQ==}
    engines: {node: '>=12'}
    dependencies:
      graceful-fs: 4.2.10
      jsonfile: 6.1.0
      universalify: 2.0.0
    dev: true

  /fs-extra/8.1.0:
    resolution: {integrity: sha512-yhlQgA6mnOJUKOsRUFsgJdQCvkKhcz8tlZG5HBQfReYZy46OwLcY+Zia0mtdHsOo9y/hP+CxMN0TU9QxoOtG4g==}
    engines: {node: '>=6 <7 || >=8'}
    dependencies:
      graceful-fs: 4.2.10
      jsonfile: 4.0.0
      universalify: 0.1.2
    dev: true

  /fs-minipass/2.1.0:
    resolution: {integrity: sha512-V/JgOLFCS+R6Vcq0slCuaeWEdNC3ouDlJMNIsacH2VtALiu9mV4LPrHc5cDl8k5aw6J8jwgWWpiTo5RYhmIzvg==}
    engines: {node: '>= 8'}
    dependencies:
      minipass: 3.1.6

  /fs.realpath/1.0.0:
    resolution: {integrity: sha512-OO0pH2lK6a0hZnAdau5ItzHPI6pUlvI7jMVnxUQRtw4owF2wk8lOSabtGDCTP4Ggrg2MbGnWO9X8K1t4+fGMDw==}

  /fsevents/2.3.2:
    resolution: {integrity: sha512-xiqMQR4xAeHTuB9uWm+fFRcIOgKBMiOBP+eXiyT7jsgVCq1bkVygt00oASowB7EdtpOHaaPgKt812P9ab+DDKA==}
    engines: {node: ^8.16.0 || ^10.6.0 || >=11.0.0}
    os: [darwin]
    requiresBuild: true
    dev: true
    optional: true

  /ftp/0.3.10:
    resolution: {integrity: sha512-faFVML1aBx2UoDStmLwv2Wptt4vw5x03xxX172nhA5Y5HBshW5JweqQ2W4xL4dezQTG8inJsuYcpPHHU3X5OTQ==}
    engines: {node: '>=0.8.0'}
    dependencies:
      readable-stream: 1.1.14
      xregexp: 2.0.0
    dev: true

  /function-bind/1.1.1:
    resolution: {integrity: sha512-yIovAzMX49sF8Yl58fSCWJ5svSLuaibPxXQJFLmBObTuCr0Mf1KiPopGM9NiFjiYBCbfaa2Fh6breQ6ANVTI0A==}

  /functions-have-names/1.2.3:
    resolution: {integrity: sha512-xckBUXyTIqT97tq2x2AMb+g163b5JFysYk0x4qxNFwbfQkmNZoiRHb6sPzI9/QV33WeuvVYBUIiD4NzNIyqaRQ==}
    dev: false

  /gauge/4.0.4:
    resolution: {integrity: sha512-f9m+BEN5jkg6a0fZjleidjN51VE1X+mPFQ2DJ0uv1V39oCLCbsGe6yjbBnp7eK7z/+GAon99a3nHuqbuuthyPg==}
    engines: {node: ^12.13.0 || ^14.15.0 || >=16.0.0}
    dependencies:
      aproba: 2.0.0
      color-support: 1.1.3
      console-control-strings: 1.1.0
      has-unicode: 2.0.1
      signal-exit: 3.0.7
      string-width: 4.2.3
      strip-ansi: 6.0.1
      wide-align: 1.1.5
    dev: true

  /gensync/1.0.0-beta.2:
    resolution: {integrity: sha512-3hN7NaskYvMDLQY55gnW3NQ+mesEAepTqlg+VEbj7zzqEMBVNhzcGYYeqFo/TlYz6eQiFcp1HcsCZO+nGgS8zg==}
    engines: {node: '>=6.9.0'}
    dev: true

  /get-caller-file/2.0.5:
    resolution: {integrity: sha512-DyFP3BM/3YHTQOCUL/w0OZHR0lpKeGrxotcHWcqNEdnltqFwXVfhEBQ94eIo34AfQpo0rGki4cyIiftY06h2Fg==}
    engines: {node: 6.* || 8.* || >= 10.*}

  /get-func-name/2.0.0:
    resolution: {integrity: sha1-6td0q+5y4gQJQzoGY2YCPdaIekE=}
    dev: true

  /get-intrinsic/1.1.1:
    resolution: {integrity: sha512-kWZrnVM42QCiEA2Ig1bG8zjoIMOgxWwYCEeNdwY6Tv/cOSeGpcoX4pXHfKUxNKVoArnrEr2e9srnAxxGIraS9Q==}
    dependencies:
      function-bind: 1.1.1
      has: 1.0.3
      has-symbols: 1.0.3

  /get-package-type/0.1.0:
    resolution: {integrity: sha512-pjzuKtY64GYfWizNAJ0fr9VqttZkNiK2iS430LtIHzjBEr6bX8Am2zm4sW4Ro5wjWW5cAlRL1qAMTcXbjNAO2Q==}
    engines: {node: '>=8.0.0'}
    dev: true

  /get-pkg-repo/4.2.1:
    resolution: {integrity: sha512-2+QbHjFRfGB74v/pYWjd5OhU3TDIC2Gv/YKUTk/tCvAz0pkn/Mz6P3uByuBimLOcPvN2jYdScl3xGFSrx0jEcA==}
    engines: {node: '>=6.9.0'}
    hasBin: true
    dependencies:
      '@hutson/parse-repository-url': 3.0.2
      hosted-git-info: 4.1.0
      through2: 2.0.5
      yargs: 16.2.0
    dev: true

  /get-stdin/9.0.0:
    resolution: {integrity: sha512-dVKBjfWisLAicarI2Sf+JuBE/DghV4UzNAVe9yhEJuzeREd3JhOTE9cUaJTeSa77fsbQUK3pcOpJfM59+VKZaA==}
    engines: {node: '>=12'}
    dev: true

  /get-stream/5.2.0:
    resolution: {integrity: sha512-nBF+F1rAZVCu/p7rjzgA+Yb4lfYXrpl7a6VmJrU8wF9I1CKvP/QwPNZHnOlwbTkY6dvtFIzFMSyQXbLoTQPRpA==}
    engines: {node: '>=8'}
    dependencies:
      pump: 3.0.0
    dev: true

  /get-stream/6.0.1:
    resolution: {integrity: sha512-ts6Wi+2j3jQjqi70w5AlN8DFnkSwC+MqmxEzdEALB2qXZYV3X/b1CTfgPLGJNMeAWxdPfU8FO1ms3NUfaHCPYg==}
    engines: {node: '>=10'}

  /get-symbol-description/1.0.0:
    resolution: {integrity: sha512-2EmdH1YvIQiZpltCNgkuiUnyukzxM/R6NDJX31Ke3BG1Nq5b0S2PhX59UKi9vZpPDQVdqn+1IcaAwnzTT5vCjw==}
    engines: {node: '>= 0.4'}
    dependencies:
      call-bind: 1.0.2
      get-intrinsic: 1.1.1

  /get-uri/3.0.2:
    resolution: {integrity: sha512-+5s0SJbGoyiJTZZ2JTpFPLMPSch72KEqGOTvQsBqg0RBWvwhWUSYZFAtz3TPW0GXJuLBJPts1E241iHg+VRfhg==}
    engines: {node: '>= 6'}
    dependencies:
      '@tootallnate/once': 1.1.2
      data-uri-to-buffer: 3.0.1
      debug: 4.3.4
      file-uri-to-path: 2.0.0
      fs-extra: 8.1.0
      ftp: 0.3.10
    transitivePeerDependencies:
      - supports-color
    dev: true

  /git-raw-commits/2.0.11:
    resolution: {integrity: sha512-VnctFhw+xfj8Va1xtfEqCUD2XDrbAPSJx+hSrE5K7fGdjZruW7XV+QOrN7LF/RJyvspRiD2I0asWsxFp0ya26A==}
    engines: {node: '>=10'}
    hasBin: true
    dependencies:
      dargs: 7.0.0
      lodash: 4.17.21
      meow: 8.1.2
      split2: 3.2.2
      through2: 4.0.2
    dev: true

  /git-remote-origin-url/2.0.0:
    resolution: {integrity: sha512-eU+GGrZgccNJcsDH5LkXR3PB9M958hxc7sbA8DFJjrv9j4L2P/eZfKhM+QD6wyzpiv+b1BpK0XrYCxkovtjSLw==}
    engines: {node: '>=4'}
    dependencies:
      gitconfiglocal: 1.0.0
      pify: 2.3.0
    dev: true

  /git-semver-tags/4.1.1:
    resolution: {integrity: sha512-OWyMt5zBe7xFs8vglMmhM9lRQzCWL3WjHtxNNfJTMngGym7pC1kh8sP6jevfydJ6LP3ZvGxfb6ABYgPUM0mtsA==}
    engines: {node: '>=10'}
    hasBin: true
    dependencies:
      meow: 8.1.2
      semver: 6.3.0
    dev: true

  /git-up/4.0.5:
    resolution: {integrity: sha512-YUvVDg/vX3d0syBsk/CKUTib0srcQME0JyHkL5BaYdwLsiCslPWmDSi8PUMo9pXYjrryMcmsCoCgsTpSCJEQaA==}
    dependencies:
      is-ssh: 1.3.3
      parse-url: 6.0.0
    dev: true

  /git-url-parse/11.6.0:
    resolution: {integrity: sha512-WWUxvJs5HsyHL6L08wOusa/IXYtMuCAhrMmnTjQPpBU0TTHyDhnOATNH3xNQz7YOQUsqIIPTGr4xiVti1Hsk5g==}
    dependencies:
      git-up: 4.0.5
    dev: true

  /gitconfiglocal/1.0.0:
    resolution: {integrity: sha512-spLUXeTAVHxDtKsJc8FkFVgFtMdEN9qPGpL23VfSHx4fP4+Ds097IXLvymbnDH8FnmxX5Nr9bPw3A+AQ6mWEaQ==}
    dependencies:
      ini: 1.3.8
    dev: true

  /glob-parent/5.1.2:
    resolution: {integrity: sha512-AOIgSQCepiJYwP3ARnGx+5VnTu2HBYdzbGP45eLw1vr3zB3vZLeyed1sC9hnbcOc9/SrMyM5RPQrkGz4aS9Zow==}
    engines: {node: '>= 6'}
    dependencies:
      is-glob: 4.0.3
    dev: true

  /glob-parent/6.0.2:
    resolution: {integrity: sha512-XxwI8EOhVQgWp6iDL+3b0r86f4d6AX6zSU55HfB4ydCEuXLXc5FcYeOu+nnGftS4TEju/11rt4KJPTMgbfmv4A==}
    engines: {node: '>=10.13.0'}
    dependencies:
      is-glob: 4.0.3
    dev: true

  /glob/7.2.0:
    resolution: {integrity: sha512-lmLf6gtyrPq8tTjSmrO94wBeQbFR3HbLHbuyD69wuyQkImp2hWqMGB47OX65FBkPffO641IP9jWa1z4ivqG26Q==}
    dependencies:
      fs.realpath: 1.0.0
      inflight: 1.0.6
      inherits: 2.0.4
      minimatch: 3.1.2
      once: 1.4.0
      path-is-absolute: 1.0.1

  /glob/8.0.3:
    resolution: {integrity: sha512-ull455NHSHI/Y1FqGaaYFaLGkNMMJbavMrEGFXG/PGrg6y7sutWHUHrz6gy6WEBH6akM1M414dWKCNs+IhKdiQ==}
    engines: {node: '>=12'}
    dependencies:
      fs.realpath: 1.0.0
      inflight: 1.0.6
      inherits: 2.0.4
      minimatch: 5.1.0
      once: 1.4.0
    dev: true

  /global-dirs/0.1.1:
    resolution: {integrity: sha512-NknMLn7F2J7aflwFOlGdNIuCDpN3VGoSoB+aap3KABFWbHVn1TCgFC+np23J8W2BiZbjfEw3BFBycSMv1AFblg==}
    engines: {node: '>=4'}
    dependencies:
      ini: 1.3.8
    dev: true

  /global-dirs/3.0.0:
    resolution: {integrity: sha512-v8ho2DS5RiCjftj1nD9NmnfaOzTdud7RRnVd9kFNOjqZbISlx5DQ+OrTkywgd0dIt7oFCvKetZSHoHcP3sDdiA==}
    engines: {node: '>=10'}
    dependencies:
      ini: 2.0.0
    dev: true

  /globals/11.12.0:
    resolution: {integrity: sha512-WOBp/EEGUiIsJSp7wcv/y6MO+lV9UoncWqxuFfm8eBwzWNgyfBd6Gz+IeKQ9jCmyhoH99g15M3T+QaVHFjizVA==}
    engines: {node: '>=4'}
    dev: true

  /globby/11.1.0:
    resolution: {integrity: sha512-jhIXaOzy1sb8IyocaruWSn1TjmnBVs8Ayhcy83rmxNJ8q2uWKCAj3CnJY+KpGSXCueAPc0i05kVvVKtP1t9S3g==}
    engines: {node: '>=10'}
    dependencies:
      array-union: 2.1.0
      dir-glob: 3.0.1
      fast-glob: 3.2.11
      ignore: 5.2.0
      merge2: 1.4.1
      slash: 3.0.0
    dev: true

  /globby/13.1.1:
    resolution: {integrity: sha512-XMzoDZbGZ37tufiv7g0N4F/zp3zkwdFtVbV3EHsVl1KQr4RPLfNoT068/97RPshz2J5xYNEjLKKBKaGHifBd3Q==}
    engines: {node: ^12.20.0 || ^14.13.1 || >=16.0.0}
    dependencies:
      dir-glob: 3.0.1
      fast-glob: 3.2.11
      ignore: 5.2.0
      merge2: 1.4.1
      slash: 4.0.0
    dev: true

  /globby/13.1.2:
    resolution: {integrity: sha512-LKSDZXToac40u8Q1PQtZihbNdTYSNMuWe+K5l+oa6KgDzSvVrHXlJy40hUP522RjAIoNLJYBJi7ow+rbFpIhHQ==}
    engines: {node: ^12.20.0 || ^14.13.1 || >=16.0.0}
    dependencies:
      dir-glob: 3.0.1
      fast-glob: 3.2.11
      ignore: 5.2.0
      merge2: 1.4.1
      slash: 4.0.0
    dev: true

  /got/12.1.0:
    resolution: {integrity: sha512-hBv2ty9QN2RdbJJMK3hesmSkFTjVIHyIDDbssCKnSmq62edGgImJWD10Eb1k77TiV1bxloxqcFAVK8+9pkhOig==}
    engines: {node: '>=14.16'}
    dependencies:
      '@sindresorhus/is': 4.6.0
      '@szmarczak/http-timer': 5.0.1
      '@types/cacheable-request': 6.0.2
      '@types/responselike': 1.0.0
      cacheable-lookup: 6.0.4
      cacheable-request: 7.0.2
      decompress-response: 6.0.0
      form-data-encoder: 1.7.1
      get-stream: 6.0.1
      http2-wrapper: 2.1.11
      lowercase-keys: 3.0.0
      p-cancelable: 3.0.0
      responselike: 2.0.0
    dev: true

  /graceful-fs/4.2.10:
    resolution: {integrity: sha512-9ByhssR2fPVsNZj478qUUbKfmL0+t5BDVyjShtyZZLiK7ZDAArFFfopyOTj0M05wE2tJPisA4iTnnXl2YoPvOA==}
    dev: true

  /graphile-build-pg/4.12.2_graphql@15.8.0+pg@8.7.3:
    resolution: {integrity: sha512-4zWS7yb2L3afNpzADX9iBc2do4UOd3abiHd/WG0ao8lharU4YxEDS5qKlE2/2s+gSNqW2okKXEuI1/ci9DXVbw==}
    engines: {node: '>=8.6'}
    peerDependencies:
      pg: '>=6.1.0 <9'
    dependencies:
      '@graphile/lru': 4.11.0
      chalk: 2.4.2
      debug: 4.3.4
      graphile-build: 4.12.2_graphql@15.8.0
      jsonwebtoken: 8.5.1
      lodash: 4.17.21
      lru-cache: 4.1.5
      pg: 8.7.3
      pg-sql2: 4.12.1_pg@8.7.3
    transitivePeerDependencies:
      - graphql
      - supports-color
    dev: false

  /graphile-build/4.12.2_graphql@15.8.0:
    resolution: {integrity: sha512-UqomiSnWPj4pjO6Q6PzT1YeH96k7e0JzCBI3X8kkELG+PP2BOQCNE5e+xLJvohJmUr0YBTgflPQo7P1ZESPwww==}
    engines: {node: '>=8.6'}
    peerDependencies:
      graphql: '>=0.9 <0.14 || ^14.0.2 || ^15.4.0'
    dependencies:
      '@graphile/lru': 4.11.0
      chalk: 2.4.2
      debug: 4.3.4
      graphql: 15.8.0
      graphql-parse-resolve-info: 4.12.0_graphql@15.8.0
      iterall: 1.3.0
      lodash: 4.17.21
      lru-cache: 5.1.1
      pluralize: 7.0.0
      semver: 6.3.0
    transitivePeerDependencies:
      - supports-color
    dev: false

  /graphile-utils/4.12.2_o4dj3brrdh3eygqsae7ipwkhqq:
    resolution: {integrity: sha512-2UcTWWMFLFkKwbDLqlN0mF5sxLqz9y0p7I3zNOJpXtHVjrHyp7oQZsWComPsit/PWIrIgtDUagP+HPkypBRrqA==}
    engines: {node: '>=8.6'}
    peerDependencies:
      graphile-build: ^4.5.0
      graphile-build-pg: ^4.5.0
    dependencies:
      debug: 4.3.4
      graphile-build: 4.12.2_graphql@15.8.0
      graphile-build-pg: 4.12.2_graphql@15.8.0+pg@8.7.3
      graphql: 15.8.0
      tslib: 2.4.0
    transitivePeerDependencies:
      - supports-color
    dev: false

  /graphql-helix/1.12.0_graphql@16.4.0:
    resolution: {integrity: sha512-wTu1m/ZFBCgzLPCg/dHO4cNy9JR5Sq/3RqDVblqrU3b/Yem7EXZtQMzG045tHqkCdbgcgQl+kIkXDur1yLfdtw==}
    peerDependencies:
      graphql: ^15.3.0 || ^16.0.0
    dependencies:
      graphql: 16.4.0
    dev: false

  /graphql-parse-resolve-info/4.12.0_graphql@15.8.0:
    resolution: {integrity: sha512-sQyJeWCzFQwLj8SdgrWeAQG46Nc+VLxof91/AtvEVdbvFCvb+S6OoA4OtIp5OpWBrFo+JzW6LIKifNHXtRKPpA==}
    engines: {node: '>=8.6'}
    peerDependencies:
      graphql: '>=0.9 <0.14 || ^14.0.2 || ^15.4.0'
    dependencies:
      debug: 4.3.4
      graphql: 15.8.0
      tslib: 2.4.0
    transitivePeerDependencies:
      - supports-color
    dev: false

  /graphql-scalars/1.17.0_graphql@16.4.0:
    resolution: {integrity: sha512-y1WtSu6jiW5QdDjK3RWMRTdK+xAAtSIq3IxmtnhxzH7bCkHV/z8VZa8fsSG4BcWbjQQtCQYQvMnvbQ+TBCyJRQ==}
    engines: {node: '>=10'}
    peerDependencies:
      graphql: ^0.8.0 || ^0.9.0 || ^0.10.0 || ^0.11.0 || ^0.12.0 || ^0.13.0 || ^14.0.0 || ^15.0.0 || ^16.0.0
    dependencies:
      graphql: 16.4.0
      tslib: 2.3.1
    dev: false

  /graphql-subscriptions/1.2.1_graphql@16.4.0:
    resolution: {integrity: sha512-95yD/tKi24q8xYa7Q9rhQN16AYj5wPbrb8tmHGM3WRc9EBmWrG/0kkMl+tQG8wcEuE9ibR4zyOM31p5Sdr2v4g==}
    peerDependencies:
      graphql: ^0.10.5 || ^0.11.3 || ^0.12.0 || ^0.13.0 || ^14.0.0 || ^15.0.0
    dependencies:
      graphql: 16.4.0
      iterall: 1.3.0
    dev: false

  /graphql-upload/13.0.0_graphql@16.4.0:
    resolution: {integrity: sha512-YKhx8m/uOtKu4Y1UzBFJhbBGJTlk7k4CydlUUiNrtxnwZv0WigbRHP+DVhRNKt7u7DXOtcKZeYJlGtnMXvreXA==}
    engines: {node: ^12.22.0 || ^14.17.0 || >= 16.0.0}
    peerDependencies:
      graphql: 0.13.1 - 16
    dependencies:
      busboy: 0.3.1
      fs-capacitor: 6.2.0
      graphql: 16.4.0
      http-errors: 1.8.1
      object-path: 0.11.8
    dev: false

  /graphql-ws/5.8.1_graphql@15.8.0:
    resolution: {integrity: sha512-UVf/fxlHultC1+12tX9ShTIipqQFNZ96g7N51RFQlk7MFPsDUUMCR3QXVEzHEd5xlTp16rs5vCyfBljvcPN3fA==}
    engines: {node: '>=10'}
    peerDependencies:
      graphql: '>=0.11 <=16'
    dependencies:
      graphql: 15.8.0
    dev: false

  /graphql/15.8.0:
    resolution: {integrity: sha512-5gghUc24tP9HRznNpV2+FIoq3xKkj5dTQqf4v0CpdPbFVwFkWoxOM+o+2OC9ZSvjEMTjfmG9QT+gcvggTwW1zw==}
    engines: {node: '>= 10.x'}
    dev: false

  /graphql/16.4.0:
    resolution: {integrity: sha512-tYDNcRvKCcfHREZYje3v33NSrSD/ZpbWWdPtBtUUuXx9NCo/2QDxYzNqCnMvfsrnbwRpEHMovVrPu/ERoLrIRg==}
    engines: {node: ^12.22.0 || ^14.16.0 || ^16.0.0 || >=17.0.0}
    requiresBuild: true

  /handlebars/4.7.7:
    resolution: {integrity: sha512-aAcXm5OAfE/8IXkcZvCepKU3VzW1/39Fb5ZuqMtgI/hT8X2YgoMvBY5dLhq/cpOvw7Lk1nK/UF71aLG/ZnVYRA==}
    engines: {node: '>=0.4.7'}
    hasBin: true
    dependencies:
      minimist: 1.2.6
      neo-async: 2.6.2
      source-map: 0.6.1
      wordwrap: 1.0.0
    optionalDependencies:
      uglify-js: 3.15.5

  /hard-rejection/2.1.0:
    resolution: {integrity: sha512-VIZB+ibDhx7ObhAe7OVtoEbuP4h/MuOTHJ+J8h/eBXotJYl0fBgR72xDFCKgIh22OJZIOVNxBMWuhAr10r8HdA==}
    engines: {node: '>=6'}
    dev: true

  /has-bigints/1.0.2:
    resolution: {integrity: sha512-tSvCKtBr9lkF0Ex0aQiP9N+OpV4zi2r/Nee5VkRDbaqv35RLYMzbwQfFSZZH0kR+Rd6302UJZ2p/bJCEoR3VoQ==}

  /has-flag/3.0.0:
    resolution: {integrity: sha512-sKJf1+ceQBr4SMkvQnBDNDtf4TXpVhVGateu0t918bl30FnbE2m4vNLX+VWe/dpjlb+HugGYzW7uQXH98HPEYw==}
    engines: {node: '>=4'}

  /has-flag/4.0.0:
    resolution: {integrity: sha512-EykJT/Q1KjTWctppgIAgfSO0tKVuZUjhgMr17kqTumMl6Afv3EISleU7qZUzoXDFTAHTDC4NOoG/ZxU3EvlMPQ==}
    engines: {node: '>=8'}

  /has-property-descriptors/1.0.0:
    resolution: {integrity: sha512-62DVLZGoiEBDHQyqG4w9xCuZ7eJEwNmJRWw2VY84Oedb7WFcA27fiEVe8oUQx9hAUJ4ekurquucTGwsyO1XGdQ==}
    dependencies:
      get-intrinsic: 1.1.1

  /has-symbols/1.0.3:
    resolution: {integrity: sha512-l3LCuF6MgDNwTDKkdYGEihYjt5pRPbEg46rtlmnSPlUbgmB8LOIrKJbYYFBSbnPaJexMKtiPO8hmeRjRz2Td+A==}
    engines: {node: '>= 0.4'}

  /has-tostringtag/1.0.0:
    resolution: {integrity: sha512-kFjcSNhnlGV1kyoGk7OXKSawH5JOb/LzUc5w9B02hOTO0dfFRjbHQKvg1d6cf3HbeUmtU9VbbV3qzZ2Teh97WQ==}
    engines: {node: '>= 0.4'}
    dependencies:
      has-symbols: 1.0.3

  /has-unicode/2.0.1:
    resolution: {integrity: sha512-8Rf9Y83NBReMnx0gFzA8JImQACstCYWUplepDa9xprwwtmgEZUF0h/i5xSA625zB/I37EtrswSST6OXxwaaIJQ==}
    dev: true

  /has-yarn/3.0.0:
    resolution: {integrity: sha512-IrsVwUHhEULx3R8f/aA8AHuEzAorplsab/v8HBzEiIukwq5i/EC+xmOW+HfP1OaDP+2JkgT1yILHN2O3UFIbcA==}
    engines: {node: ^12.20.0 || ^14.13.1 || >=16.0.0}
    dev: true

  /has/1.0.3:
    resolution: {integrity: sha512-f2dvO0VU6Oej7RkWJGrehjbzMAjFp5/VKPp5tTpWIV4JHHZK1/BxbFRtf/siA2SWTe09caDmVtYYzWEIbBS4zw==}
    engines: {node: '>= 0.4.0'}
    dependencies:
      function-bind: 1.1.1

  /headers-polyfill/3.0.7:
    resolution: {integrity: sha512-JoLCAdCEab58+2/yEmSnOlficyHFpIl0XJqwu3l+Unkm1gXpFUYsThz6Yha3D6tNhocWkCPfyW0YVIGWFqTi7w==}
    dev: false

  /hosted-git-info/2.8.9:
    resolution: {integrity: sha512-mxIDAb9Lsm6DoOJ7xH+5+X4y1LU/4Hi50L9C5sIswK3JzULS4bwk1FvjdBgvYR4bzT4tuUQiC15FE2f5HbLvYw==}
    dev: true

  /hosted-git-info/4.1.0:
    resolution: {integrity: sha512-kyCuEOWjJqZuDbRHzL8V93NzQhwIB71oFWSyzVo+KPZI+pnQPPxucdkrOZvkLRnrf5URsQM+IJ09Dw29cRALIA==}
    engines: {node: '>=10'}
    dependencies:
      lru-cache: 6.0.0
    dev: true

  /hosted-git-info/5.0.0:
    resolution: {integrity: sha512-rRnjWu0Bxj+nIfUOkz0695C0H6tRrN5iYIzYejb0tDEefe2AekHu/U5Kn9pEie5vsJqpNQU02az7TGSH3qpz4Q==}
    engines: {node: ^12.13.0 || ^14.15.0 || >=16}
    dependencies:
      lru-cache: 7.10.1
    dev: true

  /html-escaper/2.0.2:
    resolution: {integrity: sha512-H2iMtd0I4Mt5eYiapRdIDjp+XzelXQ0tFE4JS7YFwFevXXMmOp9myNrUvCg0D6ws8iqkRPBfKHgbwig1SmlLfg==}
    dev: true

  /http-cache-semantics/4.1.0:
    resolution: {integrity: sha512-carPklcUh7ROWRK7Cv27RPtdhYhUsela/ue5/jKzjegVvXDqM2ILE9Q2BGn9JZJh1g87cp56su/FgQSzcWS8cQ==}
    dev: true

  /http-errors/1.8.1:
    resolution: {integrity: sha512-Kpk9Sm7NmI+RHhnj6OIWDI1d6fIoFAtFt9RLaTMRlg/8w49juAStsrBgp0Dp4OdxdVbRIeKhtCUvoi/RuAhO4g==}
    engines: {node: '>= 0.6'}
    dependencies:
      depd: 1.1.2
      inherits: 2.0.4
      setprototypeof: 1.2.0
      statuses: 1.5.0
      toidentifier: 1.0.1
    dev: false

  /http-errors/2.0.0:
    resolution: {integrity: sha512-FtwrG/euBzaEjYeRqOgly7G0qviiXoJWnvEH2Z1plBdXgbyjv34pHTSb9zoeHMyDy33+DWy5Wt9Wo+TURtOYSQ==}
    engines: {node: '>= 0.8'}
    dependencies:
      depd: 2.0.0
      inherits: 2.0.4
      setprototypeof: 1.2.0
      statuses: 2.0.1
      toidentifier: 1.0.1

  /http-proxy-agent/4.0.1:
    resolution: {integrity: sha512-k0zdNgqWTGA6aeIRVpvfVob4fL52dTfaehylg0Y4UvSySvOq/Y+BOyPrgpUrA7HylqvU8vIZGsRuXmspskV0Tg==}
    engines: {node: '>= 6'}
    dependencies:
      '@tootallnate/once': 1.1.2
      agent-base: 6.0.2
      debug: 4.3.4
    transitivePeerDependencies:
      - supports-color
    dev: true

  /http-proxy-agent/5.0.0:
    resolution: {integrity: sha512-n2hY8YdoRE1i7r6M0w9DIw5GgZN0G25P8zLCRQ8rjXtTU3vsNFBI/vWK/UIeE6g5MUUz6avwAPXmL6Fy9D/90w==}
    engines: {node: '>= 6'}
    dependencies:
      '@tootallnate/once': 2.0.0
      agent-base: 6.0.2
      debug: 4.3.4
    transitivePeerDependencies:
      - supports-color
    dev: true

  /http-reasons/0.1.0:
    resolution: {integrity: sha1-qVPKZwB4Zp3eFCzomUAbnW6F07Q=}
    dev: false

  /http2-client/1.3.5:
    resolution: {integrity: sha512-EC2utToWl4RKfs5zd36Mxq7nzHHBuomZboI0yYL6Y0RmBgT7Sgkq4rQ0ezFTYoIsSs7Tm9SJe+o2FcAg6GBhGA==}
    dev: false

  /http2-wrapper/2.1.11:
    resolution: {integrity: sha512-aNAk5JzLturWEUiuhAN73Jcbq96R7rTitAoXV54FYMatvihnpD2+6PUgU4ce3D/m5VDbw+F5CsyKSF176ptitQ==}
    engines: {node: '>=10.19.0'}
    dependencies:
      quick-lru: 5.1.1
      resolve-alpn: 1.2.1
    dev: true

  /https-proxy-agent/5.0.1:
    resolution: {integrity: sha512-dFcAjpTQFgoLMzC2VwU+C/CbS7uRL0lWmxDITmqm7C+7F0Odmj6s9l6alZc6AELXhrnggM2CeWSXHGOdX2YtwA==}
    engines: {node: '>= 6'}
    dependencies:
      agent-base: 6.0.2
      debug: 4.3.4
    transitivePeerDependencies:
      - supports-color
    dev: true

  /human-signals/2.1.0:
    resolution: {integrity: sha512-B4FFZ6q/T2jhhksgkbEW3HBvWIfDW85snkQgawt07S7J5QXTk6BkNV+0yAeZrM5QpMAdYlocGoljn0sJ/WQkFw==}
    engines: {node: '>=10.17.0'}

  /human-signals/3.0.1:
    resolution: {integrity: sha512-rQLskxnM/5OCldHo+wNXbpVgDn5A17CUoKX+7Sokwaknlq7CdSnphy0W39GU8dw59XiCXmFXDg4fRuckQRKewQ==}
    engines: {node: '>=12.20.0'}
    dev: true

  /humanize-ms/1.2.1:
    resolution: {integrity: sha512-Fl70vYtsAFb/C06PTS9dZBo7ihau+Tu/DNCk/OyHhea07S+aeMWpFFkUaXRa8fI+ScZbEI8dfSxwY7gxZ9SAVQ==}
    dependencies:
      ms: 2.1.3
    dev: true

  /husky/8.0.1:
    resolution: {integrity: sha512-xs7/chUH/CKdOCs7Zy0Aev9e/dKOMZf3K1Az1nar3tzlv0jfqnYtu235bstsWTmXOR0EfINrPa97yy4Lz6RiKw==}
    engines: {node: '>=14'}
    hasBin: true
    dev: true

  /iconv-lite/0.4.24:
    resolution: {integrity: sha512-v3MXnZAcvnywkTUEZomIActle7RXXeedOR31wwl7VlyoXO4Qi9arvSenNQWne1TcRwhCL1HwLI21bEqdpj8/rA==}
    engines: {node: '>=0.10.0'}
    dependencies:
      safer-buffer: 2.1.2

  /iconv-lite/0.6.3:
    resolution: {integrity: sha512-4fCk79wshMdzMp2rH06qWrJE4iolqLhCUH+OiuIgU++RB0+94NlDL81atO7GX55uUKueo0txHNtvEyI6D7WdMw==}
    engines: {node: '>=0.10.0'}
    dependencies:
      safer-buffer: 2.1.2

  /ieee754/1.2.1:
    resolution: {integrity: sha512-dcyqhDvX1C46lXZcVqCpK+FtMRQVdIMN6/Df5js2zouUsqG7I6sFxitIC+7KYK29KdXOLHdu9zL4sFnoVQnqaA==}
    dev: true

  /ignore-walk/5.0.1:
    resolution: {integrity: sha512-yemi4pMf51WKT7khInJqAvsIGzoqYXblnsz0ql8tM+yi1EKYTY1evX4NAbJrLL/Aanr2HyZeluqU+Oi7MGHokw==}
    engines: {node: ^12.13.0 || ^14.15.0 || >=16.0.0}
    dependencies:
      minimatch: 5.1.0
    dev: true

  /ignore/5.2.0:
    resolution: {integrity: sha512-CmxgYGiEPCLhfLnpPp1MoRmifwEIOgjcHXxOBjv7mY96c+eWScsOP9c112ZyLdWHi0FxHjI+4uVhKYp/gcdRmQ==}
    engines: {node: '>= 4'}
    dev: true

  /import-fresh/3.3.0:
    resolution: {integrity: sha512-veYYhQa+D1QBKznvhUHxb8faxlrwUnxseDAbAp457E0wLNio2bOSKnjYDhMj+YiAq61xrMGhQk9iXVk5FzgQMw==}
    engines: {node: '>=6'}
    dependencies:
      parent-module: 1.0.1
      resolve-from: 4.0.0
    dev: true

  /import-lazy/4.0.0:
    resolution: {integrity: sha512-rKtvo6a868b5Hu3heneU+L4yEQ4jYKLtjpnPeUdK7h0yzXGmyBTypknlkCvHFBqfX9YlorEiMM6Dnq/5atfHkw==}
    engines: {node: '>=8'}
    dev: true

  /import-local/3.1.0:
    resolution: {integrity: sha512-ASB07uLtnDs1o6EHjKpX34BKYDSqnFerfTOJL2HvMqF70LnxpjkzDB8J44oT9pu4AMPkQwf8jl6szgvNd2tRIg==}
    engines: {node: '>=8'}
    hasBin: true
    dependencies:
      pkg-dir: 4.2.0
      resolve-cwd: 3.0.0
    dev: true

  /imurmurhash/0.1.4:
    resolution: {integrity: sha1-khi5srkoojixPcT7a21XbyMUU+o=}
    engines: {node: '>=0.8.19'}
    dev: true

  /indent-string/4.0.0:
    resolution: {integrity: sha512-EdDDZu4A2OyIK7Lr/2zG+w5jmbuk1DVBnEwREQvBzspBJkCEbRa8GxU1lghYcaGJCnRWibjDXlq779X1/y5xwg==}
    engines: {node: '>=8'}
    dev: true

  /indent-string/5.0.0:
    resolution: {integrity: sha512-m6FAo/spmsW2Ab2fU35JTYwtOKa2yAwXSwgjSv1TJzh4Mh7mC3lzAOVLBprb72XsTrgkEIsl7YrFNAiDiRhIGg==}
    engines: {node: '>=12'}
    dev: true

  /infer-owner/1.0.4:
    resolution: {integrity: sha512-IClj+Xz94+d7irH5qRyfJonOdfTzuDaifE6ZPWfx0N0+/ATZCbuTPq2prFl526urkQd90WyUKIh1DfBQ2hMz9A==}
    dev: true

  /inflight/1.0.6:
    resolution: {integrity: sha1-Sb1jMdfQLQwJvJEKEHW6gWW1bfk=}
    dependencies:
      once: 1.4.0
      wrappy: 1.0.2

  /inherits/2.0.3:
    resolution: {integrity: sha512-x00IRNXNy63jwGkJmzPigoySHbaqpNuzKbBOmzK+g2OdZpQ9w+sxCN+VSB3ja7IAge2OP2qpfxTjeNcyjmW1uw==}
    dev: true

  /inherits/2.0.4:
    resolution: {integrity: sha512-k/vGaX4/Yla3WzyMCvTQOXYeIHvqOKtnqBduzTHpzpQZzAskKMhZ2K+EnBiSM9zGSoIFeMpXKxa4dYeZIQqewQ==}

  /ini/1.3.8:
    resolution: {integrity: sha512-JV/yugV2uzW5iMRSiZAyDtQd+nxtUnjeLt0acNdw98kKLrvuRVyB80tsREOE7yvGVgalhZ6RNXCmEHkUKBKxew==}
    dev: true

  /ini/2.0.0:
    resolution: {integrity: sha512-7PnF4oN3CvZF23ADhA5wRaYEQpJ8qygSkbtTXWBeXWXmEVRXK+1ITciHWwHhsjv1TmW0MgacIv6hEi5pX5NQdA==}
    engines: {node: '>=10'}
    dev: true

  /ini/3.0.0:
    resolution: {integrity: sha512-TxYQaeNW/N8ymDvwAxPyRbhMBtnEwuvaTYpOQkFx1nSeusgezHniEc/l35Vo4iCq/mMiTJbpD7oYxN98hFlfmw==}
    engines: {node: ^12.13.0 || ^14.15.0 || >=16.0.0}
    dev: true

  /inquirer/8.2.4:
    resolution: {integrity: sha512-nn4F01dxU8VeKfq192IjLsxu0/OmMZ4Lg3xKAns148rCaXP6ntAoEkVYZThWjwON8AlzdZZi6oqnhNbxUG9hVg==}
    engines: {node: '>=12.0.0'}
    dependencies:
      ansi-escapes: 4.3.2
      chalk: 4.1.2
      cli-cursor: 3.1.0
      cli-width: 3.0.0
      external-editor: 3.1.0
      figures: 3.2.0
      lodash: 4.17.21
      mute-stream: 0.0.8
      ora: 5.4.1
      run-async: 2.4.1
      rxjs: 7.5.5
      string-width: 4.2.3
      strip-ansi: 6.0.1
      through: 2.3.8
      wrap-ansi: 7.0.0
    dev: true

  /inquirer/9.0.0:
    resolution: {integrity: sha512-eYTDdTYr/YPwRenOzLZTvaJUDXDW8GQgxvzBppuXLj/kauTRLfV8bCPVbGh2staP7edrqL+rGwjaOa+JVxBWsg==}
    engines: {node: '>=12.0.0'}
    dependencies:
      ansi-escapes: 5.0.0
      chalk: 5.0.1
      cli-cursor: 4.0.0
      cli-width: 4.0.0
      external-editor: 3.1.0
      figures: 4.0.1
      lodash: 4.17.21
      mute-stream: 0.0.8
      ora: 6.1.2
      run-async: 2.4.1
      rxjs: 7.5.5
      string-width: 5.1.2
      strip-ansi: 7.0.1
      through: 2.3.8
      wrap-ansi: 8.0.1
    dev: true

  /internal-slot/1.0.3:
    resolution: {integrity: sha512-O0DB1JC/sPyZl7cIo78n5dR7eUSwwpYPiXRhTzNxZVAMUuB8vlnRFyLxdrVToks6XPLVnFfbzaVd5WLjhgg+vA==}
    engines: {node: '>= 0.4'}
    dependencies:
      get-intrinsic: 1.1.1
      has: 1.0.3
      side-channel: 1.0.4

  /interpret/1.4.0:
    resolution: {integrity: sha512-agE4QfB2Lkp9uICn7BAqoscw4SZP9kTE2hxiFI3jBPmXJfdqiahTbUuKGsMoN2GtqL9AxhYioAcVvgsb1HvRbA==}
    engines: {node: '>= 0.10'}
    dev: true

  /ip/1.1.7:
    resolution: {integrity: sha512-SLm2ERgmBGag79RfrIknk+40ZOJCgUBpCQTl3WE2YER21VR0W3Vt/OAXXaYLSU0AIcBqWnytoTwk2ZcTbxH0xg==}
    dev: true

  /ipaddr.js/1.9.1:
    resolution: {integrity: sha512-0KI/607xoxSToH7GjN1FfSbLoU0+btTicjsQSWQlh/hZykN8KpmMf7uYwPW3R+akZ6R/w18ZlXSHBYXiYUPO3g==}
    engines: {node: '>= 0.10'}
    dev: false

  /is-arguments/1.1.1:
    resolution: {integrity: sha512-8Q7EARjzEnKpt/PCD7e1cgUS0a6X8u5tdSiMqXhojOdoV9TsMsiO+9VLC5vAmO8N7/GmXn7yjR8qnA6bVAEzfA==}
    engines: {node: '>= 0.4'}
    dependencies:
      call-bind: 1.0.2
      has-tostringtag: 1.0.0

  /is-arrayish/0.2.1:
    resolution: {integrity: sha512-zz06S8t0ozoDXMG+ube26zeCTNXcKIPJZJi8hBrF4idCLms4CG9QtK7qBl1boi5ODzFpjswb5JPmHCbMpjaYzg==}
    dev: true

  /is-bigint/1.0.4:
    resolution: {integrity: sha512-zB9CruMamjym81i2JZ3UMn54PKGsQzsJeo6xvN3HJJ4CAsQNB6iRutp2To77OfCNuoxspsIhzaPoO1zyCEhFOg==}
    dependencies:
      has-bigints: 1.0.2

  /is-boolean-object/1.1.2:
    resolution: {integrity: sha512-gDYaKHJmnj4aWxyj6YHyXVpdQawtVLHU5cb+eztPGczf6cjuTdwve5ZIEfgXqH4e57An1D1AKf8CZ3kYrQRqYA==}
    engines: {node: '>= 0.4'}
    dependencies:
      call-bind: 1.0.2
      has-tostringtag: 1.0.0

  /is-callable/1.2.4:
    resolution: {integrity: sha512-nsuwtxZfMX67Oryl9LCQ+upnC0Z0BgpwntpS89m1H/TLF0zNfzfLMV/9Wa/6MZsj0acpEjAO0KF1xT6ZdLl95w==}
    engines: {node: '>= 0.4'}

  /is-ci/3.0.1:
    resolution: {integrity: sha512-ZYvCgrefwqoQ6yTyYUbQu64HsITZ3NfKX1lzaEYdkTDcfKzzCI/wthRRYKkdjHKFVgNiXKAKm65Zo1pk2as/QQ==}
    hasBin: true
    dependencies:
      ci-info: 3.3.0
    dev: true

  /is-core-module/2.9.0:
    resolution: {integrity: sha512-+5FPy5PnwmO3lvfMb0AsoPaBG+5KHUI0wYFXOtYPnVVVspTFUuMZNfNaNVRt3FZadstu2c8x23vykRW/NBoU6A==}
    dependencies:
      has: 1.0.3
    dev: true

  /is-date-object/1.0.5:
    resolution: {integrity: sha512-9YQaSxsAiSwcvS33MBk3wTCVnWK+HhF8VZR2jRxehM16QcVOdHqPn4VPHmRK4lSr38n9JriurInLcP90xsYNfQ==}
    engines: {node: '>= 0.4'}
    dependencies:
      has-tostringtag: 1.0.0

  /is-docker/2.2.1:
    resolution: {integrity: sha512-F+i2BKsFrH66iaUFc0woD8sLy8getkwTwtOBjvs56Cx4CgJDeKQeqfz8wAYiSb8JOprWhHH5p77PbmYCvvUuXQ==}
    engines: {node: '>=8'}
    hasBin: true
    dev: true

  /is-extglob/2.1.1:
    resolution: {integrity: sha1-qIwCU1eR8C7TfHahueqXc8gz+MI=}
    engines: {node: '>=0.10.0'}
    dev: true

  /is-fullwidth-code-point/3.0.0:
    resolution: {integrity: sha512-zymm5+u+sCsSWyD9qNaejV3DFvhCKclKdizYaJUuHA83RLjb7nSuGnddCHGv0hk+KY7BMAlsWeK4Ueg6EV6XQg==}
    engines: {node: '>=8'}

  /is-fullwidth-code-point/4.0.0:
    resolution: {integrity: sha512-O4L094N2/dZ7xqVdrXhh9r1KODPJpFms8B5sGdJLPy664AgvXsreZUyCQQNItZRDlYug4xStLjNp/sz3HvBowQ==}
    engines: {node: '>=12'}
    dev: true

  /is-generator-fn/2.1.0:
    resolution: {integrity: sha512-cTIB4yPYL/Grw0EaSzASzg6bBy9gqCofvWN8okThAYIxKJZC+udlRAmGbM0XLeniEJSs8uEgHPGuHSe1XsOLSQ==}
    engines: {node: '>=6'}
    dev: true

  /is-glob/4.0.3:
    resolution: {integrity: sha512-xelSayHH36ZgE7ZWhli7pW34hNbNl8Ojv5KVmkJD4hBdD3th8Tfk9vYasLM+mXWOZhFkgZfxhLSnrwRr4elSSg==}
    engines: {node: '>=0.10.0'}
    dependencies:
      is-extglob: 2.1.1
    dev: true

  /is-installed-globally/0.4.0:
    resolution: {integrity: sha512-iwGqO3J21aaSkC7jWnHP/difazwS7SFeIqxv6wEtLU8Y5KlzFTjyqcSIT0d8s4+dDhKytsk9PJZ2BkS5eZwQRQ==}
    engines: {node: '>=10'}
    dependencies:
      global-dirs: 3.0.0
      is-path-inside: 3.0.3
    dev: true

  /is-interactive/1.0.0:
    resolution: {integrity: sha512-2HvIEKRoqS62guEC+qBjpvRubdX910WCMuJTZ+I9yvqKU2/12eSL549HMwtabb4oupdj2sMP50k+XJfB/8JE6w==}
    engines: {node: '>=8'}
    dev: true

  /is-interactive/2.0.0:
    resolution: {integrity: sha512-qP1vozQRI+BMOPcjFzrjXuQvdak2pHNUMZoeG2eRbiSqyvbEf/wQtEOTOX1guk6E3t36RkaqiSt8A/6YElNxLQ==}
    engines: {node: '>=12'}
    dev: true

  /is-lambda/1.0.1:
    resolution: {integrity: sha512-z7CMFGNrENq5iFB9Bqo64Xk6Y9sg+epq1myIcdHaGnbMTYOxvzsEtdYqQUylB7LxfkvgrrjP32T6Ywciio9UIQ==}
    dev: true

  /is-map/2.0.2:
    resolution: {integrity: sha512-cOZFQQozTha1f4MxLFzlgKYPTyj26picdZTx82hbc/Xf4K/tZOOXSCkMvU4pKioRXGDLJRn0GM7Upe7kR721yg==}

  /is-negative-zero/2.0.2:
    resolution: {integrity: sha512-dqJvarLawXsFbNDeJW7zAz8ItJ9cd28YufuuFzh0G8pNHjJMnY08Dv7sYX2uF5UpQOwieAeOExEYAWWfu7ZZUA==}
    engines: {node: '>= 0.4'}

  /is-npm/6.0.0:
    resolution: {integrity: sha512-JEjxbSmtPSt1c8XTkVrlujcXdKV1/tvuQ7GwKcAlyiVLeYFQ2VHat8xfrDJsIkhCdF/tZ7CiIR3sy141c6+gPQ==}
    engines: {node: ^12.20.0 || ^14.13.1 || >=16.0.0}
    dev: true

  /is-number-object/1.0.7:
    resolution: {integrity: sha512-k1U0IRzLMo7ZlYIfzRu23Oh6MiIFasgpb9X76eqfFZAqwH44UI4KTBvBYIZ1dSL9ZzChTB9ShHfLkR4pdW5krQ==}
    engines: {node: '>= 0.4'}
    dependencies:
      has-tostringtag: 1.0.0

  /is-number/7.0.0:
    resolution: {integrity: sha512-41Cifkg6e8TylSpdtTpeLVMqvSBEVzTttHvERD741+pnZ8ANv0004MRL43QKPDlK9cGvNp6NZWZUBlbGXYxxng==}
    engines: {node: '>=0.12.0'}
    dev: true

  /is-obj/2.0.0:
    resolution: {integrity: sha512-drqDG3cbczxxEJRoOXcOjtdp1J/lyp1mNn0xaznRs8+muBhgQcrnbspox5X5fOw0HnMnbfDzvnEMEtqDEJEo8w==}
    engines: {node: '>=8'}
    dev: true

  /is-path-cwd/2.2.0:
    resolution: {integrity: sha512-w942bTcih8fdJPJmQHFzkS76NEP8Kzzvmw92cXsazb8intwLqPibPPdXf4ANdKV3rYMuuQYGIWtvz9JilB3NFQ==}
    engines: {node: '>=6'}
    dev: true

  /is-path-inside/3.0.3:
    resolution: {integrity: sha512-Fd4gABb+ycGAmKou8eMftCupSir5lRxqf4aD/vd0cD2qc4HL07OjCeuHMr8Ro4CoMaeCKDB0/ECBOVWjTwUvPQ==}
    engines: {node: '>=8'}
    dev: true

  /is-plain-obj/1.1.0:
    resolution: {integrity: sha512-yvkRyxmFKEOQ4pNXCmJG5AEQNlXJS5LaONXo5/cLdTZdWvsZ1ioJEonLGAosKlMWE8lwUy/bJzMjcw8az73+Fg==}
    engines: {node: '>=0.10.0'}
    dev: true

  /is-plain-obj/2.1.0:
    resolution: {integrity: sha512-YWnfyRwxL/+SsrWYfOpUtz5b3YD+nyfkHvjbcanzk8zgyO4ASD67uVMRt8k5bM4lLMDnXfriRhOpemw+NfT1eA==}
    engines: {node: '>=8'}
    dev: true

  /is-plain-object/2.0.4:
    resolution: {integrity: sha512-h5PpgXkWitc38BBMYawTYMWJHFZJVnBquFE57xFpjB8pJFiF6gZ+bU+WyI/yqXiFR5mdLsgYNaPe8uao6Uv9Og==}
    engines: {node: '>=0.10.0'}
    dependencies:
      isobject: 3.0.1
    dev: true

  /is-plain-object/5.0.0:
    resolution: {integrity: sha512-VRSzKkbMm5jMDoKLbltAkFQ5Qr7VDiTFGXxYFXXowVj387GeGNOCsOH6Msy00SGZ3Fp84b1Naa1psqgcCIEP5Q==}
    engines: {node: '>=0.10.0'}
    dev: true

  /is-regex/1.1.4:
    resolution: {integrity: sha512-kvRdxDsxZjhzUX07ZnLydzS1TU/TJlTUHHY4YLL87e37oUA49DfkLqgy+VjFocowy29cKvcSiu+kIv728jTTVg==}
    engines: {node: '>= 0.4'}
    dependencies:
      call-bind: 1.0.2
      has-tostringtag: 1.0.0

  /is-set/2.0.2:
    resolution: {integrity: sha512-+2cnTEZeY5z/iXGbLhPrOAaK/Mau5k5eXq9j14CpRTftq0pAJu2MwVRSZhyZWBzx3o6X795Lz6Bpb6R0GKf37g==}

  /is-shared-array-buffer/1.0.2:
    resolution: {integrity: sha512-sqN2UDu1/0y6uvXyStCOzyhAjCSlHceFoMKJW8W9EU9cvic/QdsZ0kEU93HEy3IUEFZIiH/3w+AH/UQbPHNdhA==}
    dependencies:
      call-bind: 1.0.2

  /is-ssh/1.3.3:
    resolution: {integrity: sha512-NKzJmQzJfEEma3w5cJNcUMxoXfDjz0Zj0eyCalHn2E6VOwlzjZo0yuO2fcBSf8zhFuVCL/82/r5gRcoi6aEPVQ==}
    dependencies:
      protocols: 1.4.8
    dev: true

  /is-stream/2.0.1:
    resolution: {integrity: sha512-hFoiJiTl63nn+kstHGBtewWSKnQLpyb155KHheA1l39uvtO9nWIop1p3udqPcUd/xbF1VLMO4n7OI6p7RbngDg==}
    engines: {node: '>=8'}

  /is-stream/3.0.0:
    resolution: {integrity: sha512-LnQR4bZ9IADDRSkvpqMGvt/tEJWclzklNgSw48V5EAaAeDd6qGvN8ei6k5p0tvxSR171VmGyHuTiAOfxAbr8kA==}
    engines: {node: ^12.20.0 || ^14.13.1 || >=16.0.0}
    dev: true

  /is-string/1.0.7:
    resolution: {integrity: sha512-tE2UXzivje6ofPW7l23cjDOMa09gb7xlAqG6jG5ej6uPV32TlWP3NKPigtaGeHNu9fohccRYvIiZMfOOnOYUtg==}
    engines: {node: '>= 0.4'}
    dependencies:
      has-tostringtag: 1.0.0

  /is-symbol/1.0.4:
    resolution: {integrity: sha512-C/CPBqKWnvdcxqIARxyOh4v1UUEOCHpgDa0WYgpKDFMszcrPcffg5uhwSgPCLD2WWxmq6isisz87tzT01tuGhg==}
    engines: {node: '>= 0.4'}
    dependencies:
      has-symbols: 1.0.3

  /is-text-path/1.0.1:
    resolution: {integrity: sha1-Thqg+1G/vLPpJogAE5cgLBd1tm4=}
    engines: {node: '>=0.10.0'}
    dependencies:
      text-extensions: 1.9.0
    dev: true

  /is-typed-array/1.1.8:
    resolution: {integrity: sha512-HqH41TNZq2fgtGT8WHVFVJhBVGuY3AnP3Q36K8JKXUxSxRgk/d+7NjmwG2vo2mYmXK8UYZKu0qH8bVP5gEisjA==}
    engines: {node: '>= 0.4'}
    dependencies:
      available-typed-arrays: 1.0.5
      call-bind: 1.0.2
      es-abstract: 1.19.5
      foreach: 2.0.5
      has-tostringtag: 1.0.0
    dev: false

  /is-typedarray/1.0.0:
    resolution: {integrity: sha1-5HnICFjfDBsR3dppQPlgEfzaSpo=}
    dev: true

  /is-unicode-supported/0.1.0:
    resolution: {integrity: sha512-knxG2q4UC3u8stRGyAVJCOdxFmv5DZiRcdlIaAQXAbSfJya+OhopNotLQrstBhququ4ZpuKbDc/8S6mgXgPFPw==}
    engines: {node: '>=10'}
    dev: true

  /is-unicode-supported/1.2.0:
    resolution: {integrity: sha512-wH+U77omcRzevfIG8dDhTS0V9zZyweakfD01FULl97+0EHiJTTZtJqxPSkIIo/SDPv/i07k/C9jAPY+jwLLeUQ==}
    engines: {node: '>=12'}
    dev: true

  /is-weakmap/2.0.1:
    resolution: {integrity: sha512-NSBR4kH5oVj1Uwvv970ruUkCV7O1mzgVFO4/rev2cLRda9Tm9HrL70ZPut4rOHgY0FNrUu9BCbXA2sdQ+x0chA==}
    dev: false

  /is-weakref/1.0.2:
    resolution: {integrity: sha512-qctsuLZmIQ0+vSSMfoVvyFe2+GSEvnmZ2ezTup1SBse9+twCCeial6EEi3Nc2KFcf6+qz2FBPnjXsk8xhKSaPQ==}
    dependencies:
      call-bind: 1.0.2

  /is-weakset/2.0.2:
    resolution: {integrity: sha512-t2yVvttHkQktwnNNmBQ98AhENLdPUTDTE21uPqAQ0ARwQfGeQKRVS0NNurH7bTf7RrvcVn1OOge45CnBeHCSmg==}
    dependencies:
      call-bind: 1.0.2
      get-intrinsic: 1.1.1
    dev: false

  /is-wsl/2.2.0:
    resolution: {integrity: sha512-fKzAra0rGJUUBwGBgNkHZuToZcn+TtXHpeCgmkMJMMYx1sQDYaCSyjJBSCa2nH1DGm7s3n1oBnohoVTBaN7Lww==}
    engines: {node: '>=8'}
    dependencies:
      is-docker: 2.2.1
    dev: true

  /is-yarn-global/0.4.0:
    resolution: {integrity: sha512-HneQBCrXGBy15QnaDfcn6OLoU8AQPAa0Qn0IeJR/QCo4E8dNZaGGwxpCwWyEBQC5QvFonP8d6t60iGpAHVAfNA==}
    engines: {node: '>=12'}
    dev: true

  /isarray/0.0.1:
    resolution: {integrity: sha512-D2S+3GLxWH+uhrNEcoh/fnmYeP8E8/zHl644d/jdA0g2uyXvy3sb0qxotE+ne0LtccHknQzWwZEzhak7oJ0COQ==}
    dev: true

  /isarray/1.0.0:
    resolution: {integrity: sha512-VLghIWNM6ELQzo7zwmcg0NmTVyWKYjvIeM83yjp0wRDTmUnrM678fQbcKBo6n2CJEF0szoG//ytg+TKla89ALQ==}
    dev: true

  /isarray/2.0.5:
    resolution: {integrity: sha512-xHjhDr3cNBK0BzdUJSPXZntQUx/mwMS5Rw4A7lPJ90XGAO6ISP/ePDNuo0vhqOZU+UD5JoodwCAAoZQd3FeAKw==}

  /isexe/2.0.0:
    resolution: {integrity: sha512-RHxMLp9lnKHGHRng9QFhRCMbYAcVpn69smSGcq3f36xjgVVWThj4qqLbTLlq7Ssj8B+fIQ1EuCEGI2lKsyQeIw==}

  /isobject/3.0.1:
    resolution: {integrity: sha512-WhB9zCku7EGTj/HQQRz5aUQEUeoQZH2bWcltRErOpymJ4boYE6wL9Tbr23krRPSZ+C5zqNSrSw+Cc7sZZ4b7vg==}
    engines: {node: '>=0.10.0'}
    dev: true

  /istanbul-lib-coverage/3.2.0:
    resolution: {integrity: sha512-eOeJ5BHCmHYvQK7xt9GkdHuzuCGS1Y6g9Gvnx3Ym33fz/HpLRYxiS0wHNr+m/MBC8B647Xt608vCDEvhl9c6Mw==}
    engines: {node: '>=8'}
    dev: true

  /istanbul-lib-instrument/5.2.0:
    resolution: {integrity: sha512-6Lthe1hqXHBNsqvgDzGO6l03XNeu3CrG4RqQ1KM9+l5+jNGpEJfIELx1NS3SEHmJQA8np/u+E4EPRKRiu6m19A==}
    engines: {node: '>=8'}
    dependencies:
      '@babel/core': 7.17.10
      '@babel/parser': 7.17.10
      '@istanbuljs/schema': 0.1.3
      istanbul-lib-coverage: 3.2.0
      semver: 6.3.0
    transitivePeerDependencies:
      - supports-color
    dev: true

  /istanbul-lib-report/3.0.0:
    resolution: {integrity: sha512-wcdi+uAKzfiGT2abPpKZ0hSU1rGQjUQnLvtY5MpQ7QCTahD3VODhcu4wcfY1YtkGaDD5yuydOLINXsfbus9ROw==}
    engines: {node: '>=8'}
    dependencies:
      istanbul-lib-coverage: 3.2.0
      make-dir: 3.1.0
      supports-color: 7.2.0
    dev: true

  /istanbul-lib-source-maps/4.0.1:
    resolution: {integrity: sha512-n3s8EwkdFIJCG3BPKBYvskgXGoy88ARzvegkitk60NxRdwltLOTaH7CUiMRXvwYorl0Q712iEjcWB+fK/MrWVw==}
    engines: {node: '>=10'}
    dependencies:
      debug: 4.3.4
      istanbul-lib-coverage: 3.2.0
      source-map: 0.6.1
    transitivePeerDependencies:
      - supports-color
    dev: true

  /istanbul-reports/3.1.4:
    resolution: {integrity: sha512-r1/DshN4KSE7xWEknZLLLLDn5CJybV3nw01VTkp6D5jzLuELlcbudfj/eSQFvrKsJuTVCGnePO7ho82Nw9zzfw==}
    engines: {node: '>=8'}
    dependencies:
      html-escaper: 2.0.2
      istanbul-lib-report: 3.0.0
    dev: true

  /iterall/1.3.0:
    resolution: {integrity: sha512-QZ9qOMdF+QLHxy1QIpUHUU1D5pS2CG2P69LF6L6CPjPYA/XMOmKV3PZpawHoAjHNyB0swdVTRxdYT4tbBbxqwg==}
    dev: false

  /iterate-iterator/1.0.2:
    resolution: {integrity: sha512-t91HubM4ZDQ70M9wqp+pcNpu8OyJ9UAtXntT/Bcsvp5tZMnz9vRa+IunKXeI8AnfZMTv0jNuVEmGeLSMjVvfPw==}
    dev: true

  /iterate-value/1.0.2:
    resolution: {integrity: sha512-A6fMAio4D2ot2r/TYzr4yUWrmwNdsN5xL7+HUiyACE4DXm+q8HtPcnFTp+NnW3k4N05tZ7FVYFFb2CR13NxyHQ==}
    dependencies:
      es-get-iterator: 1.1.2
      iterate-iterator: 1.0.2
    dev: true

  /jest-changed-files/28.0.2:
    resolution: {integrity: sha512-QX9u+5I2s54ZnGoMEjiM2WeBvJR2J7w/8ZUmH2um/WLAuGAYFQcsVXY9+1YL6k0H/AGUdH8pXUAv6erDqEsvIA==}
    engines: {node: ^12.13.0 || ^14.15.0 || ^16.10.0 || >=17.0.0}
    dependencies:
      execa: 5.1.1
      throat: 6.0.1
    dev: true

  /jest-circus/28.1.0:
    resolution: {integrity: sha512-rNYfqfLC0L0zQKRKsg4n4J+W1A2fbyGH7Ss/kDIocp9KXD9iaL111glsLu7+Z7FHuZxwzInMDXq+N1ZIBkI/TQ==}
    engines: {node: ^12.13.0 || ^14.15.0 || ^16.10.0 || >=17.0.0}
    dependencies:
      '@jest/environment': 28.1.0
      '@jest/expect': 28.1.0
      '@jest/test-result': 28.1.0
      '@jest/types': 28.1.0
      '@types/node': 17.0.32
      chalk: 4.1.2
      co: 4.6.0
      dedent: 0.7.0
      is-generator-fn: 2.1.0
      jest-each: 28.1.0
      jest-matcher-utils: 28.1.0
      jest-message-util: 28.1.0
      jest-runtime: 28.1.0
      jest-snapshot: 28.1.0
      jest-util: 28.1.0
      pretty-format: 28.1.0
      slash: 3.0.0
      stack-utils: 2.0.5
      throat: 6.0.1
    transitivePeerDependencies:
      - supports-color
    dev: true

  /jest-cli/28.1.0_@types+node@14.18.16:
    resolution: {integrity: sha512-fDJRt6WPRriHrBsvvgb93OxgajHHsJbk4jZxiPqmZbMDRcHskfJBBfTyjFko0jjfprP544hOktdSi9HVgl4VUQ==}
    engines: {node: ^12.13.0 || ^14.15.0 || ^16.10.0 || >=17.0.0}
    hasBin: true
    peerDependencies:
      node-notifier: ^8.0.1 || ^9.0.0 || ^10.0.0
    peerDependenciesMeta:
      node-notifier:
        optional: true
    dependencies:
      '@jest/core': 28.1.0
      '@jest/test-result': 28.1.0
      '@jest/types': 28.1.0
      chalk: 4.1.2
      exit: 0.1.2
      graceful-fs: 4.2.10
      import-local: 3.1.0
      jest-config: 28.1.0_@types+node@14.18.16
      jest-util: 28.1.0
      jest-validate: 28.1.0
      prompts: 2.4.2
      yargs: 17.5.1
    transitivePeerDependencies:
      - '@types/node'
      - supports-color
      - ts-node
    dev: true

  /jest-config/28.1.0_@types+node@14.18.16:
    resolution: {integrity: sha512-aOV80E9LeWrmflp7hfZNn/zGA4QKv/xsn2w8QCBP0t0+YqObuCWTSgNbHJ0j9YsTuCO08ZR/wsvlxqqHX20iUA==}
    engines: {node: ^12.13.0 || ^14.15.0 || ^16.10.0 || >=17.0.0}
    peerDependencies:
      '@types/node': '*'
      ts-node: '>=9.0.0'
    peerDependenciesMeta:
      '@types/node':
        optional: true
      ts-node:
        optional: true
    dependencies:
      '@babel/core': 7.17.10
      '@jest/test-sequencer': 28.1.0
      '@jest/types': 28.1.0
      '@types/node': 14.18.16
      babel-jest: 28.1.0_@babel+core@7.17.10
      chalk: 4.1.2
      ci-info: 3.3.0
      deepmerge: 4.2.2
      glob: 7.2.0
      graceful-fs: 4.2.10
      jest-circus: 28.1.0
      jest-environment-node: 28.1.0
      jest-get-type: 28.0.2
      jest-regex-util: 28.0.2
      jest-resolve: 28.1.0
      jest-runner: 28.1.0
      jest-util: 28.1.0
      jest-validate: 28.1.0
      micromatch: 4.0.5
      parse-json: 5.2.0
      pretty-format: 28.1.0
      slash: 3.0.0
      strip-json-comments: 3.1.1
    transitivePeerDependencies:
      - supports-color
    dev: true

  /jest-config/28.1.0_@types+node@17.0.32:
    resolution: {integrity: sha512-aOV80E9LeWrmflp7hfZNn/zGA4QKv/xsn2w8QCBP0t0+YqObuCWTSgNbHJ0j9YsTuCO08ZR/wsvlxqqHX20iUA==}
    engines: {node: ^12.13.0 || ^14.15.0 || ^16.10.0 || >=17.0.0}
    peerDependencies:
      '@types/node': '*'
      ts-node: '>=9.0.0'
    peerDependenciesMeta:
      '@types/node':
        optional: true
      ts-node:
        optional: true
    dependencies:
      '@babel/core': 7.17.10
      '@jest/test-sequencer': 28.1.0
      '@jest/types': 28.1.0
      '@types/node': 17.0.32
      babel-jest: 28.1.0_@babel+core@7.17.10
      chalk: 4.1.2
      ci-info: 3.3.0
      deepmerge: 4.2.2
      glob: 7.2.0
      graceful-fs: 4.2.10
      jest-circus: 28.1.0
      jest-environment-node: 28.1.0
      jest-get-type: 28.0.2
      jest-regex-util: 28.0.2
      jest-resolve: 28.1.0
      jest-runner: 28.1.0
      jest-util: 28.1.0
      jest-validate: 28.1.0
      micromatch: 4.0.5
      parse-json: 5.2.0
      pretty-format: 28.1.0
      slash: 3.0.0
      strip-json-comments: 3.1.1
    transitivePeerDependencies:
      - supports-color
    dev: true

  /jest-diff/27.5.1:
    resolution: {integrity: sha512-m0NvkX55LDt9T4mctTEgnZk3fmEg3NRYutvMPWM/0iPnkFj2wIeF45O1718cMSOFO1vINkqmxqD8vE37uTEbqw==}
    engines: {node: ^10.13.0 || ^12.13.0 || ^14.15.0 || >=15.0.0}
    dependencies:
      chalk: 4.1.2
      diff-sequences: 27.5.1
      jest-get-type: 27.5.1
      pretty-format: 27.5.1
    dev: true

  /jest-diff/28.1.0:
    resolution: {integrity: sha512-8eFd3U3OkIKRtlasXfiAQfbovgFgRDb0Ngcs2E+FMeBZ4rUezqIaGjuyggJBp+llosQXNEWofk/Sz4Hr5gMUhA==}
    engines: {node: ^12.13.0 || ^14.15.0 || ^16.10.0 || >=17.0.0}
    dependencies:
      chalk: 4.1.2
      diff-sequences: 28.0.2
      jest-get-type: 28.0.2
      pretty-format: 28.1.0
    dev: true

  /jest-docblock/28.0.2:
    resolution: {integrity: sha512-FH10WWw5NxLoeSdQlJwu+MTiv60aXV/t8KEwIRGEv74WARE1cXIqh1vGdy2CraHuWOOrnzTWj/azQKqW4fO7xg==}
    engines: {node: ^12.13.0 || ^14.15.0 || ^16.10.0 || >=17.0.0}
    dependencies:
      detect-newline: 3.1.0
    dev: true

  /jest-each/28.1.0:
    resolution: {integrity: sha512-a/XX02xF5NTspceMpHujmOexvJ4GftpYXqr6HhhmKmExtMXsyIN/fvanQlt/BcgFoRKN4OCXxLQKth9/n6OPFg==}
    engines: {node: ^12.13.0 || ^14.15.0 || ^16.10.0 || >=17.0.0}
    dependencies:
      '@jest/types': 28.1.0
      chalk: 4.1.2
      jest-get-type: 28.0.2
      jest-util: 28.1.0
      pretty-format: 28.1.0
    dev: true

  /jest-environment-node/28.1.0:
    resolution: {integrity: sha512-gBLZNiyrPw9CSMlTXF1yJhaBgWDPVvH0Pq6bOEwGMXaYNzhzhw2kA/OijNF8egbCgDS0/veRv97249x2CX+udQ==}
    engines: {node: ^12.13.0 || ^14.15.0 || ^16.10.0 || >=17.0.0}
    dependencies:
      '@jest/environment': 28.1.0
      '@jest/fake-timers': 28.1.0
      '@jest/types': 28.1.0
      '@types/node': 17.0.32
      jest-mock: 28.1.0
      jest-util: 28.1.0
    dev: true

  /jest-get-type/27.5.1:
    resolution: {integrity: sha512-2KY95ksYSaK7DMBWQn6dQz3kqAf3BB64y2udeG+hv4KfSOb9qwcYQstTJc1KCbsix+wLZWZYN8t7nwX3GOBLRw==}
    engines: {node: ^10.13.0 || ^12.13.0 || ^14.15.0 || >=15.0.0}
    dev: true

  /jest-get-type/28.0.2:
    resolution: {integrity: sha512-ioj2w9/DxSYHfOm5lJKCdcAmPJzQXmbM/Url3rhlghrPvT3tt+7a/+oXc9azkKmLvoiXjtV83bEWqi+vs5nlPA==}
    engines: {node: ^12.13.0 || ^14.15.0 || ^16.10.0 || >=17.0.0}
    dev: true

  /jest-haste-map/28.1.0:
    resolution: {integrity: sha512-xyZ9sXV8PtKi6NCrJlmq53PyNVHzxmcfXNVvIRHpHmh1j/HChC4pwKgyjj7Z9us19JMw8PpQTJsFWOsIfT93Dw==}
    engines: {node: ^12.13.0 || ^14.15.0 || ^16.10.0 || >=17.0.0}
    dependencies:
      '@jest/types': 28.1.0
      '@types/graceful-fs': 4.1.5
      '@types/node': 17.0.32
      anymatch: 3.1.2
      fb-watchman: 2.0.1
      graceful-fs: 4.2.10
      jest-regex-util: 28.0.2
      jest-util: 28.1.0
      jest-worker: 28.1.0
      micromatch: 4.0.5
      walker: 1.0.8
    optionalDependencies:
      fsevents: 2.3.2
    dev: true

  /jest-leak-detector/28.1.0:
    resolution: {integrity: sha512-uIJDQbxwEL2AMMs2xjhZl2hw8s77c3wrPaQ9v6tXJLGaaQ+4QrNJH5vuw7hA7w/uGT/iJ42a83opAqxGHeyRIA==}
    engines: {node: ^12.13.0 || ^14.15.0 || ^16.10.0 || >=17.0.0}
    dependencies:
      jest-get-type: 28.0.2
      pretty-format: 28.1.0
    dev: true

  /jest-matcher-utils/27.5.1:
    resolution: {integrity: sha512-z2uTx/T6LBaCoNWNFWwChLBKYxTMcGBRjAt+2SbP929/Fflb9aa5LGma654Rz8z9HLxsrUaYzxE9T/EFIL/PAw==}
    engines: {node: ^10.13.0 || ^12.13.0 || ^14.15.0 || >=15.0.0}
    dependencies:
      chalk: 4.1.2
      jest-diff: 27.5.1
      jest-get-type: 27.5.1
      pretty-format: 27.5.1
    dev: true

  /jest-matcher-utils/28.1.0:
    resolution: {integrity: sha512-onnax0n2uTLRQFKAjC7TuaxibrPSvZgKTcSCnNUz/tOjJ9UhxNm7ZmPpoQavmTDUjXvUQ8KesWk2/VdrxIFzTQ==}
    engines: {node: ^12.13.0 || ^14.15.0 || ^16.10.0 || >=17.0.0}
    dependencies:
      chalk: 4.1.2
      jest-diff: 28.1.0
      jest-get-type: 28.0.2
      pretty-format: 28.1.0
    dev: true

  /jest-message-util/28.1.0:
    resolution: {integrity: sha512-RpA8mpaJ/B2HphDMiDlrAZdDytkmwFqgjDZovM21F35lHGeUeCvYmm6W+sbQ0ydaLpg5bFAUuWG1cjqOl8vqrw==}
    engines: {node: ^12.13.0 || ^14.15.0 || ^16.10.0 || >=17.0.0}
    dependencies:
      '@babel/code-frame': 7.16.7
      '@jest/types': 28.1.0
      '@types/stack-utils': 2.0.1
      chalk: 4.1.2
      graceful-fs: 4.2.10
      micromatch: 4.0.5
      pretty-format: 28.1.0
      slash: 3.0.0
      stack-utils: 2.0.5
    dev: true

  /jest-mock/28.1.0:
    resolution: {integrity: sha512-H7BrhggNn77WhdL7O1apG0Q/iwl0Bdd5E1ydhCJzL3oBLh/UYxAwR3EJLsBZ9XA3ZU4PA3UNw4tQjduBTCTmLw==}
    engines: {node: ^12.13.0 || ^14.15.0 || ^16.10.0 || >=17.0.0}
    dependencies:
      '@jest/types': 28.1.0
      '@types/node': 17.0.32
    dev: true

  /jest-pnp-resolver/1.2.2_jest-resolve@28.1.0:
    resolution: {integrity: sha512-olV41bKSMm8BdnuMsewT4jqlZ8+3TCARAXjZGT9jcoSnrfUnRCqnMoF9XEeoWjbzObpqF9dRhHQj0Xb9QdF6/w==}
    engines: {node: '>=6'}
    peerDependencies:
      jest-resolve: '*'
    peerDependenciesMeta:
      jest-resolve:
        optional: true
    dependencies:
      jest-resolve: 28.1.0
    dev: true

  /jest-regex-util/28.0.2:
    resolution: {integrity: sha512-4s0IgyNIy0y9FK+cjoVYoxamT7Zeo7MhzqRGx7YDYmaQn1wucY9rotiGkBzzcMXTtjrCAP/f7f+E0F7+fxPNdw==}
    engines: {node: ^12.13.0 || ^14.15.0 || ^16.10.0 || >=17.0.0}
    dev: true

  /jest-resolve-dependencies/28.1.0:
    resolution: {integrity: sha512-Ue1VYoSZquPwEvng7Uefw8RmZR+me/1kr30H2jMINjGeHgeO/JgrR6wxj2ofkJ7KSAA11W3cOrhNCbj5Dqqd9g==}
    engines: {node: ^12.13.0 || ^14.15.0 || ^16.10.0 || >=17.0.0}
    dependencies:
      jest-regex-util: 28.0.2
      jest-snapshot: 28.1.0
    transitivePeerDependencies:
      - supports-color
    dev: true

  /jest-resolve/28.1.0:
    resolution: {integrity: sha512-vvfN7+tPNnnhDvISuzD1P+CRVP8cK0FHXRwPAcdDaQv4zgvwvag2n55/h5VjYcM5UJG7L4TwE5tZlzcI0X2Lhw==}
    engines: {node: ^12.13.0 || ^14.15.0 || ^16.10.0 || >=17.0.0}
    dependencies:
      chalk: 4.1.2
      graceful-fs: 4.2.10
      jest-haste-map: 28.1.0
      jest-pnp-resolver: 1.2.2_jest-resolve@28.1.0
      jest-util: 28.1.0
      jest-validate: 28.1.0
      resolve: 1.22.0
      resolve.exports: 1.1.0
      slash: 3.0.0
    dev: true

  /jest-runner/28.1.0:
    resolution: {integrity: sha512-FBpmuh1HB2dsLklAlRdOxNTTHKFR6G1Qmd80pVDvwbZXTriqjWqjei5DKFC1UlM732KjYcE6yuCdiF0WUCOS2w==}
    engines: {node: ^12.13.0 || ^14.15.0 || ^16.10.0 || >=17.0.0}
    dependencies:
      '@jest/console': 28.1.0
      '@jest/environment': 28.1.0
      '@jest/test-result': 28.1.0
      '@jest/transform': 28.1.0
      '@jest/types': 28.1.0
      '@types/node': 17.0.32
      chalk: 4.1.2
      emittery: 0.10.2
      graceful-fs: 4.2.10
      jest-docblock: 28.0.2
      jest-environment-node: 28.1.0
      jest-haste-map: 28.1.0
      jest-leak-detector: 28.1.0
      jest-message-util: 28.1.0
      jest-resolve: 28.1.0
      jest-runtime: 28.1.0
      jest-util: 28.1.0
      jest-watcher: 28.1.0
      jest-worker: 28.1.0
      source-map-support: 0.5.13
      throat: 6.0.1
    transitivePeerDependencies:
      - supports-color
    dev: true

  /jest-runtime/28.1.0:
    resolution: {integrity: sha512-wNYDiwhdH/TV3agaIyVF0lsJ33MhyujOe+lNTUiolqKt8pchy1Hq4+tDMGbtD5P/oNLA3zYrpx73T9dMTOCAcg==}
    engines: {node: ^12.13.0 || ^14.15.0 || ^16.10.0 || >=17.0.0}
    dependencies:
      '@jest/environment': 28.1.0
      '@jest/fake-timers': 28.1.0
      '@jest/globals': 28.1.0
      '@jest/source-map': 28.0.2
      '@jest/test-result': 28.1.0
      '@jest/transform': 28.1.0
      '@jest/types': 28.1.0
      chalk: 4.1.2
      cjs-module-lexer: 1.2.2
      collect-v8-coverage: 1.0.1
      execa: 5.1.1
      glob: 7.2.0
      graceful-fs: 4.2.10
      jest-haste-map: 28.1.0
      jest-message-util: 28.1.0
      jest-mock: 28.1.0
      jest-regex-util: 28.0.2
      jest-resolve: 28.1.0
      jest-snapshot: 28.1.0
      jest-util: 28.1.0
      slash: 3.0.0
      strip-bom: 4.0.0
    transitivePeerDependencies:
      - supports-color
    dev: true

  /jest-snapshot/28.1.0:
    resolution: {integrity: sha512-ex49M2ZrZsUyQLpLGxQtDbahvgBjlLPgklkqGM0hq/F7W/f8DyqZxVHjdy19QKBm4O93eDp+H5S23EiTbbUmHw==}
    engines: {node: ^12.13.0 || ^14.15.0 || ^16.10.0 || >=17.0.0}
    dependencies:
      '@babel/core': 7.17.10
      '@babel/generator': 7.17.10
      '@babel/plugin-syntax-typescript': 7.17.12_@babel+core@7.17.10
      '@babel/traverse': 7.17.10
      '@babel/types': 7.17.10
      '@jest/expect-utils': 28.1.0
      '@jest/transform': 28.1.0
      '@jest/types': 28.1.0
      '@types/babel__traverse': 7.17.1
      '@types/prettier': 2.6.0
      babel-preset-current-node-syntax: 1.0.1_@babel+core@7.17.10
      chalk: 4.1.2
      expect: 28.1.0
      graceful-fs: 4.2.10
      jest-diff: 28.1.0
      jest-get-type: 28.0.2
      jest-haste-map: 28.1.0
      jest-matcher-utils: 28.1.0
      jest-message-util: 28.1.0
      jest-util: 28.1.0
      natural-compare: 1.4.0
      pretty-format: 28.1.0
      semver: 7.3.7
    transitivePeerDependencies:
      - supports-color
    dev: true

  /jest-util/28.1.0:
    resolution: {integrity: sha512-qYdCKD77k4Hwkose2YBEqQk7PzUf/NSE+rutzceduFveQREeH6b+89Dc9+wjX9dAwHcgdx4yedGA3FQlU/qCTA==}
    engines: {node: ^12.13.0 || ^14.15.0 || ^16.10.0 || >=17.0.0}
    dependencies:
      '@jest/types': 28.1.0
      '@types/node': 17.0.32
      chalk: 4.1.2
      ci-info: 3.3.0
      graceful-fs: 4.2.10
      picomatch: 2.3.1
    dev: true

  /jest-validate/28.1.0:
    resolution: {integrity: sha512-Lly7CJYih3vQBfjLeANGgBSBJ7pEa18cxpQfQEq2go2xyEzehnHfQTjoUia8xUv4x4J80XKFIDwJJThXtRFQXQ==}
    engines: {node: ^12.13.0 || ^14.15.0 || ^16.10.0 || >=17.0.0}
    dependencies:
      '@jest/types': 28.1.0
      camelcase: 6.3.0
      chalk: 4.1.2
      jest-get-type: 28.0.2
      leven: 3.1.0
      pretty-format: 28.1.0
    dev: true

  /jest-watcher/28.1.0:
    resolution: {integrity: sha512-tNHMtfLE8Njcr2IRS+5rXYA4BhU90gAOwI9frTGOqd+jX0P/Au/JfRSNqsf5nUTcWdbVYuLxS1KjnzILSoR5hA==}
    engines: {node: ^12.13.0 || ^14.15.0 || ^16.10.0 || >=17.0.0}
    dependencies:
      '@jest/test-result': 28.1.0
      '@jest/types': 28.1.0
      '@types/node': 17.0.32
      ansi-escapes: 4.3.2
      chalk: 4.1.2
      emittery: 0.10.2
      jest-util: 28.1.0
      string-length: 4.0.2
    dev: true

  /jest-worker/28.1.0:
    resolution: {integrity: sha512-ZHwM6mNwaWBR52Snff8ZvsCTqQsvhCxP/bT1I6T6DAnb6ygkshsyLQIMxFwHpYxht0HOoqt23JlC01viI7T03A==}
    engines: {node: ^12.13.0 || ^14.15.0 || ^16.10.0 || >=17.0.0}
    dependencies:
      '@types/node': 17.0.32
      merge-stream: 2.0.0
      supports-color: 8.1.1
    dev: true

  /jest/28.1.0_@types+node@14.18.16:
    resolution: {integrity: sha512-TZR+tHxopPhzw3c3560IJXZWLNHgpcz1Zh0w5A65vynLGNcg/5pZ+VildAd7+XGOu6jd58XMY/HNn0IkZIXVXg==}
    engines: {node: ^12.13.0 || ^14.15.0 || ^16.10.0 || >=17.0.0}
    hasBin: true
    peerDependencies:
      node-notifier: ^8.0.1 || ^9.0.0 || ^10.0.0
    peerDependenciesMeta:
      node-notifier:
        optional: true
    dependencies:
      '@jest/core': 28.1.0
      import-local: 3.1.0
      jest-cli: 28.1.0_@types+node@14.18.16
    transitivePeerDependencies:
      - '@types/node'
      - supports-color
      - ts-node
    dev: true

  /joi/17.6.0:
    resolution: {integrity: sha512-OX5dG6DTbcr/kbMFj0KGYxuew69HPcAE3K/sZpEV2nP6e/j/C0HV+HNiBPCASxdx5T7DMoa0s8UeHWMnb6n2zw==}
    dependencies:
      '@hapi/hoek': 9.2.1
      '@hapi/topo': 5.1.0
      '@sideway/address': 4.1.4
      '@sideway/formula': 3.0.0
      '@sideway/pinpoint': 2.0.0
    dev: true

  /js-levenshtein/1.1.6:
    resolution: {integrity: sha512-X2BB11YZtrRqY4EnQcLX5Rh373zbK4alC1FW7D7MBhL2gtcC17cTnr6DmfHZeS0s2rTHjUTMMHfG7gO8SSdw+g==}
    engines: {node: '>=0.10.0'}
    dev: false

  /js-tokens/4.0.0:
    resolution: {integrity: sha512-RdJUflcE3cUzKiMqQgsCu06FPu9UdIJO0beYbPhHN4k6apgJtifcoCtT9bcxOpYBtpD2kCM6Sbzg4CausW/PKQ==}

  /js-yaml/3.14.1:
    resolution: {integrity: sha512-okMH7OXXJ7YrN9Ok3/SXrnu4iX9yOk+25nqX4imS2npuvTYDmo/QEZoqwZkYaIDk3jVvBOTOIEgEhaLOynBS9g==}
    hasBin: true
    dependencies:
      argparse: 1.0.10
      esprima: 4.0.1
    dev: true

  /js-yaml/4.1.0:
    resolution: {integrity: sha512-wpxZs9NoxZaJESJGIZTyDEaYpl0FKSA+FB9aJiyemKhMwkxQg63h4T1KJgUGHpTqPDNRcmmYLugrRjJlBtWvRA==}
    hasBin: true
    dependencies:
      argparse: 2.0.1

  /jsesc/2.5.2:
    resolution: {integrity: sha512-OYu7XEzjkCQ3C5Ps3QIZsQfNpqoJyZZA99wd9aWd05NCtC5pWOkShK2mkL6HXQR6/Cy2lbNdPlZBpuQHXE63gA==}
    engines: {node: '>=4'}
    hasBin: true
    dev: true

  /json-buffer/3.0.1:
    resolution: {integrity: sha512-4bV5BfR2mqfQTJm+V5tPPdf+ZpuhiIvTuAB5g8kcrXOZpTT/QwwVRWBywX1ozr6lEuPdbHxwaJlm9G6mI2sfSQ==}
    dev: true

  /json-parse-better-errors/1.0.2:
    resolution: {integrity: sha512-mrqyZKfX5EhL7hvqcV6WG1yYjnjeuYDzDhhcAAUrq8Po85NBQBJP+ZDUT75qZQ98IkUoBqdkExkukOU7Ts2wrw==}
    dev: true

  /json-parse-even-better-errors/2.3.1:
    resolution: {integrity: sha512-xyFwyhro/JEof6Ghe2iz2NcXoj2sloNsWr/XsERDK/oiPCfaNhl5ONfp+jQdAZRQQ0IJWNzH9zIZF7li91kh2w==}
    dev: true

  /json-ptr/2.2.0:
    resolution: {integrity: sha512-w9f6/zhz4kykltXMG7MLJWMajxiPj0q+uzQPR1cggNAE/sXoq/C5vjUb/7QNcC3rJsVIIKy37ALTXy1O+3c8QQ==}
    dependencies:
      tslib: 2.4.0
    dev: false

  /json-schema-compare/0.2.2:
    resolution: {integrity: sha512-c4WYmDKyJXhs7WWvAWm3uIYnfyWFoIp+JEoX34rctVvEkMYCPGhXtvmFFXiffBbxfZsvQ0RNnV5H7GvDF5HCqQ==}
    dependencies:
      lodash: 4.17.21
    dev: false

  /json-schema-merge-allof/0.6.0:
    resolution: {integrity: sha512-LEw4VMQVRceOPLuGRWcxW5orTTiR9ZAtqTAe4rQUjNADTeR81bezBVFa0MqIwp0YmHIM1KkhSjZM7o+IQhaPbQ==}
    dependencies:
      compute-lcm: 1.1.2
      json-schema-compare: 0.2.2
      lodash: 4.17.21
    dev: false

  /json-schema-traverse/0.4.1:
    resolution: {integrity: sha512-xbbCH5dCYU5T8LcEhhuh7HJ88HXuW3qsI3Y0zOZFKfZEHcpWiHU/Jxzk629Brsab/mMiHQti9wMP+845RPe3Vg==}

  /json-schema-traverse/1.0.0:
    resolution: {integrity: sha512-NM8/P9n3XjXhIZn1lLhkFaACTOURQXjWhV4BA/RnOv8xvgqtqpAX9IO4mRQxSx1Rlo4tqzeqb0sOlruaOy3dug==}
    dev: false

  /json-schema/0.4.0:
    resolution: {integrity: sha512-es94M3nTIfsEPisRafak+HDLfHXnKBhV3vU5eqPcS3flIWqcxJWgXHXiey3YrpaNsanY5ei1VoYEbOzijuq9BA==}
    dev: false

  /json-stringify-safe/5.0.1:
    resolution: {integrity: sha512-ZClg6AaYvamvYEE82d3Iyd3vSSIjQ+odgjaTzRuO3s7toCdFKczob2i0zCh7JE8kWn17yvAWhUVxvqGwUalsRA==}
    dev: true

  /json5/2.2.1:
    resolution: {integrity: sha512-1hqLFMSrGHRHxav9q9gNjJ5EXznIxGVO09xQRrwplcS8qs28pZ8s8hupZAmqDwZUmVZ2Qb2jnyPOWcDH8m8dlA==}
    engines: {node: '>=6'}
    hasBin: true

  /jsonfile/4.0.0:
    resolution: {integrity: sha512-m6F1R3z8jjlf2imQHS2Qez5sjKWQzbuuhuJ/FKYFRZvPE3PuHcSMVZzfsLhGVOkfd20obL5SWEBew5ShlquNxg==}
    optionalDependencies:
      graceful-fs: 4.2.10
    dev: true

  /jsonfile/6.1.0:
    resolution: {integrity: sha512-5dgndWOriYSm5cnYaJNhalLNDKOqFwyDB/rr1E9ZsGciGvKPs8R2xYGCacuf3z6K1YKDz182fd+fY3cn3pMqXQ==}
    dependencies:
      universalify: 2.0.0
    optionalDependencies:
      graceful-fs: 4.2.10
    dev: true

  /jsonparse/1.3.1:
    resolution: {integrity: sha1-P02uSpH6wxX3EGL4UhzCOfE2YoA=}
    engines: {'0': node >= 0.2.0}
    dev: true

  /jsonpath-plus/6.0.1:
    resolution: {integrity: sha512-EvGovdvau6FyLexFH2OeXfIITlgIbgZoAZe3usiySeaIDm5QS+A10DKNpaPBBqqRSZr2HN6HVNXxtwUAr2apEw==}
    engines: {node: '>=10.0.0'}
    dev: false

  /jsonpointer/5.0.0:
    resolution: {integrity: sha512-PNYZIdMjVIvVgDSYKTT63Y+KZ6IZvGRNNWcxwD+GNnUz1MKPfv30J8ueCjdwcN0nDx2SlshgyB7Oy0epAzVRRg==}
    engines: {node: '>=0.10.0'}
    dev: false

  /jsonwebtoken/8.5.1:
    resolution: {integrity: sha512-XjwVfRS6jTMsqYs0EsuJ4LGxXV14zQybNd4L2r0UvbVnSF9Af8x7p5MzbJ90Ioz/9TI41/hTCvznF/loiSzn8w==}
    engines: {node: '>=4', npm: '>=1.4.28'}
    dependencies:
      jws: 3.2.2
      lodash.includes: 4.3.0
      lodash.isboolean: 3.0.3
      lodash.isinteger: 4.0.4
      lodash.isnumber: 3.0.3
      lodash.isplainobject: 4.0.6
      lodash.isstring: 4.0.1
      lodash.once: 4.1.1
      ms: 2.1.3
      semver: 5.7.1
    dev: false

  /junk/4.0.0:
    resolution: {integrity: sha512-ojtSU++zLJ3jQG9bAYjg94w+/DOJtRyD7nPaerMFrBhmdVmiV5/exYH5t4uHga4G/95nT6hr1OJoKIFbYbrW5w==}
    engines: {node: '>=12.20'}
    dev: true

  /jwa/1.4.1:
    resolution: {integrity: sha512-qiLX/xhEEFKUAJ6FiBMbes3w9ATzyk5W7Hvzpa/SLYdxNtng+gcurvrI7TbACjIXlsJyr05/S1oUhZrc63evQA==}
    dependencies:
      buffer-equal-constant-time: 1.0.1
      ecdsa-sig-formatter: 1.0.11
      safe-buffer: 5.2.1
    dev: false

  /jws/3.2.2:
    resolution: {integrity: sha512-YHlZCB6lMTllWDtSPHz/ZXTsi8S00usEV6v1tjq8tOUZzw7DpSDWVXjXDre6ed1w/pd495ODpHZYSdkRTsa0HA==}
    dependencies:
      jwa: 1.4.1
      safe-buffer: 5.2.1
    dev: false

  /keyv/4.2.7:
    resolution: {integrity: sha512-HeOstD8SXvtWoQhMMBCelcUuZsiV7T7MwsADtOXT0KuwYP9nCxrSoMDeLXNDTLN3VFSuRp38JzoGbbTboq3QQw==}
    dependencies:
      compress-brotli: 1.3.8
      json-buffer: 3.0.1
    dev: true

  /kind-of/6.0.3:
    resolution: {integrity: sha512-dcS1ul+9tmeD95T+x28/ehLgd9mENa3LsvDTtzm3vyBEO7RPptvAD+t44WVXaUjTBRcrpFeFlC8WCruUR456hw==}
    engines: {node: '>=0.10.0'}
    dev: true

  /klaw-sync/6.0.0:
    resolution: {integrity: sha512-nIeuVSzdCCs6TDPTqI8w1Yre34sSq7AkZ4B3sfOBbI2CgVSB4Du4aLQijFU2+lhAFCwt9+42Hel6lQNIv6AntQ==}
    dependencies:
      graceful-fs: 4.2.10
    dev: true

  /kleur/3.0.3:
    resolution: {integrity: sha512-eTIzlVOSUR+JxdDFepEYcBMtZ9Qqdef+rnzWdRZuMbOywu5tO2w2N7rqjoANZ5k9vywhL6Br1VRjUIgTQx4E8w==}
    engines: {node: '>=6'}
    dev: true

  /latest-version/7.0.0:
    resolution: {integrity: sha512-KvNT4XqAMzdcL6ka6Tl3i2lYeFDgXNCuIX+xNx6ZMVR1dFq+idXd9FLKNMOIx0t9mJ9/HudyX4oZWXZQ0UJHeg==}
    engines: {node: '>=14.16'}
    dependencies:
      package-json: 8.1.0
    dev: true

  /leven/3.1.0:
    resolution: {integrity: sha512-qsda+H8jTaUaN/x5vzW2rzc+8Rw4TAQ/4KjB46IwK5VH+IlVeeeje/EoZRpiXvIqjFgK84QffqPztGI3VBLG1A==}
    engines: {node: '>=6'}
    dev: true

  /levn/0.3.0:
    resolution: {integrity: sha512-0OO4y2iOHix2W6ujICbKIaEQXvFQHue65vUG3pb5EUomzPI90z9hsA1VsO/dbIIpC53J8gxM9Q4Oho0jrCM/yA==}
    engines: {node: '>= 0.8.0'}
    dependencies:
      prelude-ls: 1.1.2
      type-check: 0.3.2
    dev: true

  /libnpmaccess/6.0.3:
    resolution: {integrity: sha512-4tkfUZprwvih2VUZYMozL7EMKgQ5q9VW2NtRyxWtQWlkLTAWHRklcAvBN49CVqEkhUw7vTX2fNgB5LzgUucgYg==}
    engines: {node: ^12.13.0 || ^14.15.0 || >=16.0.0}
    dependencies:
      aproba: 2.0.0
      minipass: 3.1.6
      npm-package-arg: 9.0.2
      npm-registry-fetch: 13.1.1
    transitivePeerDependencies:
      - bluebird
      - supports-color
    dev: true

  /libnpmpublish/6.0.4:
    resolution: {integrity: sha512-lvAEYW8mB8QblL6Q/PI/wMzKNvIrF7Kpujf/4fGS/32a2i3jzUXi04TNyIBcK6dQJ34IgywfaKGh+Jq4HYPFmg==}
    engines: {node: ^12.13.0 || ^14.15.0 || >=16.0.0}
    dependencies:
      normalize-package-data: 4.0.0
      npm-package-arg: 9.0.2
      npm-registry-fetch: 13.1.1
      semver: 7.3.7
      ssri: 9.0.1
    transitivePeerDependencies:
      - bluebird
      - supports-color
    dev: true

  /light-my-request/4.9.0:
    resolution: {integrity: sha512-b1U3z4OVPoO/KanT14NRkXMr9rRtXAiq0ORqNrqhDyb5bGkZjAdEc6GRN1GWCfgaLBG+aq73qkCLDNeB3c2sLw==}
    dependencies:
      ajv: 8.11.0
      cookie: 0.4.2
      process-warning: 1.0.0
      set-cookie-parser: 2.4.8
    dev: false

  /lilconfig/2.0.4:
    resolution: {integrity: sha512-bfTIN7lEsiooCocSISTWXkiWJkRqtL9wYtYy+8EK3Y41qh3mpwPU0ycTOgjdY9ErwXCc8QyrQp82bdL0Xkm9yA==}
    engines: {node: '>=10'}
    dev: true

  /lines-and-columns/1.2.4:
    resolution: {integrity: sha512-7ylylesZQ/PV29jhEDl3Ufjo6ZX7gCqJr5F7PKrqc93v7fzSymt1BpwEU8nAUXs8qzzvqhbjhK5QZg6Mt/HkBg==}
    dev: true

  /lint-staged/12.4.2:
    resolution: {integrity: sha512-JAJGIzY/OioIUtrRePr8go6qUxij//mL+RGGoFKU3VWQRtIHgWoHizSqH0QVn2OwrbXS9Q6CICQjfj+E5qvrXg==}
    engines: {node: ^12.20.0 || ^14.13.1 || >=16.0.0}
    hasBin: true
    dependencies:
      cli-truncate: 3.1.0
      colorette: 2.0.16
      commander: 8.3.0
      debug: 4.3.4_supports-color@9.2.2
      execa: 5.1.1
      lilconfig: 2.0.4
      listr2: 4.0.5
      micromatch: 4.0.5
      normalize-path: 3.0.0
      object-inspect: 1.12.0
      pidtree: 0.5.0
      string-argv: 0.3.1
      supports-color: 9.2.2
      yaml: 1.10.2
    transitivePeerDependencies:
      - enquirer
    dev: true

  /liquid-json/0.3.1:
    resolution: {integrity: sha1-kVWhgTbYprJhXl8W+aJEira1Duo=}
    engines: {node: '>=4'}
    dev: false

  /listr2/4.0.5:
    resolution: {integrity: sha512-juGHV1doQdpNT3GSTs9IUN43QJb7KHdF9uqg7Vufs/tG9VTzpFphqF4pm/ICdAABGQxsyNn9CiYA3StkI6jpwA==}
    engines: {node: '>=12'}
    peerDependencies:
      enquirer: '>= 2.3.0 < 3'
    peerDependenciesMeta:
      enquirer:
        optional: true
    dependencies:
      cli-truncate: 2.1.0
      colorette: 2.0.16
      log-update: 4.0.0
      p-map: 4.0.0
      rfdc: 1.3.0
      rxjs: 7.5.5
      through: 2.3.8
      wrap-ansi: 7.0.0
    dev: true

  /load-json-file/4.0.0:
    resolution: {integrity: sha512-Kx8hMakjX03tiGTLAIdJ+lL0htKnXjEZN6hk/tozf/WOuYGdZBJrZ+rCJRbVCugsjB3jMLn9746NsQIf5VjBMw==}
    engines: {node: '>=4'}
    dependencies:
      graceful-fs: 4.2.10
      parse-json: 4.0.0
      pify: 3.0.0
      strip-bom: 3.0.0
    dev: true

  /load-json-file/6.2.0:
    resolution: {integrity: sha512-gUD/epcRms75Cw8RT1pUdHugZYM5ce64ucs2GEISABwkRsOQr0q2wm/MV2TKThycIe5e0ytRweW2RZxclogCdQ==}
    engines: {node: '>=8'}
    dependencies:
      graceful-fs: 4.2.10
      parse-json: 5.2.0
      strip-bom: 4.0.0
      type-fest: 0.6.0
    dev: true

  /locate-path/2.0.0:
    resolution: {integrity: sha512-NCI2kiDkyR7VeEKm27Kda/iQHyKJe1Bu0FlTbYp3CqJu+9IFe9bLyAjMxf5ZDDbEg+iMPzB5zYyUTSm8wVTKmA==}
    engines: {node: '>=4'}
    dependencies:
      p-locate: 2.0.0
      path-exists: 3.0.0
    dev: true

  /locate-path/5.0.0:
    resolution: {integrity: sha512-t7hw9pI+WvuwNJXwk5zVHpyhIqzg2qTlklJOf0mVxGSbe3Fp2VieZcduNYjaLDoy6p9uGpQEGWG87WpMKlNq8g==}
    engines: {node: '>=8'}
    dependencies:
      p-locate: 4.1.0
    dev: true

  /locate-path/6.0.0:
    resolution: {integrity: sha512-iPZK6eYjbxRu3uB4/WZ3EsEIMJFMqAoopl3R+zuq0UjcAm/MO6KCweDgPfP3elTztoKP3KtnVHxTn2NHBSDVUw==}
    engines: {node: '>=10'}
    dependencies:
      p-locate: 5.0.0
    dev: true

  /lodash.castarray/4.4.0:
    resolution: {integrity: sha1-wCUTUV4wna3dTCTGDP3c9ZdtkRU=}
    dev: true

  /lodash.get/4.4.2:
    resolution: {integrity: sha1-LRd/ZS+jHpObRDjVNBSZ36OCXpk=}
    dev: true

  /lodash.includes/4.3.0:
    resolution: {integrity: sha1-YLuYqHy5I8aMoeUTJUgzFISfVT8=}
    dev: false

  /lodash.isboolean/3.0.3:
    resolution: {integrity: sha1-bC4XHbKiV82WgC/UOwGyDV9YcPY=}
    dev: false

  /lodash.isinteger/4.0.4:
    resolution: {integrity: sha1-YZwK89A/iwTDH1iChAt3sRzWg0M=}
    dev: false

  /lodash.ismatch/4.4.0:
    resolution: {integrity: sha512-fPMfXjGQEV9Xsq/8MTSgUf255gawYRbjwMyDbcvDhXgV7enSZA0hynz6vMPnpAb5iONEzBHBPsT+0zes5Z301g==}
    dev: true

  /lodash.isnumber/3.0.3:
    resolution: {integrity: sha1-POdoEMWSjQM1IwGsKHMX8RwLH/w=}
    dev: false

  /lodash.isplainobject/4.0.6:
    resolution: {integrity: sha1-fFJqUtibRcRcxpC4gWO+BJf1UMs=}
    dev: false

  /lodash.isstring/4.0.1:
    resolution: {integrity: sha1-1SfftUVuynzJu5XV2ur4i6VKVFE=}
    dev: false

  /lodash.memoize/4.1.2:
    resolution: {integrity: sha512-t7j+NzmgnQzTAYXcsHYLgimltOV1MXHtlOWf6GjL9Kj8GK5FInw5JotxvbOs+IvV1/Dzo04/fCGfLVs7aXb4Ag==}
    dev: true

  /lodash.once/4.1.1:
    resolution: {integrity: sha1-DdOXEhPHxW34gJd9UEyI+0cal6w=}
    dev: false

  /lodash.set/4.3.2:
    resolution: {integrity: sha1-2HV7HagH3eJIFrDWqEvqGnYjCyM=}
    dev: true

  /lodash.xorby/4.7.0:
    resolution: {integrity: sha1-nBmm+fBjputT3QPBtocXmYAUY9c=}
    dev: false

  /lodash/4.17.21:
    resolution: {integrity: sha512-v2kDEe57lecTulaDIuNTPy3Ry4gLGJ6Z1O3vE1krgXZNrsQ+LFTGHVxVjcXPs17LhbZVGedAJv8XZ1tvj5FvSg==}

  /log-symbols/4.1.0:
    resolution: {integrity: sha512-8XPvpAA8uyhfteu8pIvQxpJZ7SYYdpUivZpGy6sFsBuKRY/7rQGavedeB8aK+Zkyq6upMFVL/9AW6vOYzfRyLg==}
    engines: {node: '>=10'}
    dependencies:
      chalk: 4.1.2
      is-unicode-supported: 0.1.0
    dev: true

  /log-symbols/5.1.0:
    resolution: {integrity: sha512-l0x2DvrW294C9uDCoQe1VSU4gf529FkSZ6leBl4TiqZH/e+0R7hSfHQBNut2mNygDgHwvYHfFLn6Oxb3VWj2rA==}
    engines: {node: '>=12'}
    dependencies:
      chalk: 5.0.1
      is-unicode-supported: 1.2.0
    dev: true

  /log-update/4.0.0:
    resolution: {integrity: sha512-9fkkDevMefjg0mmzWFBW8YkFP91OrizzkW3diF7CpG+S2EYdy4+TVfGwz1zeF8x7hCx1ovSPTOE9Ngib74qqUg==}
    engines: {node: '>=10'}
    dependencies:
      ansi-escapes: 4.3.2
      cli-cursor: 3.1.0
      slice-ansi: 4.0.0
      wrap-ansi: 6.2.0
    dev: true

  /long/4.0.0:
    resolution: {integrity: sha512-XsP+KhQif4bjX1kbuSiySJFNAehNxgLb6hPRGJ9QsUr8ajHkuXGdrHmFUTUUXhDwVX2R5bY4JNZEwbUiMhV+MA==}
    dev: false

  /long/5.2.0:
    resolution: {integrity: sha512-9RTUNjK60eJbx3uz+TEGF7fUr29ZDxR5QzXcyDpeSfeH28S9ycINflOgOlppit5U+4kNTe83KQnMEerw7GmE8w==}
    dev: false

  /loose-envify/1.4.0:
    resolution: {integrity: sha512-lyuxPGr/Wfhrlem2CL/UcnUc1zcqKAImBDzukY7Y5F/yQiNdko6+fRLevlw1HgMySw7f611UIY408EtxRSoK3Q==}
    hasBin: true
    dependencies:
      js-tokens: 4.0.0

  /loupe/2.3.4:
    resolution: {integrity: sha512-OvKfgCC2Ndby6aSTREl5aCCPTNIzlDfQZvZxNUrBrihDhL3xcrYegTblhmEiCrg2kKQz4XsFIaemE5BF4ybSaQ==}
    dependencies:
      get-func-name: 2.0.0
    dev: true

  /lowercase-keys/2.0.0:
    resolution: {integrity: sha512-tqNXrS78oMOE73NMxK4EMLQsQowWf8jKooH9g7xPavRT706R6bkQJ6DY2Te7QukaZsulxa30wQ7bk0pm4XiHmA==}
    engines: {node: '>=8'}
    dev: true

  /lowercase-keys/3.0.0:
    resolution: {integrity: sha512-ozCC6gdQ+glXOQsveKD0YsDy8DSQFjDTz4zyzEHNV5+JP5D62LmfDZ6o1cycFx9ouG940M5dE8C8CTewdj2YWQ==}
    engines: {node: ^12.20.0 || ^14.13.1 || >=16.0.0}
    dev: true

  /lru-cache/4.1.5:
    resolution: {integrity: sha512-sWZlbEP2OsHNkXrMl5GYk/jKk70MBng6UU4YI/qGDYbgf6YbP4EvmqISbXCoJiRKs+1bSpFHVgQxvJ17F2li5g==}
    dependencies:
      pseudomap: 1.0.2
      yallist: 2.1.2
    dev: false

  /lru-cache/5.1.1:
    resolution: {integrity: sha512-KpNARQA3Iwv+jTA0utUVVbrh+Jlrr1Fv0e56GGzAFOXN7dk/FviaDW8LHmK52DlcH4WP2n6gI8vN1aesBFgo9w==}
    dependencies:
      yallist: 3.1.1

  /lru-cache/6.0.0:
    resolution: {integrity: sha512-Jo6dJ04CmSjuznwJSS3pUeWmd/H0ffTlkXXgwZi+eq1UCmqQwCh+eLsYOYCwY991i2Fah4h1BEMCx4qThGbsiA==}
    engines: {node: '>=10'}
    dependencies:
      yallist: 4.0.0

  /lru-cache/7.10.1:
    resolution: {integrity: sha512-BQuhQxPuRl79J5zSXRP+uNzPOyZw2oFI9JLRQ80XswSvg21KMKNtQza9eF42rfI/3Z40RvzBdXgziEkudzjo8A==}
    engines: {node: '>=12'}
    dev: true

  /macos-release/3.0.1:
    resolution: {integrity: sha512-3l6OrhdDg2H2SigtuN3jBh+5dRJRWxNKuJTPBbGeNJTsmt/pj9PO25wYaNb05NuNmAsl435j4rDP6rgNXz7s7g==}
    engines: {node: ^12.20.0 || ^14.13.1 || >=16.0.0}
    dev: true

  /make-dir/2.1.0:
    resolution: {integrity: sha512-LS9X+dc8KLxXCb8dni79fLIIUA5VyZoyjSMCwTluaXA0o27cCK0bhXkpgw+sTXVpPy/lSO57ilRixqk0vDmtRA==}
    engines: {node: '>=6'}
    dependencies:
      pify: 4.0.1
      semver: 5.7.1
    dev: true

  /make-dir/3.1.0:
    resolution: {integrity: sha512-g3FeP20LNwhALb/6Cz6Dd4F2ngze0jz7tbzrD2wAV+o9FeNHe4rL+yK2md0J/fiSf1sa1ADhXqi5+oVwOM/eGw==}
    engines: {node: '>=8'}
    dependencies:
      semver: 6.3.0
    dev: true

  /make-error/1.3.6:
    resolution: {integrity: sha512-s8UhlNe7vPKomQhC1qFelMokr/Sc3AgNbso3n74mVPA5LTZwkB9NlXf4XPamLxJE8h0gh73rM94xvwRT2CVInw==}
    dev: true

  /make-fetch-happen/10.1.6:
    resolution: {integrity: sha512-/iKDlRQF0fkxyB/w/duW2yRYrGwBcbJjC37ijgi0CmOZ32bzMc86BCSSAHWvuyRFCB408iBPziTSzazBSrKo3w==}
    engines: {node: ^12.13.0 || ^14.15.0 || >=16.0.0}
    dependencies:
      agentkeepalive: 4.2.1
      cacache: 16.1.0
      http-cache-semantics: 4.1.0
      http-proxy-agent: 5.0.0
      https-proxy-agent: 5.0.1
      is-lambda: 1.0.1
      lru-cache: 7.10.1
      minipass: 3.1.6
      minipass-collect: 1.0.2
      minipass-fetch: 2.1.0
      minipass-flush: 1.0.5
      minipass-pipeline: 1.2.4
      negotiator: 0.6.3
      promise-retry: 2.0.1
      socks-proxy-agent: 6.2.1
      ssri: 9.0.1
    transitivePeerDependencies:
      - bluebird
      - supports-color
    dev: true

  /make-fetch-happen/9.1.0:
    resolution: {integrity: sha512-+zopwDy7DNknmwPQplem5lAZX/eCOzSvSNNcSKm5eVwTkOBzoktEfXsa9L23J/GIRhxRsaxzkPEhrJEpE2F4Gg==}
    engines: {node: '>= 10'}
    dependencies:
      agentkeepalive: 4.2.1
      cacache: 15.3.0
      http-cache-semantics: 4.1.0
      http-proxy-agent: 4.0.1
      https-proxy-agent: 5.0.1
      is-lambda: 1.0.1
      lru-cache: 6.0.0
      minipass: 3.1.6
      minipass-collect: 1.0.2
      minipass-fetch: 1.4.1
      minipass-flush: 1.0.5
      minipass-pipeline: 1.2.4
      negotiator: 0.6.3
      promise-retry: 2.0.1
      socks-proxy-agent: 6.2.1
      ssri: 8.0.1
    transitivePeerDependencies:
      - bluebird
      - supports-color
    dev: true

  /makeerror/1.0.12:
    resolution: {integrity: sha512-JmqCvUhmt43madlpFzG4BQzG2Z3m6tvQDNKdClZnO3VbIudJYmxsT0FNJMeiB2+JTSlTQTSbU8QdesVmwJcmLg==}
    dependencies:
      tmpl: 1.0.5
    dev: true

  /map-obj/1.0.1:
    resolution: {integrity: sha1-2TPOuSBdgr3PSIb2dCvcK03qFG0=}
    engines: {node: '>=0.10.0'}
    dev: true

  /map-obj/4.3.0:
    resolution: {integrity: sha512-hdN1wVrZbb29eBGiGjJbeP8JbKjq1urkHJ/LIP/NY48MZ1QVXUsQBV1G1zvYFHn1XE06cwjBsOI2K3Ulnj1YXQ==}
    engines: {node: '>=8'}
    dev: true

  /media-typer/0.3.0:
    resolution: {integrity: sha1-hxDXrwqmJvj/+hzgAWhUUmMlV0g=}
    engines: {node: '>= 0.6'}
    dev: false

  /meow/10.1.2:
    resolution: {integrity: sha512-zbuAlN+V/sXlbGchNS9WTWjUzeamwMt/BApKCJi7B0QyZstZaMx0n4Unll/fg0njGtMdC9UP5SAscvOCLYdM+Q==}
    engines: {node: ^12.20.0 || ^14.13.1 || >=16.0.0}
    dependencies:
      '@types/minimist': 1.2.2
      camelcase-keys: 7.0.2
      decamelize: 5.0.1
      decamelize-keys: 1.1.0
      hard-rejection: 2.1.0
      minimist-options: 4.1.0
      normalize-package-data: 3.0.3
      read-pkg-up: 8.0.0
      redent: 4.0.0
      trim-newlines: 4.0.2
      type-fest: 1.4.0
      yargs-parser: 20.2.9
    dev: true

  /meow/8.1.2:
    resolution: {integrity: sha512-r85E3NdZ+mpYk1C6RjPFEMSE+s1iZMuHtsHAqY0DT3jZczl0diWUZ8g6oU7h0M9cD2EL+PzaYghhCLzR0ZNn5Q==}
    engines: {node: '>=10'}
    dependencies:
      '@types/minimist': 1.2.2
      camelcase-keys: 6.2.2
      decamelize-keys: 1.1.0
      hard-rejection: 2.1.0
      minimist-options: 4.1.0
      normalize-package-data: 3.0.3
      read-pkg-up: 7.0.1
      redent: 3.0.0
      trim-newlines: 3.0.1
      type-fest: 0.18.1
      yargs-parser: 20.2.9
    dev: true

  /merge-stream/2.0.0:
    resolution: {integrity: sha512-abv/qOcuPfk3URPfDzmZU1LKmuw8kT+0nIHvKrKgFrwifol/doWcdA4ZqsWQ8ENrFKkd67Mfpo/LovbIUsbt3w==}

  /merge2/1.4.1:
    resolution: {integrity: sha512-8q7VEgMJW4J8tcfVPy8g09NcQwZdbwFEqhe/WZkoIzjn/3TGDwtOCYtXGxA3O8tPzpczCCDgv+P2P5y00ZJOOg==}
    engines: {node: '>= 8'}
    dev: true

  /micromatch/4.0.5:
    resolution: {integrity: sha512-DMy+ERcEW2q8Z2Po+WNXuw3c5YaUSFjAO5GsJqfEl7UjvtIuFKO6ZrKvcItdy98dwFI2N1tg3zNIdKaQT+aNdA==}
    engines: {node: '>=8.6'}
    dependencies:
      braces: 3.0.2
      picomatch: 2.3.1
    dev: true

  /mime-db/1.52.0:
    resolution: {integrity: sha512-sPU4uV7dYlvtWJxwwxHD0PuihVNiE7TyAbQ5SWxDCB9mUYvOgroQOwYQQOKPJ8CIbE+1ETVlOoK1UC2nU3gYvg==}
    engines: {node: '>= 0.6'}

  /mime-format/2.0.1:
    resolution: {integrity: sha512-XxU3ngPbEnrYnNbIX+lYSaYg0M01v6p2ntd2YaFksTu0vayaw5OJvbdRyWs07EYRlLED5qadUZ+xo+XhOvFhwg==}
    dependencies:
      charset: 1.0.1
    dev: false

  /mime-types/2.1.35:
    resolution: {integrity: sha512-ZDY+bPm5zTTF+YpCrAU9nK0UgICYPT0QtT1NZWFv4s++TNkcgVaT0g6+4R2uI4MjQjzysHB1zxuWL50hzaeXiw==}
    engines: {node: '>= 0.6'}
    dependencies:
      mime-db: 1.52.0

  /mimic-fn/2.1.0:
    resolution: {integrity: sha512-OqbOk5oEQeAZ8WXWydlu9HJjz9WVdEIvamMCcXmuqUYjTknH/sqsWvhQ3vgwKFRR1HpjvNBKQ37nbJgYzGqGcg==}
    engines: {node: '>=6'}

  /mimic-fn/4.0.0:
    resolution: {integrity: sha512-vqiC06CuhBTUdZH+RYl8sFrL096vA45Ok5ISO6sE/Mr1jRbGH4Csnhi8f3wKVl7x8mO4Au7Ir9D3Oyv1VYMFJw==}
    engines: {node: '>=12'}
    dev: true

  /mimic-response/1.0.1:
    resolution: {integrity: sha512-j5EctnkH7amfV/q5Hgmoal1g2QHFJRraOtmx0JpIqkxhBhI/lJSl1nMpQ45hVarwNETOoWEimndZ4QK0RHxuxQ==}
    engines: {node: '>=4'}
    dev: true

  /mimic-response/3.1.0:
    resolution: {integrity: sha512-z0yWI+4FDrrweS8Zmt4Ej5HdJmky15+L2e6Wgn3+iK5fWzb6T3fhNFq2+MeTRb064c6Wr4N/wv0DzQTjNzHNGQ==}
    engines: {node: '>=10'}
    dev: true

  /min-indent/1.0.1:
    resolution: {integrity: sha512-I9jwMn07Sy/IwOj3zVkVik2JTvgpaykDZEigL6Rx6N9LbMywwUSMtxET+7lVoDLLd3O3IXwJwvuuns8UB/HeAg==}
    engines: {node: '>=4'}
    dev: true

  /minimatch/3.1.2:
    resolution: {integrity: sha512-J7p63hRiAjw1NDEww1W7i37+ByIrOWO5XQQAzZ3VOcL0PNybwpfmV/N05zFAzwQ9USyEcX6t3UO+K5aqBQOIHw==}
    dependencies:
      brace-expansion: 1.1.11

  /minimatch/5.1.0:
    resolution: {integrity: sha512-9TPBGGak4nHfGZsPBohm9AWg6NoT7QTCehS3BIJABslyZbzxfV78QM2Y6+i741OPZIafFAaiiEMh5OyIrJPgtg==}
    engines: {node: '>=10'}
    dependencies:
      brace-expansion: 2.0.1
    dev: true

  /minimist-options/4.1.0:
    resolution: {integrity: sha512-Q4r8ghd80yhO/0j1O3B2BjweX3fiHg9cdOwjJd2J76Q135c+NDxGCqdYKQ1SKBuFfgWbAUzBfvYjPUEeNgqN1A==}
    engines: {node: '>= 6'}
    dependencies:
      arrify: 1.0.1
      is-plain-obj: 1.1.0
      kind-of: 6.0.3
    dev: true

  /minimist/1.2.6:
    resolution: {integrity: sha512-Jsjnk4bw3YJqYzbdyBiNsPWHPfO++UGG749Cxs6peCu5Xg4nrena6OVxOYxrQTqww0Jmwt+Ref8rggumkTLz9Q==}

  /minipass-collect/1.0.2:
    resolution: {integrity: sha512-6T6lH0H8OG9kITm/Jm6tdooIbogG9e0tLgpY6mphXSm/A9u8Nq1ryBG+Qspiub9LjWlBPsPS3tWQ/Botq4FdxA==}
    engines: {node: '>= 8'}
    dependencies:
      minipass: 3.1.6
    dev: true

  /minipass-fetch/1.4.1:
    resolution: {integrity: sha512-CGH1eblLq26Y15+Azk7ey4xh0J/XfJfrCox5LDJiKqI2Q2iwOLOKrlmIaODiSQS8d18jalF6y2K2ePUm0CmShw==}
    engines: {node: '>=8'}
    dependencies:
      minipass: 3.1.6
      minipass-sized: 1.0.3
      minizlib: 2.1.2
    optionalDependencies:
      encoding: 0.1.13
    dev: true

  /minipass-fetch/2.1.0:
    resolution: {integrity: sha512-H9U4UVBGXEyyWJnqYDCLp1PwD8XIkJ4akNHp1aGVI+2Ym7wQMlxDKi4IB4JbmyU+pl9pEs/cVrK6cOuvmbK4Sg==}
    engines: {node: ^12.13.0 || ^14.15.0 || >=16.0.0}
    dependencies:
      minipass: 3.1.6
      minipass-sized: 1.0.3
      minizlib: 2.1.2
    optionalDependencies:
      encoding: 0.1.13
    dev: true

  /minipass-flush/1.0.5:
    resolution: {integrity: sha512-JmQSYYpPUqX5Jyn1mXaRwOda1uQ8HP5KAT/oDSLCzt1BYRhQU0/hDtsB1ufZfEEzMZ9aAVmsBw8+FWsIXlClWw==}
    engines: {node: '>= 8'}
    dependencies:
      minipass: 3.1.6
    dev: true

  /minipass-json-stream/1.0.1:
    resolution: {integrity: sha512-ODqY18UZt/I8k+b7rl2AENgbWE8IDYam+undIJONvigAz8KR5GWblsFTEfQs0WODsjbSXWlm+JHEv8Gr6Tfdbg==}
    dependencies:
      jsonparse: 1.3.1
      minipass: 3.1.6
    dev: true

  /minipass-pipeline/1.2.4:
    resolution: {integrity: sha512-xuIq7cIOt09RPRJ19gdi4b+RiNvDFYe5JH+ggNvBqGqpQXcru3PcRmOZuHBKWK1Txf9+cQ+HMVN4d6z46LZP7A==}
    engines: {node: '>=8'}
    dependencies:
      minipass: 3.1.6
    dev: true

  /minipass-sized/1.0.3:
    resolution: {integrity: sha512-MbkQQ2CTiBMlA2Dm/5cY+9SWFEN8pzzOXi6rlM5Xxq0Yqbda5ZQy9sU75a673FE9ZK0Zsbr6Y5iP6u9nktfg2g==}
    engines: {node: '>=8'}
    dependencies:
      minipass: 3.1.6
    dev: true

  /minipass/3.1.6:
    resolution: {integrity: sha512-rty5kpw9/z8SX9dmxblFA6edItUmwJgMeYDZRrwlIVN27i8gysGbznJwUggw2V/FVqFSDdWy040ZPS811DYAqQ==}
    engines: {node: '>=8'}
    dependencies:
      yallist: 4.0.0

  /minizlib/2.1.2:
    resolution: {integrity: sha512-bAxsR8BVfj60DWXHE3u30oHzfl4G7khkSuPW+qvpd7jFRHm7dLxOjUk1EHACJ/hxLY8phGJ0YhYHZo7jil7Qdg==}
    engines: {node: '>= 8'}
    dependencies:
      minipass: 3.1.6
      yallist: 4.0.0

  /mkdirp/1.0.4:
    resolution: {integrity: sha512-vVqVZQyf3WLx2Shd0qJ9xuvqgAyKPLAiqITEtqW0oIUjzo3PePDd6fW9iFz30ef7Ysp/oiWqbhszeGWW2T6Gzw==}
    engines: {node: '>=10'}
    hasBin: true

  /modify-values/1.0.1:
    resolution: {integrity: sha512-xV2bxeN6F7oYjZWTe/YPAy6MN2M+sL4u/Rlm2AHCIVGfo2p1yGmBHQ6vHehl4bRTZBdHu3TSkWdYgkwpYzAGSw==}
    engines: {node: '>=0.10.0'}
    dev: true

  /ms/2.0.0:
    resolution: {integrity: sha1-VgiurfwAvmwpAd9fmGF4jeDVl8g=}
    dev: false

  /ms/2.1.2:
    resolution: {integrity: sha512-sGkPx+VjMtmA6MX27oA4FBFELFCZZ4S4XqeGOXCv68tT+jb3vk/RyaKWP0PTKyWtmLSM0b+adUTEvbs1PEaH2w==}

  /ms/2.1.3:
    resolution: {integrity: sha512-6FlzubTLZG3J2a/NVCAleEhjzq5oxgHyaCU9yYXvcLsvoVaHJq/s5xXI6/XXP6tz7R9xAOtHnSO/tXtF3WRTlA==}

  /mute-stream/0.0.8:
    resolution: {integrity: sha512-nnbWWOkoWyUsTjKrhgD0dcz22mdkSnpYqbEjIm2nhwhuxlSkpywJmBo8h0ZqJdkp73mb90SssHkN4rsRaBAfAA==}
    dev: true

  /nanoid/3.3.3:
    resolution: {integrity: sha512-p1sjXuopFs0xg+fPASzQ28agW1oHD7xDsd9Xkf3T15H3c/cifrFHVwrh74PdoklAPi+i7MdRsE47vm2r6JoB+w==}
    engines: {node: ^10 || ^12 || ^13.7 || ^14 || >=15.0.1}
    hasBin: true
    dev: false

  /natural-compare/1.4.0:
    resolution: {integrity: sha512-OWND8ei3VtNC9h7V60qff3SVobHr996CTwgxubgyQYEpg290h9J0buyECNNJexkFm5sOajh5G116RYA1c8ZMSw==}
    dev: true

  /negotiator/0.6.3:
    resolution: {integrity: sha512-+EUsqGPLsM+j/zdChZjsnX51g4XrHFOIXwfnCVPGlQk/k5giakcKsuxCObBRu6DSm9opw/O6slWbJdghQM4bBg==}
    engines: {node: '>= 0.6'}
    dev: true

  /neo-async/2.6.2:
    resolution: {integrity: sha512-Yd3UES5mWCSqR+qNT93S3UoYUkqAZ9lLg8a7g9rimsWmYGK8cVToA4/sF3RrshdyV3sAGMXVUmpMYOw+dLpOuw==}

  /nested-error-stacks/2.1.1:
    resolution: {integrity: sha512-9iN1ka/9zmX1ZvLV9ewJYEk9h7RyRRtqdK0woXcqohu8EWIerfPUjYJPg0ULy0UqP7cslmdGc8xKDJcojlKiaw==}
    dev: true

  /netmask/2.0.2:
    resolution: {integrity: sha512-dBpDMdxv9Irdq66304OLfEmQ9tbNRFnFTuZiLo+bD+r332bBmMJ8GBLXklIXXgxd3+v9+KUnZaUR5PJMa75Gsg==}
    engines: {node: '>= 0.4.0'}
    dev: true

  /new-github-release-url/2.0.0:
    resolution: {integrity: sha512-NHDDGYudnvRutt/VhKFlX26IotXe1w0cmkDm6JGquh5bz/bDTw0LufSmH/GxTjEdpHEO+bVKFTwdrcGa/9XlKQ==}
    engines: {node: ^12.20.0 || ^14.13.1 || >=16.0.0}
    dependencies:
      type-fest: 2.12.2
    dev: true

  /next/12.1.6:
    resolution: {integrity: sha512-cebwKxL3/DhNKfg9tPZDQmbRKjueqykHHbgaoG4VBRH3AHQJ2HO0dbKFiS1hPhe1/qgc2d/hFeadsbPicmLD+A==}
    engines: {node: '>=12.22.0'}
    hasBin: true
    peerDependencies:
      fibers: '>= 3.1.0'
      node-sass: ^6.0.0 || ^7.0.0
      react: ^17.0.2 || ^18.0.0-0
      react-dom: ^17.0.2 || ^18.0.0-0
      sass: ^1.3.0
    peerDependenciesMeta:
      fibers:
        optional: true
      node-sass:
        optional: true
      sass:
        optional: true
    dependencies:
      '@next/env': 12.1.6
      caniuse-lite: 1.0.30001334
      postcss: 8.4.5
      styled-jsx: 5.0.2
    optionalDependencies:
      '@next/swc-android-arm-eabi': 12.1.6
      '@next/swc-android-arm64': 12.1.6
      '@next/swc-darwin-arm64': 12.1.6
      '@next/swc-darwin-x64': 12.1.6
      '@next/swc-linux-arm-gnueabihf': 12.1.6
      '@next/swc-linux-arm64-gnu': 12.1.6
      '@next/swc-linux-arm64-musl': 12.1.6
      '@next/swc-linux-x64-gnu': 12.1.6
      '@next/swc-linux-x64-musl': 12.1.6
      '@next/swc-win32-arm64-msvc': 12.1.6
      '@next/swc-win32-ia32-msvc': 12.1.6
      '@next/swc-win32-x64-msvc': 12.1.6
    transitivePeerDependencies:
      - '@babel/core'
      - babel-plugin-macros
    dev: false

  /next/12.1.6_ef5jwxihqo6n7gxfmzogljlgcm:
    resolution: {integrity: sha512-cebwKxL3/DhNKfg9tPZDQmbRKjueqykHHbgaoG4VBRH3AHQJ2HO0dbKFiS1hPhe1/qgc2d/hFeadsbPicmLD+A==}
    engines: {node: '>=12.22.0'}
    hasBin: true
    peerDependencies:
      fibers: '>= 3.1.0'
      node-sass: ^6.0.0 || ^7.0.0
      react: ^17.0.2 || ^18.0.0-0
      react-dom: ^17.0.2 || ^18.0.0-0
      sass: ^1.3.0
    peerDependenciesMeta:
      fibers:
        optional: true
      node-sass:
        optional: true
      sass:
        optional: true
    dependencies:
      '@next/env': 12.1.6
      caniuse-lite: 1.0.30001334
      postcss: 8.4.5
      react: 18.1.0
      react-dom: 18.1.0_react@18.1.0
      styled-jsx: 5.0.2_react@18.1.0
    optionalDependencies:
      '@next/swc-android-arm-eabi': 12.1.6
      '@next/swc-android-arm64': 12.1.6
      '@next/swc-darwin-arm64': 12.1.6
      '@next/swc-darwin-x64': 12.1.6
      '@next/swc-linux-arm-gnueabihf': 12.1.6
      '@next/swc-linux-arm64-gnu': 12.1.6
      '@next/swc-linux-arm64-musl': 12.1.6
      '@next/swc-linux-x64-gnu': 12.1.6
      '@next/swc-linux-x64-musl': 12.1.6
      '@next/swc-win32-arm64-msvc': 12.1.6
      '@next/swc-win32-ia32-msvc': 12.1.6
      '@next/swc-win32-x64-msvc': 12.1.6
    transitivePeerDependencies:
      - '@babel/core'
      - babel-plugin-macros
    dev: false

  /node-fetch-h2/2.3.0:
    resolution: {integrity: sha512-ofRW94Ab0T4AOh5Fk8t0h8OBWrmjb0SSB20xh1H8YnPV9EJ+f5AMoYSUQ2zgJ4Iq2HAK0I2l5/Nequ8YzFS3Hg==}
    engines: {node: 4.x || >=6.0.0}
    dependencies:
      http2-client: 1.3.5
    dev: false

  /node-fetch/2.6.7:
    resolution: {integrity: sha512-ZjMPFEfVx5j+y2yF35Kzx5sF7kDzxuDj6ziH4FFbOp87zKDZNx8yExJIb05OGF4Nlt9IHFIMBkRl41VdvcNdbQ==}
    engines: {node: 4.x || >=6.0.0}
    peerDependencies:
      encoding: ^0.1.0
    peerDependenciesMeta:
      encoding:
        optional: true
    dependencies:
      whatwg-url: 5.0.0

  /node-gyp/8.4.1:
    resolution: {integrity: sha512-olTJRgUtAb/hOXG0E93wZDs5YiJlgbXxTwQAFHyNlRsXQnYzUaF2aGgujZbw+hR8aF4ZG/rST57bWMWD16jr9w==}
    engines: {node: '>= 10.12.0'}
    hasBin: true
    dependencies:
      env-paths: 2.2.1
      glob: 7.2.0
      graceful-fs: 4.2.10
      make-fetch-happen: 9.1.0
      nopt: 5.0.0
      npmlog: 6.0.2
      rimraf: 3.0.2
      semver: 7.3.7
      tar: 6.1.11
      which: 2.0.2
    transitivePeerDependencies:
      - bluebird
      - supports-color
    dev: true

  /node-gyp/9.0.0:
    resolution: {integrity: sha512-Ma6p4s+XCTPxCuAMrOA/IJRmVy16R8Sdhtwl4PrCr7IBlj4cPawF0vg/l7nOT1jPbuNS7lIRJpBSvVsXwEZuzw==}
    engines: {node: ^12.22 || ^14.13 || >=16}
    hasBin: true
    dependencies:
      env-paths: 2.2.1
      glob: 7.2.0
      graceful-fs: 4.2.10
      make-fetch-happen: 10.1.6
      nopt: 5.0.0
      npmlog: 6.0.2
      rimraf: 3.0.2
      semver: 7.3.7
      tar: 6.1.11
      which: 2.0.2
    transitivePeerDependencies:
      - bluebird
      - supports-color
    dev: true

  /node-int64/0.4.0:
    resolution: {integrity: sha512-O5lz91xSOeoXP6DulyHfllpq+Eg00MWitZIbtPfoSEvqIHdl5gfcY6hYzDWnj0qD5tz52PI08u9qUvSVeUBeHw==}
    dev: true

  /node-readfiles/0.2.0:
    resolution: {integrity: sha512-SU00ZarexNlE4Rjdm83vglt5Y9yiQ+XI1XpflWlb7q7UTN1JUItm69xMeiQCTxtTfnzt+83T8Cx+vI2ED++VDA==}
    dependencies:
      es6-promise: 3.3.1
    dev: false

  /node-releases/2.0.4:
    resolution: {integrity: sha512-gbMzqQtTtDz/00jQzZ21PQzdI9PyLYqUSvD0p3naOhX4odFji0ZxYdnVwPTxmSwkmxhcFImpozceidSG+AgoPQ==}
    dev: true

  /nopt/5.0.0:
    resolution: {integrity: sha512-Tbj67rffqceeLpcRXrT7vKAN8CwfPeIBgM7E6iBkmKLV7bEMwpGgYLGv0jACUsECaa/vuxP0IjEont6umdMgtQ==}
    engines: {node: '>=6'}
    hasBin: true
    dependencies:
      abbrev: 1.1.1
    dev: true

  /normalize-package-data/2.5.0:
    resolution: {integrity: sha512-/5CMN3T0R4XTj4DcGaexo+roZSdSFW/0AOOTROrjxzCG1wrWXEsGbRKevjlIL+ZDE4sZlJr5ED4YW0yqmkK+eA==}
    dependencies:
      hosted-git-info: 2.8.9
      resolve: 1.22.0
      semver: 5.7.1
      validate-npm-package-license: 3.0.4
    dev: true

  /normalize-package-data/3.0.3:
    resolution: {integrity: sha512-p2W1sgqij3zMMyRC067Dg16bfzVH+w7hyegmpIvZ4JNjqtGOVAIvLmjBx3yP7YTe9vKJgkoNOPjwQGogDoMXFA==}
    engines: {node: '>=10'}
    dependencies:
      hosted-git-info: 4.1.0
      is-core-module: 2.9.0
      semver: 7.3.7
      validate-npm-package-license: 3.0.4
    dev: true

  /normalize-package-data/4.0.0:
    resolution: {integrity: sha512-m+GL22VXJKkKbw62ZaBBjv8u6IE3UI4Mh5QakIqs3fWiKe0Xyi6L97hakwZK41/LD4R/2ly71Bayx0NLMwLA/g==}
    engines: {node: ^12.13.0 || ^14.15.0 || >=16}
    dependencies:
      hosted-git-info: 5.0.0
      is-core-module: 2.9.0
      semver: 7.3.7
      validate-npm-package-license: 3.0.4
    dev: true

  /normalize-path/3.0.0:
    resolution: {integrity: sha512-6eZs5Ls3WtCisHWp9S2GUy8dqkpGi4BVSz3GaqiE6ezub0512ESztXUwUB6C6IKbQkY2Pnb/mD4WYojCRwcwLA==}
    engines: {node: '>=0.10.0'}
    dev: true

  /normalize-url/6.1.0:
    resolution: {integrity: sha512-DlL+XwOy3NxAQ8xuC0okPgK46iuVNAK01YN7RueYBqqFeGsBjV9XmCAzAdgt+667bCl5kPh9EqKKDwnaPG1I7A==}
    engines: {node: '>=10'}
    dev: true

  /npm-bundled/1.1.2:
    resolution: {integrity: sha512-x5DHup0SuyQcmL3s7Rx/YQ8sbw/Hzg0rj48eN0dV7hf5cmQq5PXIeioroH3raV1QC1yh3uTYuMThvEQF3iKgGQ==}
    dependencies:
      npm-normalize-package-bin: 1.0.1
    dev: true

  /npm-install-checks/5.0.0:
    resolution: {integrity: sha512-65lUsMI8ztHCxFz5ckCEC44DRvEGdZX5usQFriauxHEwt7upv1FKaQEmAtU0YnOAdwuNWCmk64xYiQABNrEyLA==}
    engines: {node: ^12.13.0 || ^14.15.0 || >=16.0.0}
    dependencies:
      semver: 7.3.7
    dev: true

  /npm-normalize-package-bin/1.0.1:
    resolution: {integrity: sha512-EPfafl6JL5/rU+ot6P3gRSCpPDW5VmIzX959Ob1+ySFUuuYHWHekXpwdUZcKP5C+DS4GEtdJluwBjnsNDl+fSA==}
    dev: true

  /npm-package-arg/9.0.2:
    resolution: {integrity: sha512-v/miORuX8cndiOheW8p2moNuPJ7QhcFh9WGlTorruG8hXSA23vMTEp5hTCmDxic0nD8KHhj/NQgFuySD3GYY3g==}
    engines: {node: ^12.13.0 || ^14.15.0 || >=16.0.0}
    dependencies:
      hosted-git-info: 5.0.0
      semver: 7.3.7
      validate-npm-package-name: 4.0.0
    dev: true

  /npm-packlist/5.1.0:
    resolution: {integrity: sha512-a04sqF6FbkyOAFA19AA0e94gS7Et5T2/IMj3VOT9nOF2RaRdVPQ1Q17Fb/HaDRFs+gbC7HOmhVZ29adpWgmDZg==}
    engines: {node: ^12.13.0 || ^14.15.0 || >=16.0.0}
    hasBin: true
    dependencies:
      glob: 8.0.3
      ignore-walk: 5.0.1
      npm-bundled: 1.1.2
      npm-normalize-package-bin: 1.0.1
    dev: true

  /npm-pick-manifest/7.0.1:
    resolution: {integrity: sha512-IA8+tuv8KujbsbLQvselW2XQgmXWS47t3CB0ZrzsRZ82DbDfkcFunOaPm4X7qNuhMfq+FmV7hQT4iFVpHqV7mg==}
    engines: {node: ^12.13.0 || ^14.15.0 || >=16.0.0}
    dependencies:
      npm-install-checks: 5.0.0
      npm-normalize-package-bin: 1.0.1
      npm-package-arg: 9.0.2
      semver: 7.3.7
    dev: true

  /npm-registry-fetch/13.1.1:
    resolution: {integrity: sha512-5p8rwe6wQPLJ8dMqeTnA57Dp9Ox6GH9H60xkyJup07FmVlu3Mk7pf/kIIpl9gaN5bM8NM+UUx3emUWvDNTt39w==}
    engines: {node: ^12.13.0 || ^14.15.0 || >=16.0.0}
    dependencies:
      make-fetch-happen: 10.1.6
      minipass: 3.1.6
      minipass-fetch: 2.1.0
      minipass-json-stream: 1.0.1
      minizlib: 2.1.2
      npm-package-arg: 9.0.2
      proc-log: 2.0.1
    transitivePeerDependencies:
      - bluebird
      - supports-color
    dev: true

  /npm-run-path/4.0.1:
    resolution: {integrity: sha512-S48WzZW777zhNIrn7gxOlISNAqi9ZC/uQFnRdbeIHhZhCA6UqpkOT8T1G7BvfdgP4Er8gF4sUbaS0i7QvIfCWw==}
    engines: {node: '>=8'}
    dependencies:
      path-key: 3.1.1

  /npm-run-path/5.1.0:
    resolution: {integrity: sha512-sJOdmRGrY2sjNTRMbSvluQqg+8X7ZK61yvzBEIDhz4f8z1TZFYABsqjjCBd/0PUNE9M6QDgHJXQkGUEm7Q+l9Q==}
    engines: {node: ^12.20.0 || ^14.13.1 || >=16.0.0}
    dependencies:
      path-key: 4.0.0
    dev: true

  /npmlog/6.0.2:
    resolution: {integrity: sha512-/vBvz5Jfr9dT/aFWd0FIRf+T/Q2WBsLENygUaFUqstqsycmZAP/t5BvFJTK0viFmSUxiUKTUplWy5vt+rvKIxg==}
    engines: {node: ^12.13.0 || ^14.15.0 || >=16.0.0}
    dependencies:
      are-we-there-yet: 3.0.0
      console-control-strings: 1.1.0
      gauge: 4.0.4
      set-blocking: 2.0.0
    dev: true

  /oas-kit-common/1.0.8:
    resolution: {integrity: sha512-pJTS2+T0oGIwgjGpw7sIRU8RQMcUoKCDWFLdBqKB2BNmGpbBMH2sdqAaOXUg8OzonZHU0L7vfJu1mJFEiYDWOQ==}
    dependencies:
      fast-safe-stringify: 2.1.1
    dev: false

  /oas-linter/3.2.2:
    resolution: {integrity: sha512-KEGjPDVoU5K6swgo9hJVA/qYGlwfbFx+Kg2QB/kd7rzV5N8N5Mg6PlsoCMohVnQmo+pzJap/F610qTodKzecGQ==}
    dependencies:
      '@exodus/schemasafe': 1.0.0-rc.6
      should: 13.2.3
      yaml: 1.10.2
    dev: false

  /oas-resolver/2.5.6:
    resolution: {integrity: sha512-Yx5PWQNZomfEhPPOphFbZKi9W93CocQj18NlD2Pa4GWZzdZpSJvYwoiuurRI7m3SpcChrnO08hkuQDL3FGsVFQ==}
    hasBin: true
    dependencies:
      node-fetch-h2: 2.3.0
      oas-kit-common: 1.0.8
      reftools: 1.1.9
      yaml: 1.10.2
      yargs: 17.5.1
    dev: false

  /oas-schema-walker/1.1.5:
    resolution: {integrity: sha512-2yucenq1a9YPmeNExoUa9Qwrt9RFkjqaMAA1X+U7sbb0AqBeTIdMHky9SQQ6iN94bO5NW0W4TRYXerG+BdAvAQ==}
    dev: false

  /oas-validator/5.0.8:
    resolution: {integrity: sha512-cu20/HE5N5HKqVygs3dt94eYJfBi0TsZvPVXDhbXQHiEityDN+RROTleefoKRKKJ9dFAF2JBkDHgvWj0sjKGmw==}
    dependencies:
      call-me-maybe: 1.0.1
      oas-kit-common: 1.0.8
      oas-linter: 3.2.2
      oas-resolver: 2.5.6
      oas-schema-walker: 1.1.5
      reftools: 1.1.9
      should: 13.2.3
      yaml: 1.10.2
    dev: false

  /object-assign/4.1.1:
    resolution: {integrity: sha512-rJgTQnkUnH1sFw8yT6VSU3zD3sWmu6sZhIseY8VX+GRu3P6F7Fu+JNDoXfklElbLJSnc3FUQHVe4cU5hj+BcUg==}
    engines: {node: '>=0.10.0'}
    dev: false

  /object-hash/1.3.1:
    resolution: {integrity: sha512-OSuu/pU4ENM9kmREg0BdNrUDIl1heYa4mBZacJc+vVWz4GtAwu7jO8s4AIt2aGRUTqxykpWzI3Oqnsm13tTMDA==}
    engines: {node: '>= 0.10.0'}
    dev: false

  /object-hash/2.2.0:
    resolution: {integrity: sha512-gScRMn0bS5fH+IuwyIFgnh9zBdo4DV+6GhygmWM9HyNJSgS0hScp1f5vjtm7oIIOiT9trXrShAkLFSc2IqKNgw==}
    engines: {node: '>= 6'}
    dev: false

  /object-inspect/1.12.0:
    resolution: {integrity: sha512-Ho2z80bVIvJloH+YzRmpZVQe87+qASmBUKZDWgx9cu+KDrX2ZDH/3tMy+gXbZETVGs2M8YdxObOh7XAtim9Y0g==}

  /object-is/1.1.5:
    resolution: {integrity: sha512-3cyDsyHgtmi7I7DfSSI2LDp6SK2lwvtbg0p0R1e0RvTqF5ceGx+K2dfSjm1bKDMVCFEDAQvy+o8c6a7VujOddw==}
    engines: {node: '>= 0.4'}
    dependencies:
      call-bind: 1.0.2
      define-properties: 1.1.4
    dev: false

  /object-keys/1.1.1:
    resolution: {integrity: sha512-NuAESUOUMrlIXOfHKzD6bpPu3tYt3xvjNdRIQ+FeT0lNb4K8WR70CaDxhuNguS2XG+GjkyMwOzsN5ZktImfhLA==}
    engines: {node: '>= 0.4'}

  /object-path/0.11.8:
    resolution: {integrity: sha512-YJjNZrlXJFM42wTBn6zgOJVar9KFJvzx6sTWDte8sWZF//cnjl0BxHNpfZx+ZffXX63A9q0b1zsFiBX4g4X5KA==}
    engines: {node: '>= 10.12.0'}
    dev: false

  /object.assign/4.1.2:
    resolution: {integrity: sha512-ixT2L5THXsApyiUPYKmW+2EHpXXe5Ii3M+f4e+aJFAHao5amFRW6J0OO6c/LU8Be47utCx2GL89hxGB6XSmKuQ==}
    engines: {node: '>= 0.4'}
    dependencies:
      call-bind: 1.0.2
      define-properties: 1.1.4
      has-symbols: 1.0.3
      object-keys: 1.1.1

  /on-finished/2.4.1:
    resolution: {integrity: sha512-oVlzkg3ENAhCk2zdv7IJwd/QUD4z2RxRwpkcGY8psCVcCYZNq4wYnVWALHM+brtuJjePWiYF/ClmuDr8Ch5+kg==}
    engines: {node: '>= 0.8'}
    dependencies:
      ee-first: 1.1.1
    dev: false

  /once/1.4.0:
    resolution: {integrity: sha1-WDsap3WWHUsROsF9nFC6753Xa9E=}
    dependencies:
      wrappy: 1.0.2

  /onetime/5.1.2:
    resolution: {integrity: sha512-kbpaSSGJTWdAY5KPVeMOKXSrPtr8C8C7wodJbcsd51jRnmD+GZu8Y0VoU6Dm5Z4vWr0Ig/1NKuWRKf7j5aaYSg==}
    engines: {node: '>=6'}
    dependencies:
      mimic-fn: 2.1.0

  /onetime/6.0.0:
    resolution: {integrity: sha512-1FlR+gjXK7X+AsAHso35MnyN5KqGwJRi/31ft6x0M194ht7S+rWAvd7PHss9xSKMzE0asv1pyIHaJYq+BbacAQ==}
    engines: {node: '>=12'}
    dependencies:
      mimic-fn: 4.0.0
    dev: true

  /open-cli/7.0.1:
    resolution: {integrity: sha512-w//Mb5nLGTu9aIAsAehgxV+CGEkd+P3CbdoTW8y2coQ/fmGXBSrea0i4RBqGnd9prSPX1akrBYc0e3NnWM4SPA==}
    engines: {node: '>=14.13'}
    hasBin: true
    dependencies:
      file-type: 16.5.3
      get-stdin: 9.0.0
      meow: 10.1.2
      open: 8.4.0
      tempy: 1.0.1
    dev: true

  /open/8.4.0:
    resolution: {integrity: sha512-XgFPPM+B28FtCCgSb9I+s9szOC1vZRSwgWsRUA5ylIxRTgKozqjOCrVOqGsYABPYK5qnfqClxZTFBa8PKt2v6Q==}
    engines: {node: '>=12'}
    dependencies:
      define-lazy-prop: 2.0.0
      is-docker: 2.2.1
      is-wsl: 2.2.0
    dev: true

  /openapi-to-graphql/2.6.3_graphql@16.4.0:
    resolution: {integrity: sha512-LjUyDVS/oQx9Wd7aj+/j0kfQZ1dQMklDM1qpsCUrBGHv4sbY6280tfitmXBsEMQXfRR6yVA+24hRqxJNBDHZ2w==}
    engines: {node: '>=8'}
    peerDependencies:
      graphql: ^14.0.0 || ^15.0.0
    dependencies:
      cross-fetch: 3.1.5
      debug: 4.3.4
      deep-equal: 2.0.5
      form-data: 4.0.0
      form-urlencoded: 6.0.6
      graphql: 16.4.0
      graphql-scalars: 1.17.0_graphql@16.4.0
      graphql-subscriptions: 1.2.1_graphql@16.4.0
      graphql-upload: 13.0.0_graphql@16.4.0
      json-ptr: 2.2.0
      jsonpath-plus: 6.0.1
      jsonpointer: 5.0.0
      oas-validator: 5.0.8
      pluralize: 8.0.0
      swagger2openapi: 7.0.8
      tslib: 2.4.0
      url-join: 4.0.1
      ws: 7.5.7
    transitivePeerDependencies:
      - bufferutil
      - encoding
      - supports-color
      - utf-8-validate
    dev: false

  /openapi-types/10.0.0:
    resolution: {integrity: sha512-Y8xOCT2eiKGYDzMW9R4x5cmfc3vGaaI4EL2pwhDmodWw1HlK18YcZ4uJxc7Rdp7/gGzAygzH9SXr6GKYIXbRcQ==}
    dev: false

  /optionator/0.8.3:
    resolution: {integrity: sha512-+IW9pACdk3XWmmTXG8m3upGUJst5XRGzxMRjXzAuJ1XnIFNvfhjjIuYkDvysnPQ7qzqVzLt78BCruntqRhWQbA==}
    engines: {node: '>= 0.8.0'}
    dependencies:
      deep-is: 0.1.4
      fast-levenshtein: 2.0.6
      levn: 0.3.0
      prelude-ls: 1.1.2
      type-check: 0.3.2
      word-wrap: 1.2.3
    dev: true

  /ora/5.4.1:
    resolution: {integrity: sha512-5b6Y85tPxZZ7QytO+BQzysW31HJku27cRIlkbAXaNx+BdcVi+LlRFmVXzeF6a7JCwJpyw5c4b+YSVImQIrBpuQ==}
    engines: {node: '>=10'}
    dependencies:
      bl: 4.1.0
      chalk: 4.1.2
      cli-cursor: 3.1.0
      cli-spinners: 2.6.1
      is-interactive: 1.0.0
      is-unicode-supported: 0.1.0
      log-symbols: 4.1.0
      strip-ansi: 6.0.1
      wcwidth: 1.0.1
    dev: true

  /ora/6.1.2:
    resolution: {integrity: sha512-EJQ3NiP5Xo94wJXIzAyOtSb0QEIAUu7m8t6UZ9krbz0vAJqr92JpcK/lEXg91q6B9pEGqrykkd2EQplnifDSBw==}
    engines: {node: ^12.20.0 || ^14.13.1 || >=16.0.0}
    dependencies:
      bl: 5.0.0
      chalk: 5.0.1
      cli-cursor: 4.0.0
      cli-spinners: 2.6.1
      is-interactive: 2.0.0
      is-unicode-supported: 1.2.0
      log-symbols: 5.1.0
      strip-ansi: 7.0.1
      wcwidth: 1.0.1
    dev: true

  /os-name/5.0.1:
    resolution: {integrity: sha512-0EQpaHUHq7olp2/YFUr+0vZi9tMpDTblHGz+Ch5RntKxiRXOAY0JOz1UlxhSjMSksHvkm13eD6elJj3M8Ht/kw==}
    engines: {node: ^12.20.0 || ^14.13.1 || >=16.0.0}
    dependencies:
      macos-release: 3.0.1
      windows-release: 5.0.1
    dev: true

  /os-tmpdir/1.0.2:
    resolution: {integrity: sha512-D2FR03Vir7FIu45XBY20mTb+/ZSWB00sjU9jdQXt83gDrI4Ztz5Fs7/yy74g2N5SVQY4xY1qDr4rNddwYRVX0g==}
    engines: {node: '>=0.10.0'}
    dev: true

  /os/0.1.2:
    resolution: {integrity: sha512-ZoXJkvAnljwvc56MbvhtKVWmSkzV712k42Is2mA0+0KTSRakq5XXuXpjZjgAt9ctzl51ojhQWakQQpmOvXWfjQ==}
    dev: true

  /p-cancelable/3.0.0:
    resolution: {integrity: sha512-mlVgR3PGuzlo0MmTdk4cXqXWlwQDLnONTAg6sm62XkMJEiRxN3GL3SffkYvqwonbkJBcrI7Uvv5Zh9yjvn2iUw==}
    engines: {node: '>=12.20'}
    dev: true

  /p-event/4.2.0:
    resolution: {integrity: sha512-KXatOjCRXXkSePPb1Nbi0p0m+gQAwdlbhi4wQKJPI1HsMQS9g+Sqp2o+QHziPr7eYJyOZet836KoHEVM1mwOrQ==}
    engines: {node: '>=8'}
    dependencies:
      p-timeout: 3.2.0
    dev: true

  /p-filter/3.0.0:
    resolution: {integrity: sha512-QtoWLjXAW++uTX67HZQz1dbTpqBfiidsB6VtQUC9iR85S120+s0T5sO6s+B5MLzFcZkrEd/DGMmCjR+f2Qpxwg==}
    engines: {node: ^12.20.0 || ^14.13.1 || >=16.0.0}
    dependencies:
      p-map: 5.3.0
    dev: true

  /p-finally/1.0.0:
    resolution: {integrity: sha512-LICb2p9CB7FS+0eR1oqWnHhp0FljGLZCWBE9aix0Uye9W8LTQPwMTYVGWQWIw9RdQiDg4+epXQODwIYJtSJaow==}
    engines: {node: '>=4'}
    dev: true

  /p-limit/1.3.0:
    resolution: {integrity: sha512-vvcXsLAJ9Dr5rQOPk7toZQZJApBl2K4J6dANSsEuh6QI41JYcsS/qhTGa9ErIUUgK3WNQoJYvylxvjqmiqEA9Q==}
    engines: {node: '>=4'}
    dependencies:
      p-try: 1.0.0
    dev: true

  /p-limit/2.3.0:
    resolution: {integrity: sha512-//88mFWSJx8lxCzwdAABTJL2MyWB12+eIY7MDL2SqLmAkeKU9qxRvWuSyTjm3FUmpBEMuFfckAIqEaVGUDxb6w==}
    engines: {node: '>=6'}
    dependencies:
      p-try: 2.2.0
    dev: true

  /p-limit/3.1.0:
    resolution: {integrity: sha512-TYOanM3wGwNGsZN2cVTYPArw454xnXj5qmWF1bEoAc4+cU/ol7GVh7odevjp1FNHduHc3KZMcFduxU5Xc6uJRQ==}
    engines: {node: '>=10'}
    dependencies:
      yocto-queue: 0.1.0
    dev: true

  /p-locate/2.0.0:
    resolution: {integrity: sha512-nQja7m7gSKuewoVRen45CtVfODR3crN3goVQ0DDZ9N3yHxgpkuBhZqsaiotSQRrADUrne346peY7kT3TSACykg==}
    engines: {node: '>=4'}
    dependencies:
      p-limit: 1.3.0
    dev: true

  /p-locate/4.1.0:
    resolution: {integrity: sha512-R79ZZ/0wAxKGu3oYMlz8jy/kbhsNrS7SKZ7PxEHBgJ5+F2mtFW2fK2cOtBh1cHYkQsbzFV7I+EoRKe6Yt0oK7A==}
    engines: {node: '>=8'}
    dependencies:
      p-limit: 2.3.0
    dev: true

  /p-locate/5.0.0:
    resolution: {integrity: sha512-LaNjtRWUBY++zB5nE/NwcaoMylSPk+S+ZHNB1TzdbMJMny6dynpAGt7X/tl/QYq3TIeE6nxHppbo2LGymrG5Pw==}
    engines: {node: '>=10'}
    dependencies:
      p-limit: 3.1.0
    dev: true

  /p-map/4.0.0:
    resolution: {integrity: sha512-/bjOqmgETBYB5BoEeGVea8dmvHb2m9GLy1E9W43yeyfP6QQCZGFNa+XRceJEuDB6zqr+gKpIAmlLebMpykw/MQ==}
    engines: {node: '>=10'}
    dependencies:
      aggregate-error: 3.1.0
    dev: true

  /p-map/5.3.0:
    resolution: {integrity: sha512-SRbIQFoLYNezHkqZslqeg963HYUtqOrfMCxjNrFOpJ19WTYuq26rQoOXeX8QQiMLUlLqdYV/7PuDsdYJ7hLE1w==}
    engines: {node: '>=12'}
    dependencies:
      aggregate-error: 4.0.0
    dev: true

  /p-pipe/3.1.0:
    resolution: {integrity: sha512-08pj8ATpzMR0Y80x50yJHn37NF6vjrqHutASaX5LiH5npS9XPvrUmscd9MF5R4fuYRHOxQR1FfMIlF7AzwoPqw==}
    engines: {node: '>=8'}
    dev: true

  /p-queue/6.6.2:
    resolution: {integrity: sha512-RwFpb72c/BhQLEXIZ5K2e+AhgNVmIejGlTgiB9MzZ0e93GRvqZ7uSi0dvRF7/XIXDeNkra2fNHBxTyPDGySpjQ==}
    engines: {node: '>=8'}
    dependencies:
      eventemitter3: 4.0.7
      p-timeout: 3.2.0
    dev: true

  /p-reduce/2.1.0:
    resolution: {integrity: sha512-2USApvnsutq8uoxZBGbbWM0JIYLiEMJ9RlaN7fAzVNb9OZN0SHjjTTfIcb667XynS5Y1VhwDJVDa72TnPzAYWw==}
    engines: {node: '>=8'}
    dev: true

  /p-timeout/3.2.0:
    resolution: {integrity: sha512-rhIwUycgwwKcP9yTOOFK/AKsAopjjCakVqLHePO3CC6Mir1Z99xT+R63jZxAT5lFZLa2inS5h+ZS2GvR99/FBg==}
    engines: {node: '>=8'}
    dependencies:
      p-finally: 1.0.0
    dev: true

  /p-try/1.0.0:
    resolution: {integrity: sha512-U1etNYuMJoIz3ZXSrrySFjsXQTWOx2/jdi86L+2pRvph/qMKL6sbcCYdH23fqsbm8TH2Gn0OybpT4eSFlCVHww==}
    engines: {node: '>=4'}
    dev: true

  /p-try/2.2.0:
    resolution: {integrity: sha512-R4nPAVTAU0B9D35/Gk3uJf/7XYbQcyohSKdvAxIRSNghFl4e71hVoGnBNQz9cWaXxO2I10KTC+3jMdvvoKw6dQ==}
    engines: {node: '>=6'}
    dev: true

  /pac-proxy-agent/5.0.0:
    resolution: {integrity: sha512-CcFG3ZtnxO8McDigozwE3AqAw15zDvGH+OjXO4kzf7IkEKkQ4gxQ+3sdF50WmhQ4P/bVusXcqNE2S3XrNURwzQ==}
    engines: {node: '>= 8'}
    dependencies:
      '@tootallnate/once': 1.1.2
      agent-base: 6.0.2
      debug: 4.3.4
      get-uri: 3.0.2
      http-proxy-agent: 4.0.1
      https-proxy-agent: 5.0.1
      pac-resolver: 5.0.0
      raw-body: 2.5.1
      socks-proxy-agent: 5.0.1
    transitivePeerDependencies:
      - supports-color
    dev: true

  /pac-resolver/5.0.0:
    resolution: {integrity: sha512-H+/A6KitiHNNW+bxBKREk2MCGSxljfqRX76NjummWEYIat7ldVXRU3dhRIE3iXZ0nvGBk6smv3nntxKkzRL8NA==}
    engines: {node: '>= 8'}
    dependencies:
      degenerator: 3.0.2
      ip: 1.1.7
      netmask: 2.0.2
    dev: true

  /package-json/8.1.0:
    resolution: {integrity: sha512-hySwcV8RAWeAfPsXb9/HGSPn8lwDnv6fabH+obUZKX169QknRkRhPxd1yMubpKDskLFATkl3jHpNtVtDPFA0Wg==}
    engines: {node: '>=14.16'}
    dependencies:
      got: 12.1.0
      registry-auth-token: 5.0.1
      registry-url: 6.0.1
      semver: 7.3.7
    dev: true

  /packet-reader/1.0.0:
    resolution: {integrity: sha512-HAKu/fG3HpHFO0AA8WE8q2g+gBJaZ9MG7fcKk+IJPLTGAD6Psw4443l+9DGRbOIh3/aXr7Phy0TjilYivJo5XQ==}
    dev: false

  /pacote/13.6.0:
    resolution: {integrity: sha512-zHmuCwG4+QKnj47LFlW3LmArwKoglx2k5xtADiMCivVWPgNRP5QyLDGOIjGjwOe61lhl1rO63m/VxT16pEHLWg==}
    engines: {node: ^12.13.0 || ^14.15.0 || >=16.0.0}
    hasBin: true
    dependencies:
      '@npmcli/git': 3.0.1
      '@npmcli/installed-package-contents': 1.0.7
      '@npmcli/promise-spawn': 3.0.0
      '@npmcli/run-script': 3.0.3
      cacache: 16.1.0
      chownr: 2.0.0
      fs-minipass: 2.1.0
      infer-owner: 1.0.4
      minipass: 3.1.6
      mkdirp: 1.0.4
      npm-package-arg: 9.0.2
      npm-packlist: 5.1.0
      npm-pick-manifest: 7.0.1
      npm-registry-fetch: 13.1.1
      proc-log: 2.0.1
      promise-retry: 2.0.1
      read-package-json: 5.0.1
      read-package-json-fast: 2.0.3
      rimraf: 3.0.2
      ssri: 9.0.1
      tar: 6.1.11
    transitivePeerDependencies:
      - bluebird
      - supports-color
    dev: true

  /parent-module/1.0.1:
    resolution: {integrity: sha512-GQ2EWRpQV8/o+Aw8YqtfZZPfNRWZYkbidE9k5rpl/hC3vtHHBfGm2Ifi6qWV+coDGkrUKZAxE3Lot5kcsRlh+g==}
    engines: {node: '>=6'}
    dependencies:
      callsites: 3.1.0
    dev: true

  /parse-json/4.0.0:
    resolution: {integrity: sha512-aOIos8bujGN93/8Ox/jPLh7RwVnPEysynVFE+fQZyg6jKELEHwzgKdLRFHUgXJL6kylijVSBC4BvN9OmsB48Rw==}
    engines: {node: '>=4'}
    dependencies:
      error-ex: 1.3.2
      json-parse-better-errors: 1.0.2
    dev: true

  /parse-json/5.2.0:
    resolution: {integrity: sha512-ayCKvm/phCGxOkYRSCM82iDwct8/EonSEgCSxWxD7ve6jHggsFl4fZVQBPRNgQoKiuV/odhFrGzQXZwbifC8Rg==}
    engines: {node: '>=8'}
    dependencies:
      '@babel/code-frame': 7.16.7
      error-ex: 1.3.2
      json-parse-even-better-errors: 2.3.1
      lines-and-columns: 1.2.4
    dev: true

  /parse-path/4.0.3:
    resolution: {integrity: sha512-9Cepbp2asKnWTJ9x2kpw6Fe8y9JDbqwahGCTvklzd/cEq5C5JC59x2Xb0Kx+x0QZ8bvNquGO8/BWP0cwBHzSAA==}
    dependencies:
      is-ssh: 1.3.3
      protocols: 1.4.8
      qs: 6.10.3
      query-string: 6.14.1
    dev: true

  /parse-url/6.0.0:
    resolution: {integrity: sha512-cYyojeX7yIIwuJzledIHeLUBVJ6COVLeT4eF+2P6aKVzwvgKQPndCBv3+yQ7pcWjqToYwaligxzSYNNmGoMAvw==}
    dependencies:
      is-ssh: 1.3.3
      normalize-url: 6.1.0
      parse-path: 4.0.3
      protocols: 1.4.8
    dev: true

  /parseurl/1.3.3:
    resolution: {integrity: sha512-CiyeOxFT/JZyN5m0z9PfXw4SCBJ6Sygz1Dpl0wqjlhDEGGBP1GnsUVEL0p63hoG1fcj3fHynXi9NYO4nWOL+qQ==}
    engines: {node: '>= 0.8'}
    dev: false

  /path-exists/3.0.0:
    resolution: {integrity: sha512-bpC7GYwiDYQ4wYLe+FA8lhRjhQCMcQGuSgGGqDkg/QerRWw9CmGRT0iSOVRSZJ29NMLZgIzqaljJ63oaL4NIJQ==}
    engines: {node: '>=4'}
    dev: true

  /path-exists/4.0.0:
    resolution: {integrity: sha512-ak9Qy5Q7jYb2Wwcey5Fpvg2KoAc/ZIhLSLOSBmRmygPsGwkVVt0fZa0qrtMz+m6tJTAHfZQ8FnmB4MG4LWy7/w==}
    engines: {node: '>=8'}
    dev: true

  /path-is-absolute/1.0.1:
    resolution: {integrity: sha1-F0uSaHNVNP+8es5r9TpanhtcX18=}
    engines: {node: '>=0.10.0'}

  /path-key/3.1.1:
    resolution: {integrity: sha512-ojmeN0qd+y0jszEtoY48r0Peq5dwMEkIlCOu6Q5f41lfkswXuKtYrhgoTpLnyIcHm24Uhqx+5Tqm2InSwLhE6Q==}
    engines: {node: '>=8'}

  /path-key/4.0.0:
    resolution: {integrity: sha512-haREypq7xkM7ErfgIyA0z+Bj4AGKlMSdlQE2jvJo6huWD1EdkKYV+G/T4nq0YEF2vgTT8kqMFKo1uHn950r4SQ==}
    engines: {node: '>=12'}
    dev: true

  /path-parse/1.0.7:
    resolution: {integrity: sha512-LDJzPVEEEPR+y48z93A0Ed0yXb8pAByGWo/k5YYdYgpY2/2EsOsksJrq7lOHxryrVOn1ejG6oAp8ahvOIQD8sw==}
    dev: true

  /path-type/3.0.0:
    resolution: {integrity: sha512-T2ZUsdZFHgA3u4e5PfPbjd7HDDpxPnQb5jN0SrDsjNSuVXHJqtwTnWqG0B1jZrgmJ/7lj1EmVIByWt1gxGkWvg==}
    engines: {node: '>=4'}
    dependencies:
      pify: 3.0.0
    dev: true

  /path-type/4.0.0:
    resolution: {integrity: sha512-gDKb8aZMDeD/tZWs9P6+q0J9Mwkdl6xMV8TjnGP3qJVJ06bdMgkbBlLU8IdfOsIsFz2BW1rNVT3XuNEl8zPAvw==}
    engines: {node: '>=8'}
    dev: true

  /path/0.12.7:
    resolution: {integrity: sha512-aXXC6s+1w7otVF9UletFkFcDsJeO7lSZBPUQhtb5O0xJe8LtYhj/GxldoL09bBj9+ZmE2hNoHqQSFMN5fikh4Q==}
    dependencies:
      process: 0.11.10
      util: 0.10.4
    dev: true

  /pathval/1.1.1:
    resolution: {integrity: sha512-Dp6zGqpTdETdR63lehJYPeIOqpiNBNtc7BpWSLrOje7UaIsE5aY92r/AunQA7rsXvet3lrJ3JnZX29UPTKXyKQ==}
    dev: true

  /peek-readable/4.1.0:
    resolution: {integrity: sha512-ZI3LnwUv5nOGbQzD9c2iDG6toheuXSZP5esSHBjopsXH4dg19soufvpUGA3uohi5anFtGb2lhAVdHzH6R/Evvg==}
    engines: {node: '>=8'}
    dev: true

  /pg-connection-string/2.5.0:
    resolution: {integrity: sha512-r5o/V/ORTA6TmUnyWZR9nCj1klXCO2CEKNRlVuJptZe85QuhFayC7WeMic7ndayT5IRIR0S0xFxFi2ousartlQ==}
    dev: false

  /pg-int8/1.0.1:
    resolution: {integrity: sha512-WCtabS6t3c8SkpDBUlb1kjOs7l66xsGdKpIPZsg4wR+B3+u9UAum2odSsF9tnvxg80h4ZxLWMy4pRjOsFIqQpw==}
    engines: {node: '>=4.0.0'}
    dev: false

  /pg-pool/3.5.1_pg@8.7.3:
    resolution: {integrity: sha512-6iCR0wVrro6OOHFsyavV+i6KYL4lVNyYAB9RD18w66xSzN+d8b66HiwuP30Gp1SH5O9T82fckkzsRjlrhD0ioQ==}
    peerDependencies:
      pg: '>=8.0'
    dependencies:
      pg: 8.7.3
    dev: false

  /pg-protocol/1.5.0:
    resolution: {integrity: sha512-muRttij7H8TqRNu/DxrAJQITO4Ac7RmX3Klyr/9mJEOBeIpgnF8f9jAfRz5d3XwQZl5qBjF9gLsUtMPJE0vezQ==}
    dev: false

  /pg-sql2/4.12.1_pg@8.7.3:
    resolution: {integrity: sha512-3N6i0EIBYc3uKpGGJntZA7HG2cyphC2R3d00kOoc0H7MxeAP+5dN1VfHJjj9vFGlrUy40Ttq8z3UkNtWR6ySAA==}
    engines: {node: '>=8.6'}
    peerDependencies:
      pg: '>=6.1.0 <9'
    dependencies:
      '@graphile/lru': 4.11.0
      '@types/pg': 8.6.5
      debug: 4.3.4
      pg: 8.7.3
      tslib: 2.4.0
    transitivePeerDependencies:
      - supports-color
    dev: false

  /pg-types/2.2.0:
    resolution: {integrity: sha512-qTAAlrEsl8s4OiEQY69wDvcMIdQN6wdz5ojQiOy6YRMuynxenON0O5oCpJI6lshc6scgAY8qvJ2On/p+CXY0GA==}
    engines: {node: '>=4'}
    dependencies:
      pg-int8: 1.0.1
      postgres-array: 2.0.0
      postgres-bytea: 1.0.0
      postgres-date: 1.0.7
      postgres-interval: 1.2.0
    dev: false

  /pg/8.7.3:
    resolution: {integrity: sha512-HPmH4GH4H3AOprDJOazoIcpI49XFsHCe8xlrjHkWiapdbHK+HLtbm/GQzXYAZwmPju/kzKhjaSfMACG+8cgJcw==}
    engines: {node: '>= 8.0.0'}
    peerDependencies:
      pg-native: '>=2.0.0'
    peerDependenciesMeta:
      pg-native:
        optional: true
    dependencies:
      buffer-writer: 2.0.0
      packet-reader: 1.0.0
      pg-connection-string: 2.5.0
      pg-pool: 3.5.1_pg@8.7.3
      pg-protocol: 1.5.0
      pg-types: 2.2.0
      pgpass: 1.0.5
    dev: false

  /pgpass/1.0.5:
    resolution: {integrity: sha512-FdW9r/jQZhSeohs1Z3sI1yxFQNFvMcnmfuj4WBMUTxOrAyLMaTcE1aAMBiTlbMNaXvBCQuVi0R7hd8udDSP7ug==}
    dependencies:
      split2: 4.1.0
    dev: false

  /picocolors/1.0.0:
    resolution: {integrity: sha512-1fygroTLlHu66zi26VoTDv8yRgm0Fccecssto+MhsZ0D/DGW2sm8E8AjW7NU5VVTRt5GxbeZ5qBuJr+HyLYkjQ==}

  /picomatch/2.3.1:
    resolution: {integrity: sha512-JU3teHTNjmE2VCGFzuY8EXzCDVwEqB2a8fsIvwaStHhAWJEeVd1o1QD80CU6+ZdEXXSLbSsuLwJjkCBWqRQUVA==}
    engines: {node: '>=8.6'}
    dev: true

  /pidtree/0.5.0:
    resolution: {integrity: sha512-9nxspIM7OpZuhBxPg73Zvyq7j1QMPMPsGKTqRc2XOaFQauDvoNz9fM1Wdkjmeo7l9GXOZiRs97sPkuayl39wjA==}
    engines: {node: '>=0.10'}
    hasBin: true
    dev: true

  /pify/2.3.0:
    resolution: {integrity: sha512-udgsAY+fTnvv7kI7aaxbqwWNb0AHiB0qBO89PZKPkoTmGOgdbrHDKD+0B2X4uTfJ/FT1R09r9gTsjUjNJotuog==}
    engines: {node: '>=0.10.0'}
    dev: true

  /pify/3.0.0:
    resolution: {integrity: sha512-C3FsVNH1udSEX48gGX1xfvwTWfsYWj5U+8/uK15BGzIGrKoUpghX8hWZwa/OFnakBiiVNmBvemTJR5mcy7iPcg==}
    engines: {node: '>=4'}
    dev: true

  /pify/4.0.1:
    resolution: {integrity: sha512-uB80kBFb/tfd68bVleG9T5GGsGPjJrLAUpR5PZIrhBnIaRTQRjqdJSsIKkOP6OAIFbj7GOrcudc5pNjZ+geV2g==}
    engines: {node: '>=6'}
    dev: true

  /pify/5.0.0:
    resolution: {integrity: sha512-eW/gHNMlxdSP6dmG6uJip6FXN0EQBwm2clYYd8Wul42Cwu/DK8HEftzsapcNdYe2MfLiIwZqsDk2RDEsTE79hA==}
    engines: {node: '>=10'}
    dev: true

  /pino-std-serializers/3.2.0:
    resolution: {integrity: sha512-EqX4pwDPrt3MuOAAUBMU0Tk5kR/YcCM5fNPEzgCO2zJ5HfX0vbiH9HbJglnyeQsN96Kznae6MWD47pZB5avTrg==}
    dev: false

  /pino/6.14.0:
    resolution: {integrity: sha512-iuhEDel3Z3hF9Jfe44DPXR8l07bhjuFY3GMHIXbjnY9XcafbyDDwl2sN2vw2GjMPf5Nkoe+OFao7ffn9SXaKDg==}
    hasBin: true
    dependencies:
      fast-redact: 3.1.1
      fast-safe-stringify: 2.1.1
      flatstr: 1.0.12
      pino-std-serializers: 3.2.0
      process-warning: 1.0.0
      quick-format-unescaped: 4.0.4
      sonic-boom: 1.4.1
    dev: false

  /pirates/4.0.5:
    resolution: {integrity: sha512-8V9+HQPupnaXMA23c5hvl69zXvTwTzyAYasnkb0Tts4XvO4CliqONMOnvlq26rkhLC3nWDFBJf73LU1e1VZLaQ==}
    engines: {node: '>= 6'}
    dev: true

  /pkg-dir/4.2.0:
    resolution: {integrity: sha512-HRDzbaKjC+AOWVXxAU/x54COGeIv9eb+6CkDSQoNTt4XyWoIJvuPsXizxu/Fr23EiekbtZwmh1IcIG/l/a10GQ==}
    engines: {node: '>=8'}
    dependencies:
      find-up: 4.1.0
    dev: true

  /pluralize/7.0.0:
    resolution: {integrity: sha512-ARhBOdzS3e41FbkW/XWrTEtukqqLoK5+Z/4UeDaLuSW+39JPeFgs4gCGqsrJHVZX0fUrx//4OF0K1CUGwlIFow==}
    engines: {node: '>=4'}
    dev: false

  /pluralize/8.0.0:
    resolution: {integrity: sha512-Nc3IT5yHzflTfbjgqWcCPpo7DaKy4FnpB0l/zCAW0Tc7jxAiuqSxHasntB3D7887LSrA93kDJ9IXovxJYxyLCA==}
    engines: {node: '>=4'}
    dev: false

  /postcss/8.4.5:
    resolution: {integrity: sha512-jBDboWM8qpaqwkMwItqTQTiFikhs/67OYVvblFFTM7MrZjt6yMKd6r2kgXizEbTTljacm4NldIlZnhbjr84QYg==}
    engines: {node: ^10 || ^12 || >=14}
    dependencies:
      nanoid: 3.3.3
      picocolors: 1.0.0
      source-map-js: 1.0.2
    dev: false

  /postgraphile-core/4.12.2_graphql@15.8.0+pg@8.7.3:
    resolution: {integrity: sha512-+2OWlPVsMAVjYRMBSI/CT4GUB0mkSmPKGopKapfvhW40SCUBiPB/kqTylX2viRRnN8FuZtS3cRaTPiWr1K+DIg==}
    engines: {node: '>=8.6'}
    peerDependencies:
      graphql: '>=0.9 <0.14 || ^14.0.2 || ^15.4.0'
      pg: '>=6.1.0 <9'
    dependencies:
      graphile-build: 4.12.2_graphql@15.8.0
      graphile-build-pg: 4.12.2_graphql@15.8.0+pg@8.7.3
      graphql: 15.8.0
      pg: 8.7.3
      tslib: 2.4.0
    transitivePeerDependencies:
      - supports-color
    dev: false

  /postgraphile/4.12.9:
    resolution: {integrity: sha512-4yxCleFqLH3o0eyM1ybMDCyDJvKNsYQ/d7VKtU8l62B12iNNL/xGipYYoYrLkEdEQdXlOwRxXxagRrvbZU1nIw==}
    engines: {node: '>=8.6'}
    hasBin: true
    dependencies:
      '@graphile/lru': 4.11.0
      '@types/json5': 0.0.30
      '@types/jsonwebtoken': 8.5.8
      '@types/pg': 8.6.5
      '@types/ws': 7.4.7
      body-parser: 1.20.0
      chalk: 2.4.2
      commander: 2.20.3
      debug: 4.3.4
      finalhandler: 1.2.0
      graphile-build: 4.12.2_graphql@15.8.0
      graphile-build-pg: 4.12.2_graphql@15.8.0+pg@8.7.3
      graphile-utils: 4.12.2_o4dj3brrdh3eygqsae7ipwkhqq
      graphql: 15.8.0
      graphql-ws: 5.8.1_graphql@15.8.0
      http-errors: 1.8.1
      iterall: 1.3.0
      json5: 2.2.1
      jsonwebtoken: 8.5.1
      parseurl: 1.3.3
      pg: 8.7.3
      pg-connection-string: 2.5.0
      pg-sql2: 4.12.1_pg@8.7.3
      postgraphile-core: 4.12.2_graphql@15.8.0+pg@8.7.3
      subscriptions-transport-ws: 0.9.19_graphql@15.8.0
      tslib: 2.4.0
      ws: 7.5.7
    transitivePeerDependencies:
      - bufferutil
      - pg-native
      - supports-color
      - utf-8-validate
    dev: false

  /postgres-array/2.0.0:
    resolution: {integrity: sha512-VpZrUqU5A69eQyW2c5CA1jtLecCsN2U/bD6VilrFDWq5+5UIEVO7nazS3TEcHf1zuPYO/sqGvUvW62g86RXZuA==}
    engines: {node: '>=4'}
    dev: false

  /postgres-bytea/1.0.0:
    resolution: {integrity: sha1-AntTPAqokOJtFy1Hz5zOzFIazTU=}
    engines: {node: '>=0.10.0'}
    dev: false

  /postgres-date/1.0.7:
    resolution: {integrity: sha512-suDmjLVQg78nMK2UZ454hAG+OAW+HQPZ6n++TNDUX+L0+uUlLywnoxJKDou51Zm+zTCjrCl0Nq6J9C5hP9vK/Q==}
    engines: {node: '>=0.10.0'}
    dev: false

  /postgres-interval/1.2.0:
    resolution: {integrity: sha512-9ZhXKM/rw350N1ovuWHbGxnGh/SNJ4cnxHiM0rxE4VN41wsg8P8zWn9hv/buK00RP4WvlOyr/RBDiptyxVbkZQ==}
    engines: {node: '>=0.10.0'}
    dependencies:
      xtend: 4.0.2
    dev: false

  /postman-collection/4.1.2:
    resolution: {integrity: sha512-nRYgzeo2VwQZZXF8YUMUvG8wKXPmjQ+BZPMXix+tNRWBHWAdqa191AwBL80LQxvHzECYp8Lp1JXMpg4OMXHLnw==}
    engines: {node: '>=10'}
    dependencies:
      '@faker-js/faker': 6.0.0
      file-type: 3.9.0
      http-reasons: 0.1.0
      iconv-lite: 0.6.3
      liquid-json: 0.3.1
      lodash: 4.17.21
      mime-format: 2.0.1
      mime-types: 2.1.35
      postman-url-encoder: 3.0.5
      semver: 7.3.5
      uuid: 8.3.2
    dev: false

  /postman-url-encoder/3.0.5:
    resolution: {integrity: sha512-jOrdVvzUXBC7C+9gkIkpDJ3HIxOHTIqjpQ4C1EMt1ZGeMvSEpbFCKq23DEfgsj46vMnDgyQf+1ZLp2Wm+bKSsA==}
    engines: {node: '>=10'}
    dependencies:
      punycode: 2.1.1
    dev: false

  /prelude-ls/1.1.2:
    resolution: {integrity: sha512-ESF23V4SKG6lVSGZgYNpbsiaAkdab6ZgOxe52p7+Kid3W3u3bxR4Vfd/o21dmN7jSt0IwgZ4v5MUd26FEtXE9w==}
    engines: {node: '>= 0.8.0'}
    dev: true

  /prettier/2.6.2:
    resolution: {integrity: sha512-PkUpF+qoXTqhOeWL9fu7As8LXsIUZ1WYaJiY/a7McAQzxjk82OF0tibkFXVCDImZtWxbvojFjerkiLb0/q8mew==}
    engines: {node: '>=10.13.0'}
    hasBin: true

  /pretty-format/27.5.1:
    resolution: {integrity: sha512-Qb1gy5OrP5+zDf2Bvnzdl3jsTf1qXVMazbvCoKhtKqVs4/YK4ozX4gKQJJVyNe+cajNPn0KoC0MC3FUmaHWEmQ==}
    engines: {node: ^10.13.0 || ^12.13.0 || ^14.15.0 || >=15.0.0}
    dependencies:
      ansi-regex: 5.0.1
      ansi-styles: 5.2.0
      react-is: 17.0.2
    dev: true

  /pretty-format/28.1.0:
    resolution: {integrity: sha512-79Z4wWOYCdvQkEoEuSlBhHJqWeZ8D8YRPiPctJFCtvuaClGpiwiQYSCUOE6IEKUbbFukKOTFIUAXE8N4EQTo1Q==}
    engines: {node: ^12.13.0 || ^14.15.0 || ^16.10.0 || >=17.0.0}
    dependencies:
      '@jest/schemas': 28.0.2
      ansi-regex: 5.0.1
      ansi-styles: 5.2.0
      react-is: 18.1.0
    dev: true

  /proc-log/2.0.1:
    resolution: {integrity: sha512-Kcmo2FhfDTXdcbfDH76N7uBYHINxc/8GW7UAVuVP9I+Va3uHSerrnKV6dLooga/gh7GlgzuCCr/eoldnL1muGw==}
    engines: {node: ^12.13.0 || ^14.15.0 || >=16.0.0}
    dev: true

  /process-nextick-args/2.0.1:
    resolution: {integrity: sha512-3ouUOpQhtgrbOa17J7+uxOTpITYWaGP7/AhoR3+A+/1e9skrzelGi/dXzEYyvbxubEF6Wn2ypscTKiKJFFn1ag==}
    dev: true

  /process-warning/1.0.0:
    resolution: {integrity: sha512-du4wfLyj4yCZq1VupnVSZmRsPJsNuxoDQFdCFHLaYiEbFBD7QE0a+I4D7hOxrVnh78QE/YipFAj9lXHiXocV+Q==}
    dev: false

  /process/0.11.10:
    resolution: {integrity: sha512-cdGef/drWFoydD1JsMzuFf8100nZl+GT+yacc2bEced5f9Rjk4z+WtFUTBu9PhOi9j/jfmBPu0mMEY4wIdAF8A==}
    engines: {node: '>= 0.6.0'}
    dev: true

  /promise-inflight/1.0.1:
    resolution: {integrity: sha512-6zWPyEOFaQBJYcGMHBKTKJ3u6TBsnMFOIZSa6ce1e/ZrrsOlnHRHbabMjLiBYKp+n44X9eUI6VUPaukCXHuG4g==}
    peerDependencies:
      bluebird: '*'
    peerDependenciesMeta:
      bluebird:
        optional: true
    dev: true

  /promise-retry/2.0.1:
    resolution: {integrity: sha512-y+WKFlBR8BGXnsNlIHFGPZmyDf3DFMoLhaflAnyZgV6rG6xu+JwesTo2Q9R6XwYmtmwAFCkAk3e35jEdoeh/3g==}
    engines: {node: '>=10'}
    dependencies:
      err-code: 2.0.3
      retry: 0.12.0
    dev: true

  /promise.allsettled/1.0.5:
    resolution: {integrity: sha512-tVDqeZPoBC0SlzJHzWGZ2NKAguVq2oiYj7gbggbiTvH2itHohijTp7njOUA0aQ/nl+0lr/r6egmhoYu63UZ/pQ==}
    engines: {node: '>= 0.4'}
    dependencies:
      array.prototype.map: 1.0.4
      call-bind: 1.0.2
      define-properties: 1.1.4
      es-abstract: 1.19.5
      get-intrinsic: 1.1.1
      iterate-value: 1.0.2
    dev: true

  /prompts/2.4.2:
    resolution: {integrity: sha512-NxNv/kLguCA7p3jE8oL2aEBsrJWgAakBpgmgK6lpPWV+WuOmY6r2/zbAVnP+T8bQlA0nzHXSJSJW0Hq7ylaD2Q==}
    engines: {node: '>= 6'}
    dependencies:
      kleur: 3.0.3
      sisteransi: 1.0.5
    dev: true

  /prop-types/15.8.1:
    resolution: {integrity: sha512-oj87CgZICdulUohogVAR7AjlC0327U4el4L6eAvOqCeudMDVU0NThNaV+b9Df4dXgSP1gXMTnPdhfe/2qDH5cg==}
    dependencies:
      loose-envify: 1.4.0
      object-assign: 4.1.1
      react-is: 16.13.1
    dev: false

  /proto-list/1.2.4:
    resolution: {integrity: sha512-vtK/94akxsTMhe0/cbfpR+syPuszcuwhqVjJq26CuNDgFGj682oRBXOP5MJpv2r7JtE8MsiepGIqvvOTBwn2vA==}
    dev: true

  /protobufjs/6.11.2:
    resolution: {integrity: sha512-4BQJoPooKJl2G9j3XftkIXjoC9C0Av2NOrWmbLWT1vH32GcSUHjM0Arra6UfTsVyfMAuFzaLucXn1sadxJydAw==}
    hasBin: true
    requiresBuild: true
    dependencies:
      '@protobufjs/aspromise': 1.1.2
      '@protobufjs/base64': 1.1.2
      '@protobufjs/codegen': 2.0.4
      '@protobufjs/eventemitter': 1.1.0
      '@protobufjs/fetch': 1.1.0
      '@protobufjs/float': 1.0.2
      '@protobufjs/inquire': 1.1.0
      '@protobufjs/path': 1.1.2
      '@protobufjs/pool': 1.1.0
      '@protobufjs/utf8': 1.1.0
      '@types/long': 4.0.2
      '@types/node': 17.0.32
      long: 4.0.0
    dev: false

  /protocols/1.4.8:
    resolution: {integrity: sha512-IgjKyaUSjsROSO8/D49Ab7hP8mJgTYcqApOqdPhLoPxAplXmkp+zRvsrSQjFn5by0rhm4VH0GAUELIPpx7B1yg==}
    dev: true

  /proxy-addr/2.0.7:
    resolution: {integrity: sha512-llQsMLSUDUPT44jdrU/O37qlnifitDP+ZwrmmZcoSKyLKvtZxpyV0n2/bD/N4tBAAZ/gJEdZU7KMraoK1+XYAg==}
    engines: {node: '>= 0.10'}
    dependencies:
      forwarded: 0.2.0
      ipaddr.js: 1.9.1
    dev: false

  /proxy-agent/5.0.0:
    resolution: {integrity: sha512-gkH7BkvLVkSfX9Dk27W6TyNOWWZWRilRfk1XxGNWOYJ2TuedAv1yFpCaU9QSBmBe716XOTNpYNOzhysyw8xn7g==}
    engines: {node: '>= 8'}
    dependencies:
      agent-base: 6.0.2
      debug: 4.3.4
      http-proxy-agent: 4.0.1
      https-proxy-agent: 5.0.1
      lru-cache: 5.1.1
      pac-proxy-agent: 5.0.0
      proxy-from-env: 1.1.0
      socks-proxy-agent: 5.0.1
    transitivePeerDependencies:
      - supports-color
    dev: true

  /proxy-from-env/1.1.0:
    resolution: {integrity: sha512-D+zkORCbA9f1tdWRK0RaCR3GPv50cMxcrz4X8k5LTSUD1Dkw47mKJEZQNunItRTkWwgtaUSo1RVFRIG9ZXiFYg==}
    dev: true

  /pseudomap/1.0.2:
    resolution: {integrity: sha1-8FKijacOYYkX7wqKw0wa5aaChrM=}
    dev: false

  /pump/3.0.0:
    resolution: {integrity: sha512-LwZy+p3SFs1Pytd/jYct4wpv49HiYCqd9Rlc5ZVdk0V+8Yzv6jR5Blk3TRmPL1ft69TxP0IMZGJ+WPFU2BFhww==}
    dependencies:
      end-of-stream: 1.4.4
      once: 1.4.0
    dev: true

  /punycode/2.1.1:
    resolution: {integrity: sha512-XRsRjdf+j5ml+y/6GKHPZbrF/8p2Yga0JPtdqTIY2Xe5ohJPD9saDJJLPvp9+NSBprVvevdXZybnj2cv8OEd0A==}
    engines: {node: '>=6'}

  /pupa/3.1.0:
    resolution: {integrity: sha512-FLpr4flz5xZTSJxSeaheeMKN/EDzMdK7b8PTOC6a5PYFKTucWbdqjgqaEyH0shFiSJrVB1+Qqi4Tk19ccU6Aug==}
    engines: {node: '>=12.20'}
    dependencies:
      escape-goat: 4.0.0
    dev: true

  /q/1.5.1:
    resolution: {integrity: sha512-kV/CThkXo6xyFEZUugw/+pIOywXcDbFYgSct5cT3gqlbkBE1SJdwy6UQoZvodiWF/ckQLZyDE/Bu1M6gVu5lVw==}
    engines: {node: '>=0.6.0', teleport: '>=0.2.0'}
    dev: true

  /qs/6.10.3:
    resolution: {integrity: sha512-wr7M2E0OFRfIfJZjKGieI8lBKb7fRCH4Fv5KNPEs7gJ8jadvotdsS08PzOKR7opXhZ/Xkjtt3WF9g38drmyRqQ==}
    engines: {node: '>=0.6'}
    dependencies:
      side-channel: 1.0.4

  /query-string/6.14.1:
    resolution: {integrity: sha512-XDxAeVmpfu1/6IjyT/gXHOl+S0vQ9owggJ30hhWKdHAsNPOcasn5o9BW0eejZqL2e4vMjhAxoW3jVHcD6mbcYw==}
    engines: {node: '>=6'}
    dependencies:
      decode-uri-component: 0.2.0
      filter-obj: 1.1.0
      split-on-first: 1.1.0
      strict-uri-encode: 2.0.0
    dev: true

  /queue-microtask/1.2.3:
    resolution: {integrity: sha512-NuaNSa6flKT5JaSYQzJok04JzTL1CA6aGhv5rfLW3PgqA+M2ChpZQnAC8h8i4ZFkBS8X5RqkDBHA7r4hej3K9A==}

  /quick-format-unescaped/4.0.4:
    resolution: {integrity: sha512-tYC1Q1hgyRuHgloV/YXs2w15unPVh8qfu/qCTfhTYamaw7fyhumKa2yGpdSo87vY32rIclj+4fWYQXUMs9EHvg==}
    dev: false

  /quick-lru/4.0.1:
    resolution: {integrity: sha512-ARhCpm70fzdcvNQfPoy49IaanKkTlRWF2JMzqhcJbhSFRZv7nPTvZJdcY7301IPmvW+/p0RgIWnQDLJxifsQ7g==}
    engines: {node: '>=8'}
    dev: true

  /quick-lru/5.1.1:
    resolution: {integrity: sha512-WuyALRjWPDGtt/wzJiadO5AXY+8hZ80hVpe6MyivgraREW751X3SbhRvG3eLKOYN+8VEvqLcf3wdnt44Z4S4SA==}
    engines: {node: '>=10'}
    dev: true

  /raw-body/2.5.1:
    resolution: {integrity: sha512-qqJBtEyVgS0ZmPGdCFPWJ3FreoqvG4MVQln/kCgF7Olq95IbOp0/BWyMwbdtn4VTvkM8Y7khCQ2Xgk/tcrCXig==}
    engines: {node: '>= 0.8'}
    dependencies:
      bytes: 3.1.2
      http-errors: 2.0.0
      iconv-lite: 0.4.24
      unpipe: 1.0.0

  /rc/1.2.8:
    resolution: {integrity: sha512-y3bGgqKj3QBdxLbLkomlohkvsA8gdAiUQlSBJnBhfn+BPxg4bc62d8TcBW15wavDfgexCgccckhcZvywyQYPOw==}
    hasBin: true
    dependencies:
      deep-extend: 0.6.0
      ini: 1.3.8
      minimist: 1.2.6
      strip-json-comments: 2.0.1
    dev: true

  /react-dom/18.1.0_react@18.1.0:
    resolution: {integrity: sha512-fU1Txz7Budmvamp7bshe4Zi32d0ll7ect+ccxNu9FlObT605GOEB8BfO4tmRJ39R5Zj831VCpvQ05QPBW5yb+w==}
    requiresBuild: true
    peerDependencies:
      react: ^18.1.0
    dependencies:
      loose-envify: 1.4.0
      react: 18.1.0
      scheduler: 0.22.0

  /react-is/16.13.1:
    resolution: {integrity: sha512-24e6ynE2H+OKt4kqsOvNd8kBpV65zoxbA4BVsEOB3ARVWQki/DHzaUoC5KuON/BiccDaCCTZBuOcfZs70kR8bQ==}
    dev: false

  /react-is/17.0.2:
    resolution: {integrity: sha512-w2GsyukL62IJnlaff/nRegPQR94C/XXamvMWmSHRJ4y7Ts/4ocGRmTHvOs8PSE6pB3dWOrD/nueuU5sduBsQ4w==}
    dev: true

  /react-is/18.1.0:
    resolution: {integrity: sha512-Fl7FuabXsJnV5Q1qIOQwx/sagGF18kogb4gpfcG4gjLBWO0WDiiz1ko/ExayuxE7InyQkBLkxRFG5oxY6Uu3Kg==}
    dev: true

  /react-ssr-prepass/1.5.0:
    resolution: {integrity: sha512-yFNHrlVEReVYKsLI5lF05tZoHveA5pGzjFbFJY/3pOqqjGOmMmqx83N4hIjN2n6E1AOa+eQEUxs3CgRnPmT0RQ==}
    peerDependencies:
      react: ^16.8.0 || ^17.0.0 || ^18.0.0
    dev: false

  /react-ssr-prepass/1.5.0_react@18.1.0:
    resolution: {integrity: sha512-yFNHrlVEReVYKsLI5lF05tZoHveA5pGzjFbFJY/3pOqqjGOmMmqx83N4hIjN2n6E1AOa+eQEUxs3CgRnPmT0RQ==}
    peerDependencies:
      react: ^16.8.0 || ^17.0.0 || ^18.0.0
    dependencies:
      react: 18.1.0
    dev: false

  /react/18.1.0:
    resolution: {integrity: sha512-4oL8ivCz5ZEPyclFQXaNksK3adutVS8l2xzZU0cqEFrE9Sb7fC0EFK5uEk74wIreL1DERyjvsU915j1pcT2uEQ==}
    engines: {node: '>=0.10.0'}
    requiresBuild: true
    dependencies:
      loose-envify: 1.4.0

  /read-package-json-fast/2.0.3:
    resolution: {integrity: sha512-W/BKtbL+dUjTuRL2vziuYhp76s5HZ9qQhd/dKfWIZveD0O40453QNyZhC0e63lqZrAQ4jiOapVoeJ7JrszenQQ==}
    engines: {node: '>=10'}
    dependencies:
      json-parse-even-better-errors: 2.3.1
      npm-normalize-package-bin: 1.0.1
    dev: true

  /read-package-json/5.0.1:
    resolution: {integrity: sha512-MALHuNgYWdGW3gKzuNMuYtcSSZbGQm94fAp16xt8VsYTLBjUSc55bLMKe6gzpWue0Tfi6CBgwCSdDAqutGDhMg==}
    engines: {node: ^12.13.0 || ^14.15.0 || >=16.0.0}
    dependencies:
      glob: 8.0.3
      json-parse-even-better-errors: 2.3.1
      normalize-package-data: 4.0.0
      npm-normalize-package-bin: 1.0.1
    dev: true

  /read-pkg-up/3.0.0:
    resolution: {integrity: sha512-YFzFrVvpC6frF1sz8psoHDBGF7fLPc+llq/8NB43oagqWkx8ar5zYtsTORtOjw9W2RHLpWP+zTWwBvf1bCmcSw==}
    engines: {node: '>=4'}
    dependencies:
      find-up: 2.1.0
      read-pkg: 3.0.0
    dev: true

  /read-pkg-up/7.0.1:
    resolution: {integrity: sha512-zK0TB7Xd6JpCLmlLmufqykGE+/TlOePD6qKClNW7hHDKFh/J7/7gCWGR7joEQEW1bKq3a3yUZSObOoWLFQ4ohg==}
    engines: {node: '>=8'}
    dependencies:
      find-up: 4.1.0
      read-pkg: 5.2.0
      type-fest: 0.8.1
    dev: true

  /read-pkg-up/8.0.0:
    resolution: {integrity: sha512-snVCqPczksT0HS2EC+SxUndvSzn6LRCwpfSvLrIfR5BKDQQZMaI6jPRC9dYvYFDRAuFEAnkwww8kBBNE/3VvzQ==}
    engines: {node: '>=12'}
    dependencies:
      find-up: 5.0.0
      read-pkg: 6.0.0
      type-fest: 1.4.0
    dev: true

  /read-pkg/3.0.0:
    resolution: {integrity: sha512-BLq/cCO9two+lBgiTYNqD6GdtK8s4NpaWrl6/rCO9w0TUS8oJl7cmToOZfRYllKTISY6nt1U7jQ53brmKqY6BA==}
    engines: {node: '>=4'}
    dependencies:
      load-json-file: 4.0.0
      normalize-package-data: 2.5.0
      path-type: 3.0.0
    dev: true

  /read-pkg/5.2.0:
    resolution: {integrity: sha512-Ug69mNOpfvKDAc2Q8DRpMjjzdtrnv9HcSMX+4VsZxD1aZ6ZzrIE7rlzXBtWTyhULSMKg076AW6WR5iZpD0JiOg==}
    engines: {node: '>=8'}
    dependencies:
      '@types/normalize-package-data': 2.4.1
      normalize-package-data: 2.5.0
      parse-json: 5.2.0
      type-fest: 0.6.0
    dev: true

  /read-pkg/6.0.0:
    resolution: {integrity: sha512-X1Fu3dPuk/8ZLsMhEj5f4wFAF0DWoK7qhGJvgaijocXxBmSToKfbFtqbxMO7bVjNA1dmE5huAzjXj/ey86iw9Q==}
    engines: {node: '>=12'}
    dependencies:
      '@types/normalize-package-data': 2.4.1
      normalize-package-data: 3.0.3
      parse-json: 5.2.0
      type-fest: 1.4.0
    dev: true

  /readable-stream/1.1.14:
    resolution: {integrity: sha512-+MeVjFf4L44XUkhM1eYbD8fyEsxcV81pqMSR5gblfcLCHfZvbrqy4/qYHE+/R5HoBUT11WV5O08Cr1n3YXkWVQ==}
    dependencies:
      core-util-is: 1.0.3
      inherits: 2.0.4
      isarray: 0.0.1
      string_decoder: 0.10.31
    dev: true

  /readable-stream/2.3.7:
    resolution: {integrity: sha512-Ebho8K4jIbHAxnuxi7o42OrZgF/ZTNcsZj6nRKyUmkhLFq8CHItp/fy6hQZuZmP/n3yZ9VBUbp4zz/mX8hmYPw==}
    dependencies:
      core-util-is: 1.0.3
      inherits: 2.0.4
      isarray: 1.0.0
      process-nextick-args: 2.0.1
      safe-buffer: 5.1.2
      string_decoder: 1.1.1
      util-deprecate: 1.0.2
    dev: true

  /readable-stream/3.6.0:
    resolution: {integrity: sha512-BViHy7LKeTz4oNnkcLJ+lVSL6vpiFeX6/d3oSH8zCW7UxP2onchk+vTGB143xuFjHS3deTgkKoXXymXqymiIdA==}
    engines: {node: '>= 6'}
    dependencies:
      inherits: 2.0.4
      string_decoder: 1.3.0
      util-deprecate: 1.0.2
    dev: true

  /readable-web-to-node-stream/3.0.2:
    resolution: {integrity: sha512-ePeK6cc1EcKLEhJFt/AebMCLL+GgSKhuygrZ/GLaKZYEecIgIECf4UaUuaByiGtzckwR4ain9VzUh95T1exYGw==}
    engines: {node: '>=8'}
    dependencies:
      readable-stream: 3.6.0
    dev: true

  /rechoir/0.6.2:
    resolution: {integrity: sha512-HFM8rkZ+i3zrV+4LQjwQ0W+ez98pApMGM3HUrN04j3CqzPOzl9nmP15Y8YXNm8QHGv/eacOVEjqhmWpkRV0NAw==}
    engines: {node: '>= 0.10'}
    dependencies:
      resolve: 1.22.0
    dev: true

  /redent/3.0.0:
    resolution: {integrity: sha512-6tDA8g98We0zd0GvVeMT9arEOnTw9qM03L9cJXaCjrip1OO764RDBLBfrB4cwzNGDj5OA5ioymC9GkizgWJDUg==}
    engines: {node: '>=8'}
    dependencies:
      indent-string: 4.0.0
      strip-indent: 3.0.0
    dev: true

  /redent/4.0.0:
    resolution: {integrity: sha512-tYkDkVVtYkSVhuQ4zBgfvciymHaeuel+zFKXShfDnFP5SyVEP7qo70Rf1jTOTCx3vGNAbnEi/xFkcfQVMIBWag==}
    engines: {node: '>=12'}
    dependencies:
      indent-string: 5.0.0
      strip-indent: 4.0.0
    dev: true

  /reftools/1.1.9:
    resolution: {integrity: sha512-OVede/NQE13xBQ+ob5CKd5KyeJYU2YInb1bmV4nRoOfquZPkAkxuOXicSe1PvqIuZZ4kD13sPKBbR7UFDmli6w==}
    dev: false

  /regexp.prototype.flags/1.4.3:
    resolution: {integrity: sha512-fjggEOO3slI6Wvgjwflkc4NFRCTZAu5CnNfBd5qOMYhWdn67nJBBu34/TkD++eeFmd8C9r9jfXJ27+nSiRkSUA==}
    engines: {node: '>= 0.4'}
    dependencies:
      call-bind: 1.0.2
      define-properties: 1.1.4
      functions-have-names: 1.2.3
    dev: false

  /registry-auth-token/5.0.1:
    resolution: {integrity: sha512-UfxVOj8seK1yaIOiieV4FIP01vfBDLsY0H9sQzi9EbbUdJiuuBjJgLa1DpImXMNPnVkBD4eVxTEXcrZA6kfpJA==}
    engines: {node: '>=14'}
    dependencies:
      '@pnpm/npm-conf': 1.0.4
    dev: true

  /registry-url/6.0.1:
    resolution: {integrity: sha512-+crtS5QjFRqFCoQmvGduwYWEBng99ZvmFvF+cUJkGYF1L1BfU8C6Zp9T7f5vPAwyLkUExpvK+ANVZmGU49qi4Q==}
    engines: {node: '>=12'}
    dependencies:
      rc: 1.2.8
    dev: true

  /release-it/15.1.1:
    resolution: {integrity: sha512-c+9G8Vy1LsRIaHbV+cd8o5pEo6dkPlrOr/E7cNeWdglEbdeRJiygCyaf2F3gzNAtH8v52ntHAInG6ZevwH0KEA==}
    engines: {node: '>=14.9'}
    hasBin: true
    dependencies:
      '@iarna/toml': 2.2.5
      '@octokit/rest': 18.12.0
      async-retry: 1.3.3
      chalk: 5.0.1
      cosmiconfig: 7.0.1
      execa: 6.1.0
      form-data: 4.0.0
      git-url-parse: 11.6.0
      globby: 13.1.2
      got: 12.1.0
      inquirer: 9.0.0
      is-ci: 3.0.1
      lodash: 4.17.21
      mime-types: 2.1.35
      new-github-release-url: 2.0.0
      open: 8.4.0
      ora: 6.1.2
      os-name: 5.0.1
      promise.allsettled: 1.0.5
      proxy-agent: 5.0.0
      semver: 7.3.7
      shelljs: 0.8.5
      update-notifier: 6.0.2
      url-join: 5.0.0
      wildcard-match: 5.1.2
      yargs-parser: 21.0.1
    transitivePeerDependencies:
      - encoding
      - supports-color
    dev: true

  /require-directory/2.1.1:
    resolution: {integrity: sha512-fGxEI7+wsG9xrvdjsrlmL22OMTTiHRwAMroiEeMgq8gzoLC/PQr7RsRDSTLUg/bZAZtF+TVIkHc6/4RIKrui+Q==}
    engines: {node: '>=0.10.0'}

  /require-from-string/2.0.2:
    resolution: {integrity: sha512-Xf0nWe6RseziFMu+Ap9biiUbmplq6S9/p+7w7YXP/JBHhrUDDUhwa+vANyubuqfZWTveU//DYVGsDG7RKL/vEw==}
    engines: {node: '>=0.10.0'}
    dev: false

  /resolve-alpn/1.2.1:
    resolution: {integrity: sha512-0a1F4l73/ZFZOakJnQ3FvkJ2+gSTQWz/r2KE5OdDY0TxPm5h4GkqkWWfM47T7HsbnOtcJVEF4epCVy6u7Q3K+g==}
    dev: true

  /resolve-cwd/3.0.0:
    resolution: {integrity: sha512-OrZaX2Mb+rJCpH/6CpSqt9xFVpN++x01XnN2ie9g6P5/3xelLAkXWVADpdz1IHD/KFfEXyE6V0U01OQ3UO2rEg==}
    engines: {node: '>=8'}
    dependencies:
      resolve-from: 5.0.0
    dev: true

  /resolve-from/4.0.0:
    resolution: {integrity: sha512-pb/MYmXstAkysRFx8piNI1tGFNQIFA3vkE3Gq4EuA1dF6gHp/+vgZqsCGJapvy8N3Q+4o7FwvquPJcnZ7RYy4g==}
    engines: {node: '>=4'}
    dev: true

  /resolve-from/5.0.0:
    resolution: {integrity: sha512-qYg9KP24dD5qka9J47d0aVky0N+b4fTU89LN9iDnjB5waksiC49rvMB0PrUJQGoTmH50XPiqOvAjDfaijGxYZw==}
    engines: {node: '>=8'}

  /resolve-global/1.0.0:
    resolution: {integrity: sha512-zFa12V4OLtT5XUX/Q4VLvTfBf+Ok0SPc1FNGM/z9ctUdiU618qwKpWnd0CHs3+RqROfyEg/DhuHbMWYqcgljEw==}
    engines: {node: '>=8'}
    dependencies:
      global-dirs: 0.1.1
    dev: true

  /resolve-pkg/2.0.0:
    resolution: {integrity: sha512-+1lzwXehGCXSeryaISr6WujZzowloigEofRB+dj75y9RRa/obVcYgbHJd53tdYw8pvZj8GojXaaENws8Ktw/hQ==}
    engines: {node: '>=8'}
    dependencies:
      resolve-from: 5.0.0
    dev: false

  /resolve.exports/1.1.0:
    resolution: {integrity: sha512-J1l+Zxxp4XK3LUDZ9m60LRJF/mAe4z6a4xyabPHk7pvK5t35dACV32iIjJDFeWZFfZlO29w6SZ67knR0tHzJtQ==}
    engines: {node: '>=10'}
    dev: true

  /resolve/1.22.0:
    resolution: {integrity: sha512-Hhtrw0nLeSrFQ7phPp4OOcVjLPIeMnRlr5mcnVuMe7M/7eBn98A3hmFRLoFo3DLZkivSYwhRUJTyPyWAk56WLw==}
    hasBin: true
    dependencies:
      is-core-module: 2.9.0
      path-parse: 1.0.7
      supports-preserve-symlinks-flag: 1.0.0
    dev: true

  /responselike/2.0.0:
    resolution: {integrity: sha512-xH48u3FTB9VsZw7R+vvgaKeLKzT6jOogbQhEe/jewwnZgzPcnyWui2Av6JpoYZF/91uueC+lqhWqeURw5/qhCw==}
    dependencies:
      lowercase-keys: 2.0.0
    dev: true

  /restore-cursor/3.1.0:
    resolution: {integrity: sha512-l+sSefzHpj5qimhFSE5a8nufZYAM3sBSVMAPtYkmC+4EH2anSGaEMXSD0izRQbu9nfyQ9y5JrVmp7E8oZrUjvA==}
    engines: {node: '>=8'}
    dependencies:
      onetime: 5.1.2
      signal-exit: 3.0.7
    dev: true

  /restore-cursor/4.0.0:
    resolution: {integrity: sha512-I9fPXU9geO9bHOt9pHHOhOkYerIMsmVaWB0rA2AI9ERh/+x/i7MV5HKBNrg+ljO5eoPVgCcnFuRjJ9uH6I/3eg==}
    engines: {node: ^12.20.0 || ^14.13.1 || >=16.0.0}
    dependencies:
      onetime: 5.1.2
      signal-exit: 3.0.7
    dev: true

  /ret/0.2.2:
    resolution: {integrity: sha512-M0b3YWQs7R3Z917WRQy1HHA7Ba7D8hvZg6UE5mLykJxQVE2ju0IXbGlaHPPlkY+WN7wFP+wUMXmBFA0aV6vYGQ==}
    engines: {node: '>=4'}
    dev: false

  /retry/0.12.0:
    resolution: {integrity: sha512-9LkiTwjUh6rT555DtE9rTX+BKByPfrMzEAtnlEtdEwr3Nkffwiihqe2bWADg+OQRjt9gl6ICdmB/ZFDCGAtSow==}
    engines: {node: '>= 4'}
    dev: true

  /retry/0.13.1:
    resolution: {integrity: sha512-XQBQ3I8W1Cge0Seh+6gjj03LbmRFWuoszgK9ooCpwYIrhhoO80pfq4cUkU5DkknwfOfFteRwlZ56PYOGYyFWdg==}
    engines: {node: '>= 4'}
    dev: true

  /reusify/1.0.4:
    resolution: {integrity: sha512-U9nH88a3fc/ekCF1l0/UP1IosiuIjyTh7hBvXVMHYgVcfGvt897Xguj2UOLDeI5BG2m7/uwyaLVT6fbtCwTyzw==}
    engines: {iojs: '>=1.0.0', node: '>=0.10.0'}

  /rfdc/1.3.0:
    resolution: {integrity: sha512-V2hovdzFbOi77/WajaSMXk2OLm+xNIeQdMMuB7icj7bk6zi2F8GGAxigcnDFpJHbNyNcgyJDiP+8nOrY5cZGrA==}

  /rimraf/3.0.2:
    resolution: {integrity: sha512-JZkJMZkAGFFPP2YqXZXPbMlMBgsxzE8ILs4lMIX/2o0L9UBw9O/Y3o6wFw/i9YLapcUJWwqbi3kdxIPdC62TIA==}
    hasBin: true
    dependencies:
      glob: 7.2.0

  /run-async/2.4.1:
    resolution: {integrity: sha512-tvVnVv01b8c1RrA6Ep7JkStj85Guv/YrMcwqYQnwjsAS2cTmmPGBBjAjpCW7RrSodNSoE2/qg9O4bceNvUuDgQ==}
    engines: {node: '>=0.12.0'}
    dev: true

  /run-parallel/1.2.0:
    resolution: {integrity: sha512-5l4VyZR86LZ/lDxZTR6jqL8AFE2S0IFLMP26AbjsLVADxHdhB/c0GUsH+y39UfCi3dzz8OlQuPmnaJOMoDHQBA==}
    dependencies:
      queue-microtask: 1.2.3
    dev: true

  /rxjs/6.6.7:
    resolution: {integrity: sha512-hTdwr+7yYNIT5n4AMYp85KA6yw2Va0FLa3Rguvbpa4W3I5xynaBZo41cM3XM+4Q6fRMj3sBYIR1VAmZMXYJvRQ==}
    engines: {npm: '>=2.0.0'}
    dependencies:
      tslib: 1.14.1
    dev: true

  /rxjs/7.5.5:
    resolution: {integrity: sha512-sy+H0pQofO95VDmFLzyaw9xNJU4KTRSwQIGM6+iG3SypAtCiLDzpeG8sJrNCWn2Up9km+KhkvTdbkrdy+yzZdw==}
    dependencies:
      tslib: 2.4.0
    dev: true

  /safe-buffer/5.1.2:
    resolution: {integrity: sha512-Gd2UZBJDkXlY7GbJxfsE8/nvKkUEU1G38c1siN6QP6a9PT9MmHB8GnpscSmMJSoF8LOIrt8ud/wPtojys4G6+g==}
    dev: true

  /safe-buffer/5.2.1:
    resolution: {integrity: sha512-rp3So07KcdmmKbGvgaNxQSJr7bGVSVk5S9Eq1F+ppbRo70+YeaDxkw5Dd8NPN+GD6bjnYm2VuPuCXmpuYvmCXQ==}

  /safe-regex2/2.0.0:
    resolution: {integrity: sha512-PaUSFsUaNNuKwkBijoAPHAK6/eM6VirvyPWlZ7BAQy4D+hCvh4B6lIG+nPdhbFfIbP+gTGBcrdsOaUs0F+ZBOQ==}
    dependencies:
      ret: 0.2.2
    dev: false

  /safer-buffer/2.1.2:
    resolution: {integrity: sha512-YZo3K82SD7Riyi0E1EQPojLz7kpepnSQI9IyPbHHg1XXXevb5dJI7tpyN2ADxGcQbHG7vcyRHk0cbwqcQriUtg==}

  /scheduler/0.22.0:
    resolution: {integrity: sha512-6QAm1BgQI88NPYymgGQLCZgvep4FyePDWFpXVK+zNSUgHwlqpJy8VEh8Et0KxTACS4VWwMousBElAZOH9nkkoQ==}
    dependencies:
      loose-envify: 1.4.0

  /secure-json-parse/2.4.0:
    resolution: {integrity: sha512-Q5Z/97nbON5t/L/sH6mY2EacfjVGwrCcSi5D3btRO2GZ8pf1K1UN7Z9H5J57hjVU2Qzxr1xO+FmBhOvEkzCMmg==}
    dev: false

  /semver-diff/4.0.0:
    resolution: {integrity: sha512-0Ju4+6A8iOnpL/Thra7dZsSlOHYAHIeMxfhWQRI1/VLcT3WDBZKKtQt/QkBOsiIN9ZpuvHE6cGZ0x4glCMmfiA==}
    engines: {node: '>=12'}
    dependencies:
      semver: 7.3.7
    dev: true

  /semver-store/0.3.0:
    resolution: {integrity: sha512-TcZvGMMy9vodEFSse30lWinkj+JgOBvPn8wRItpQRSayhc+4ssDs335uklkfvQQJgL/WvmHLVj4Ycv2s7QCQMg==}
    dev: false

  /semver/5.7.1:
    resolution: {integrity: sha512-sauaDf/PZdVgrLTNYHRtpXa1iRiKcaebiKQ1BJdpQlWH2lCvexQdX55snPFyK7QzpudqbCI0qXFfOasHdyNDGQ==}
    hasBin: true

  /semver/6.3.0:
    resolution: {integrity: sha512-b39TBaTSfV6yBrapU89p5fKekE2m/NwnDocOVruQFS1/veMgdzuPcnOM34M6CwxW8jH/lxEa5rBoDeUwu5HHTw==}
    hasBin: true

  /semver/7.3.5:
    resolution: {integrity: sha512-PoeGJYh8HK4BTO/a9Tf6ZG3veo/A7ZVsYrSA6J8ny9nb3B1VrpkuN+z9OE5wfE5p6H4LchYZsegiQgbJD94ZFQ==}
    engines: {node: '>=10'}
    hasBin: true
    dependencies:
      lru-cache: 6.0.0
    dev: false

  /semver/7.3.7:
    resolution: {integrity: sha512-QlYTucUYOews+WeEujDoEGziz4K6c47V/Bd+LjSSYcA94p+DmINdf7ncaUinThfvZyu13lN9OY1XDxt8C0Tw0g==}
    engines: {node: '>=10'}
    hasBin: true
    dependencies:
      lru-cache: 6.0.0

  /set-blocking/2.0.0:
    resolution: {integrity: sha512-KiKBS8AnWGEyLzofFfmvKwpdPzqiy16LvQfK3yv/fVH7Bj13/wl3JSR1J+rfgRE9q7xUJK4qvgS8raSOeLUehw==}
    dev: true

  /set-cookie-parser/2.4.8:
    resolution: {integrity: sha512-edRH8mBKEWNVIVMKejNnuJxleqYE/ZSdcT8/Nem9/mmosx12pctd80s2Oy00KNZzrogMZS5mauK2/ymL1bvlvg==}
    dev: false

  /setprototypeof/1.2.0:
    resolution: {integrity: sha512-E5LDX7Wrp85Kil5bhZv46j8jOeboKq5JMmYM3gVGdGH8xFpPWXUMsNrlODCrkoxMEeNi/XZIwuRvY4XNwYMJpw==}

  /shallow-clone/3.0.1:
    resolution: {integrity: sha512-/6KqX+GVUdqPuPPd2LxDDxzX6CAbjJehAAOKlNpqqUpAqPM6HeL8f+o3a+JsyGjn2lv0WY8UsTgUJjU9Ok55NA==}
    engines: {node: '>=8'}
    dependencies:
      kind-of: 6.0.3
    dev: true

  /shebang-command/2.0.0:
    resolution: {integrity: sha512-kHxr2zZpYtdmrN1qDjrrX/Z1rR1kG8Dx+gkpK1G4eXmvXswmcE1hTWBWYUzlraYw1/yZp6YuDY77YtvbN0dmDA==}
    engines: {node: '>=8'}
    dependencies:
      shebang-regex: 3.0.0

  /shebang-regex/3.0.0:
    resolution: {integrity: sha512-7++dFhtcx3353uBaq8DDR4NuxBetBzC7ZQOhmTQInHEd6bSrXdiEyzCvG07Z44UYdLShWUyXt5M/yhz8ekcb1A==}
    engines: {node: '>=8'}

  /shelljs/0.8.5:
    resolution: {integrity: sha512-TiwcRcrkhHvbrZbnRcFYMLl30Dfov3HKqzp5tO5b4pt6G/SezKcYhmDg15zXVBswHmctSAQKznqNW2LO5tTDow==}
    engines: {node: '>=4'}
    hasBin: true
    dependencies:
      glob: 7.2.0
      interpret: 1.4.0
      rechoir: 0.6.2
    dev: true

  /shlex/2.1.0:
    resolution: {integrity: sha512-Tk8PjohJbWpGu2NtAlsEi/9AS4GU2zW2ZWLFrWRDskZpSJmyBIU3nTkBtocxD90r3w4BwRevsNtIqIP9HMuYiQ==}
    dev: true

  /should-equal/2.0.0:
    resolution: {integrity: sha512-ZP36TMrK9euEuWQYBig9W55WPC7uo37qzAEmbjHz4gfyuXrEUgF8cUvQVO+w+d3OMfPvSRQJ22lSm8MQJ43LTA==}
    dependencies:
      should-type: 1.4.0
    dev: false

  /should-format/3.0.3:
    resolution: {integrity: sha512-hZ58adtulAk0gKtua7QxevgUaXTTXxIi8t41L3zo9AHvjXO1/7sdLECuHeIN2SRtYXpNkmhoUP2pdeWgricQ+Q==}
    dependencies:
      should-type: 1.4.0
      should-type-adaptors: 1.1.0
    dev: false

  /should-type-adaptors/1.1.0:
    resolution: {integrity: sha512-JA4hdoLnN+kebEp2Vs8eBe9g7uy0zbRo+RMcU0EsNy+R+k049Ki+N5tT5Jagst2g7EAja+euFuoXFCa8vIklfA==}
    dependencies:
      should-type: 1.4.0
      should-util: 1.0.1
    dev: false

  /should-type/1.4.0:
    resolution: {integrity: sha512-MdAsTu3n25yDbIe1NeN69G4n6mUnJGtSJHygX3+oN0ZbO3DTiATnf7XnYJdGT42JCXurTb1JI0qOBR65shvhPQ==}
    dev: false

  /should-util/1.0.1:
    resolution: {integrity: sha512-oXF8tfxx5cDk8r2kYqlkUJzZpDBqVY/II2WhvU0n9Y3XYvAYRmeaf1PvvIvTgPnv4KJ+ES5M0PyDq5Jp+Ygy2g==}
    dev: false

  /should/13.2.3:
    resolution: {integrity: sha512-ggLesLtu2xp+ZxI+ysJTmNjh2U0TsC+rQ/pfED9bUZZ4DKefP27D+7YJVVTvKsmjLpIi9jAa7itwDGkDDmt1GQ==}
    dependencies:
      should-equal: 2.0.0
      should-format: 3.0.3
      should-type: 1.4.0
      should-type-adaptors: 1.1.0
      should-util: 1.0.1
    dev: false

  /side-channel/1.0.4:
    resolution: {integrity: sha512-q5XPytqFEIKHkGdiMIrY10mvLRvnQh42/+GoBlFW3b2LXLE2xxJpZFdm94we0BaoV3RwJyGqg5wS7epxTv0Zvw==}
    dependencies:
      call-bind: 1.0.2
      get-intrinsic: 1.1.1
      object-inspect: 1.12.0

  /signal-exit/3.0.7:
    resolution: {integrity: sha512-wnD2ZE+l+SPC/uoS0vXeE9L1+0wuaMqKlfz9AMUo38JsyLSBWSFcHR1Rri62LZc12vLr1gb3jl7iwQhgwpAbGQ==}

  /sisteransi/1.0.5:
    resolution: {integrity: sha512-bLGGlR1QxBcynn2d5YmDX4MGjlZvy2MRBDRNHLJ8VI6l6+9FUiyTFNJ0IveOSP0bcXgVDPRcfGqA0pjaqUpfVg==}
    dev: true

  /slash/2.0.0:
    resolution: {integrity: sha512-ZYKh3Wh2z1PpEXWr0MpSBZ0V6mZHAQfYevttO11c51CaWjGTaadiKZ+wVt1PbMlDV5qhMFslpZCemhwOK7C89A==}
    engines: {node: '>=6'}
    dev: true

  /slash/3.0.0:
    resolution: {integrity: sha512-g9Q1haeby36OSStwb4ntCGGGaKsaVSjQ68fBxoQcutl5fS1vuY18H3wSt3jFyFtrkx+Kz0V1G85A4MyAdDMi2Q==}
    engines: {node: '>=8'}
    dev: true

  /slash/4.0.0:
    resolution: {integrity: sha512-3dOsAHXXUkQTpOYcoAxLIorMTp4gIQr5IW3iVb7A7lFIp0VHhnynm9izx6TssdrIcVIESAlVjtnO2K8bg+Coew==}
    engines: {node: '>=12'}
    dev: true

  /slice-ansi/3.0.0:
    resolution: {integrity: sha512-pSyv7bSTC7ig9Dcgbw9AuRNUb5k5V6oDudjZoMBSr13qpLBG7tB+zgCkARjq7xIUgdz5P1Qe8u+rSGdouOOIyQ==}
    engines: {node: '>=8'}
    dependencies:
      ansi-styles: 4.3.0
      astral-regex: 2.0.0
      is-fullwidth-code-point: 3.0.0
    dev: true

  /slice-ansi/4.0.0:
    resolution: {integrity: sha512-qMCMfhY040cVHT43K9BFygqYbUPFZKHOg7K73mtTWJRb8pyP3fzf4Ixd5SzdEJQ6MRUg/WBnOLxghZtKKurENQ==}
    engines: {node: '>=10'}
    dependencies:
      ansi-styles: 4.3.0
      astral-regex: 2.0.0
      is-fullwidth-code-point: 3.0.0
    dev: true

  /slice-ansi/5.0.0:
    resolution: {integrity: sha512-FC+lgizVPfie0kkhqUScwRu1O/lF6NOgJmlCgK+/LYxDCTk8sGelYaHDhFcDN+Sn3Cv+3VSa4Byeo+IMCzpMgQ==}
    engines: {node: '>=12'}
    dependencies:
      ansi-styles: 6.1.0
      is-fullwidth-code-point: 4.0.0
    dev: true

  /smart-buffer/4.2.0:
    resolution: {integrity: sha512-94hK0Hh8rPqQl2xXc3HsaBoOXKV20MToPkcXvwbISWLEs+64sBq5kFgn2kJDHb1Pry9yrP0dxrCI9RRci7RXKg==}
    engines: {node: '>= 6.0.0', npm: '>= 3.0.0'}
    dev: true

  /socks-proxy-agent/5.0.1:
    resolution: {integrity: sha512-vZdmnjb9a2Tz6WEQVIurybSwElwPxMZaIc7PzqbJTrezcKNznv6giT7J7tZDZ1BojVaa1jvO/UiUdhDVB0ACoQ==}
    engines: {node: '>= 6'}
    dependencies:
      agent-base: 6.0.2
      debug: 4.3.4
      socks: 2.6.2
    transitivePeerDependencies:
      - supports-color
    dev: true

  /socks-proxy-agent/6.2.1:
    resolution: {integrity: sha512-a6KW9G+6B3nWZ1yB8G7pJwL3ggLy1uTzKAgCb7ttblwqdz9fMGJUuTy3uFzEP48FAs9FLILlmzDlE2JJhVQaXQ==}
    engines: {node: '>= 10'}
    dependencies:
      agent-base: 6.0.2
      debug: 4.3.4
      socks: 2.6.2
    transitivePeerDependencies:
      - supports-color
    dev: true

  /socks/2.6.2:
    resolution: {integrity: sha512-zDZhHhZRY9PxRruRMR7kMhnf3I8hDs4S3f9RecfnGxvcBHQcKcIH/oUcEWffsfl1XxdYlA7nnlGbbTvPz9D8gA==}
    engines: {node: '>= 10.13.0', npm: '>= 3.0.0'}
    dependencies:
      ip: 1.1.7
      smart-buffer: 4.2.0
    dev: true

  /sonic-boom/1.4.1:
    resolution: {integrity: sha512-LRHh/A8tpW7ru89lrlkU4AszXt1dbwSjVWguGrmlxE7tawVmDBlI1PILMkXAxJTwqhgsEeTHzj36D5CmHgQmNg==}
    dependencies:
      atomic-sleep: 1.0.0
      flatstr: 1.0.12
    dev: false

  /sort-keys/2.0.0:
    resolution: {integrity: sha512-/dPCrG1s3ePpWm6yBbxZq5Be1dXGLyLn9Z791chDC3NFrpkVbWGzkBwPN1knaciexFXgRJ7hzdnwZ4stHSDmjg==}
    engines: {node: '>=4'}
    dependencies:
      is-plain-obj: 1.1.0
    dev: true

  /sort-keys/4.2.0:
    resolution: {integrity: sha512-aUYIEU/UviqPgc8mHR6IW1EGxkAXpeRETYcrzg8cLAvUPZcpAlleSXHV2mY7G12GphSH6Gzv+4MMVSSkbdteHg==}
    engines: {node: '>=8'}
    dependencies:
      is-plain-obj: 2.1.0
    dev: true

  /source-map-js/1.0.2:
    resolution: {integrity: sha512-R0XvVJ9WusLiqTCEiGCmICCMplcCkIwwR11mOSD9CR5u+IXYdiseeEuXCVAjS54zqwkLcPNnmU4OeJ6tUrWhDw==}
    engines: {node: '>=0.10.0'}
    dev: false

  /source-map-support/0.5.13:
    resolution: {integrity: sha512-SHSKFHadjVA5oR4PPqhtAVdcBWwRYVd6g6cAXnIbRiIwc2EhPrTuKUBdSLvlEKyIP3GCf89fltvcZiP9MMFA1w==}
    dependencies:
      buffer-from: 1.1.2
      source-map: 0.6.1
    dev: true

  /source-map/0.6.1:
    resolution: {integrity: sha512-UjgapumWlbMhkBgzT7Ykc5YXUT46F0iKu8SGXq0bcwP5dz/h0Plj6enJqjz1Zbq2l5WaqYnrVbwWOWMyF3F47g==}
    engines: {node: '>=0.10.0'}
    requiresBuild: true

  /spawn-command/0.0.2-1:
    resolution: {integrity: sha1-YvXpRmmBwbeW3Fkpk34RycaSG9A=}
    dev: true

  /spdx-correct/3.1.1:
    resolution: {integrity: sha512-cOYcUWwhCuHCXi49RhFRCyJEK3iPj1Ziz9DpViV3tbZOwXD49QzIN3MpOLJNxh2qwq2lJJZaKMVw9qNi4jTC0w==}
    dependencies:
      spdx-expression-parse: 3.0.1
      spdx-license-ids: 3.0.11
    dev: true

  /spdx-exceptions/2.3.0:
    resolution: {integrity: sha512-/tTrYOC7PPI1nUAgx34hUpqXuyJG+DTHJTnIULG4rDygi4xu/tfgmq1e1cIRwRzwZgo4NLySi+ricLkZkw4i5A==}
    dev: true

  /spdx-expression-parse/3.0.1:
    resolution: {integrity: sha512-cbqHunsQWnJNE6KhVSMsMeH5H/L9EpymbzqTQ3uLwNCLZ1Q481oWaofqH7nO6V07xlXwY6PhQdQ2IedWx/ZK4Q==}
    dependencies:
      spdx-exceptions: 2.3.0
      spdx-license-ids: 3.0.11
    dev: true

  /spdx-license-ids/3.0.11:
    resolution: {integrity: sha512-Ctl2BrFiM0X3MANYgj3CkygxhRmr9mi6xhejbdO960nF6EDJApTYpn0BQnDKlnNBULKiCN1n3w9EBkHK8ZWg+g==}
    dev: true

  /split-on-first/1.1.0:
    resolution: {integrity: sha512-43ZssAJaMusuKWL8sKUBQXHWOpq8d6CfN/u1p4gUzfJkM05C8rxTmYrkIPTXapZpORA6LkkzcUulJ8FqA7Uudw==}
    engines: {node: '>=6'}
    dev: true

  /split/1.0.1:
    resolution: {integrity: sha512-mTyOoPbrivtXnwnIxZRFYRrPNtEFKlpB2fvjSnCQUiAA6qAZzqwna5envK4uk6OIeP17CsdF3rSBGYVBsU0Tkg==}
    dependencies:
      through: 2.3.8
    dev: true

  /split2/3.2.2:
    resolution: {integrity: sha512-9NThjpgZnifTkJpzTZ7Eue85S49QwpNhZTq6GRJwObb6jnLFNGB7Qm73V5HewTROPyxD0C29xqmaI68bQtV+hg==}
    dependencies:
      readable-stream: 3.6.0
    dev: true

  /split2/4.1.0:
    resolution: {integrity: sha512-VBiJxFkxiXRlUIeyMQi8s4hgvKCSjtknJv/LVYbrgALPwf5zSKmEwV9Lst25AkvMDnvxODugjdl6KZgwKM1WYQ==}
    engines: {node: '>= 10.x'}
    dev: false

  /sprintf-js/1.0.3:
    resolution: {integrity: sha1-BOaSb2YolTVPPdAVIDYzuFcpfiw=}
    dev: true

  /ssri/8.0.1:
    resolution: {integrity: sha512-97qShzy1AiyxvPNIkLWoGua7xoQzzPjQ0HAH4B0rWKo7SZ6USuPcrUiAFrws0UH8RrbWmgq3LMTObhPIHbbBeQ==}
    engines: {node: '>= 8'}
    dependencies:
      minipass: 3.1.6
    dev: true

  /ssri/9.0.1:
    resolution: {integrity: sha512-o57Wcn66jMQvfHG1FlYbWeZWW/dHZhJXjpIcTfXldXEk5nz5lStPo3mK0OJQfGR3RbZUlbISexbljkJzuEj/8Q==}
    engines: {node: ^12.13.0 || ^14.15.0 || >=16.0.0}
    dependencies:
      minipass: 3.1.6
    dev: true

  /stack-utils/2.0.5:
    resolution: {integrity: sha512-xrQcmYhOsn/1kX+Vraq+7j4oE2j/6BFscZ0etmYg81xuM8Gq0022Pxb8+IqgOFUIaxHs0KaSb7T1+OegiNrNFA==}
    engines: {node: '>=10'}
    dependencies:
      escape-string-regexp: 2.0.0
    dev: true

  /statuses/1.5.0:
    resolution: {integrity: sha1-Fhx9rBd2Wf2YEfQ3cfqZOBR4Yow=}
    engines: {node: '>= 0.6'}
    dev: false

  /statuses/2.0.1:
    resolution: {integrity: sha512-RwNA9Z/7PrK06rYLIzFMlaF+l73iwpzsqRIFgbMLbTcLD6cOao82TaWefPXQvB2fOC4AjuYSEndS7N/mTCbkdQ==}
    engines: {node: '>= 0.8'}

  /streamsearch/0.1.2:
    resolution: {integrity: sha1-gIudDlb8Jz2Am6VzOOkpkZoanxo=}
    engines: {node: '>=0.8.0'}
    dev: false

  /strict-uri-encode/2.0.0:
    resolution: {integrity: sha512-QwiXZgpRcKkhTj2Scnn++4PKtWsH0kpzZ62L2R6c/LUVYv7hVnZqcg2+sMuT6R7Jusu1vviK/MFsu6kNJfWlEQ==}
    engines: {node: '>=4'}
    dev: true

  /string-argv/0.3.1:
    resolution: {integrity: sha512-a1uQGz7IyVy9YwhqjZIZu1c8JO8dNIe20xBmSS6qu9kv++k3JGzCVmprbNN5Kn+BgzD5E7YYwg1CcjuJMRNsvg==}
    engines: {node: '>=0.6.19'}
    dev: true

  /string-length/4.0.2:
    resolution: {integrity: sha512-+l6rNN5fYHNhZZy41RXsYptCjA2Igmq4EG7kZAYFQI1E1VTXarr6ZPXBg6eq7Y6eK4FEhY6AJlyuFIb/v/S0VQ==}
    engines: {node: '>=10'}
    dependencies:
      char-regex: 1.0.2
      strip-ansi: 6.0.1
    dev: true

  /string-similarity/4.0.4:
    resolution: {integrity: sha512-/q/8Q4Bl4ZKAPjj8WerIBJWALKkaPRfrvhfF8k/B23i4nzrlRj2/go1m90In7nG/3XDSbOo0+pu6RvCTM9RGMQ==}
    dev: false

  /string-width/4.2.3:
    resolution: {integrity: sha512-wKyQRQpjJ0sIp62ErSZdGsjMJWsap5oRNihHhu6G7JVO/9jIB6UyevL+tXuOqrng8j/cxKTWyWUwvSTriiZz/g==}
    engines: {node: '>=8'}
    dependencies:
      emoji-regex: 8.0.0
      is-fullwidth-code-point: 3.0.0
      strip-ansi: 6.0.1

  /string-width/5.1.2:
    resolution: {integrity: sha512-HnLOCR3vjcY8beoNLtcjZ5/nxn2afmME6lhrDrebokqMap+XbeW8n9TXpPDOqdGK5qcI3oT0GKTW6wC7EMiVqA==}
    engines: {node: '>=12'}
    dependencies:
      eastasianwidth: 0.2.0
      emoji-regex: 9.2.2
      strip-ansi: 7.0.1
    dev: true

  /string.prototype.trimend/1.0.4:
    resolution: {integrity: sha512-y9xCjw1P23Awk8EvTpcyL2NIr1j7wJ39f+k6lvRnSMz+mz9CGz9NYPelDk42kOz6+ql8xjfK8oYzy3jAP5QU5A==}
    dependencies:
      call-bind: 1.0.2
      define-properties: 1.1.4

  /string.prototype.trimstart/1.0.4:
    resolution: {integrity: sha512-jh6e984OBfvxS50tdY2nRZnoC5/mLFKOREQfw8t5yytkoUsJRNxvI/E39qu1sD0OtWI3OC0XgKSmcWwziwYuZw==}
    dependencies:
      call-bind: 1.0.2
      define-properties: 1.1.4

  /string_decoder/0.10.31:
    resolution: {integrity: sha512-ev2QzSzWPYmy9GuqfIVildA4OdcGLeFZQrq5ys6RtiuF+RQQiZWr8TZNyAcuVXyQRYfEO+MsoB/1BuQVhOJuoQ==}
    dev: true

  /string_decoder/1.1.1:
    resolution: {integrity: sha512-n/ShnvDi6FHbbVfviro+WojiFzv+s8MPMHBczVePfUpDJLwoLT0ht1l4YwBCbi8pJAveEEdnkHyPyTP/mzRfwg==}
    dependencies:
      safe-buffer: 5.1.2
    dev: true

  /string_decoder/1.3.0:
    resolution: {integrity: sha512-hkRX8U1WjJFd8LsDJ2yQ/wWWxaopEsABU1XfkM8A+j0+85JAGppt16cr1Whg6KIbb4okU6Mql6BOj+uup/wKeA==}
    dependencies:
      safe-buffer: 5.2.1
    dev: true

  /strip-ansi/6.0.1:
    resolution: {integrity: sha512-Y38VPSHcqkFrCpFnQ9vuSXmquuv5oXOKpGeT6aGrr3o3Gc9AlVa6JBfUSOCnbxGGZF+/0ooI7KrPuUSztUdU5A==}
    engines: {node: '>=8'}
    dependencies:
      ansi-regex: 5.0.1

  /strip-ansi/7.0.1:
    resolution: {integrity: sha512-cXNxvT8dFNRVfhVME3JAe98mkXDYN2O1l7jmcwMnOslDeESg1rF/OZMtK0nRAhiari1unG5cD4jG3rapUAkLbw==}
    engines: {node: '>=12'}
    dependencies:
      ansi-regex: 6.0.1
    dev: true

  /strip-bom/3.0.0:
    resolution: {integrity: sha512-vavAMRXOgBVNF6nyEEmL3DBK19iRpDcoIwW+swQ+CbGiu7lju6t+JklA1MHweoWtadgt4ISVUsXLyDq34ddcwA==}
    engines: {node: '>=4'}
    dev: true

  /strip-bom/4.0.0:
    resolution: {integrity: sha512-3xurFv5tEgii33Zi8Jtp55wEIILR9eh34FAW00PZf+JnSsTmV/ioewSgQl97JHvgjoRGwPShsWm+IdrxB35d0w==}
    engines: {node: '>=8'}
    dev: true

  /strip-final-newline/2.0.0:
    resolution: {integrity: sha512-BrpvfNAE3dcvq7ll3xVumzjKjZQ5tI1sEUIKr3Uoks0XUl45St3FlatVqef9prk4jRDzhW6WZg+3bk93y6pLjA==}
    engines: {node: '>=6'}

  /strip-final-newline/3.0.0:
    resolution: {integrity: sha512-dOESqjYr96iWYylGObzd39EuNTa5VJxyvVAEm5Jnh7KGo75V43Hk1odPQkNDyXNmUR6k+gEiDVXnjB8HJ3crXw==}
    engines: {node: '>=12'}
    dev: true

  /strip-indent/3.0.0:
    resolution: {integrity: sha512-laJTa3Jb+VQpaC6DseHhF7dXVqHTfJPCRDaEbid/drOhgitgYku/letMUqOXFoWV0zIIUbjpdH2t+tYj4bQMRQ==}
    engines: {node: '>=8'}
    dependencies:
      min-indent: 1.0.1
    dev: true

  /strip-indent/4.0.0:
    resolution: {integrity: sha512-mnVSV2l+Zv6BLpSD/8V87CW/y9EmmbYzGCIavsnsI6/nwn26DwffM/yztm30Z/I2DY9wdS3vXVCMnHDgZaVNoA==}
    engines: {node: '>=12'}
    dependencies:
      min-indent: 1.0.1
    dev: true

  /strip-json-comments/2.0.1:
    resolution: {integrity: sha512-4gB8na07fecVVkOI6Rs4e7T6NOTki5EmL7TUduTs6bu3EdnSycntVJ4re8kgZA+wx9IueI2Y11bfbgwtzuE0KQ==}
    engines: {node: '>=0.10.0'}
    dev: true

  /strip-json-comments/3.1.1:
    resolution: {integrity: sha512-6fPc+R4ihwqP6N/aIv2f1gMH8lOVtWQHoqC4yK6oSDVVocumAsfCqjkXnqiYMhmMwS/mEHLp7Vehlt3ql6lEig==}
    engines: {node: '>=8'}
    dev: true

  /strong-log-transformer/2.1.0:
    resolution: {integrity: sha512-B3Hgul+z0L9a236FAUC9iZsL+nVHgoCJnqCbN588DjYxvGXaXaaFbfmQ/JhvKjZwsOukuR72XbHv71Qkug0HxA==}
    engines: {node: '>=4'}
    hasBin: true
    dependencies:
      duplexer: 0.1.2
      minimist: 1.2.6
      through: 2.3.8
    dev: true

  /strtok3/6.3.0:
    resolution: {integrity: sha512-fZtbhtvI9I48xDSywd/somNqgUHl2L2cstmXCCif0itOf96jeW18MBSyrLuNicYQVkvpOxkZtkzujiTJ9LW5Jw==}
    engines: {node: '>=10'}
    dependencies:
      '@tokenizer/token': 0.3.0
      peek-readable: 4.1.0
    dev: true

  /styled-jsx/5.0.2:
    resolution: {integrity: sha512-LqPQrbBh3egD57NBcHET4qcgshPks+yblyhPlH2GY8oaDgKs8SK4C3dBh3oSJjgzJ3G5t1SYEZGHkP+QEpX9EQ==}
    engines: {node: '>= 12.0.0'}
    peerDependencies:
      '@babel/core': '*'
      babel-plugin-macros: '*'
      react: '>= 16.8.0 || 17.x.x || ^18.0.0-0'
    peerDependenciesMeta:
      '@babel/core':
        optional: true
      babel-plugin-macros:
        optional: true
    dev: false

  /styled-jsx/5.0.2_react@18.1.0:
    resolution: {integrity: sha512-LqPQrbBh3egD57NBcHET4qcgshPks+yblyhPlH2GY8oaDgKs8SK4C3dBh3oSJjgzJ3G5t1SYEZGHkP+QEpX9EQ==}
    engines: {node: '>= 12.0.0'}
    peerDependencies:
      '@babel/core': '*'
      babel-plugin-macros: '*'
      react: '>= 16.8.0 || 17.x.x || ^18.0.0-0'
    peerDependenciesMeta:
      '@babel/core':
        optional: true
      babel-plugin-macros:
        optional: true
    dependencies:
      react: 18.1.0
    dev: false

  /subscriptions-transport-ws/0.9.19_graphql@15.8.0:
    resolution: {integrity: sha512-dxdemxFFB0ppCLg10FTtRqH/31FNRL1y1BQv8209MK5I4CwALb7iihQg+7p65lFcIl8MHatINWBLOqpgU4Kyyw==}
    deprecated: The `subscriptions-transport-ws` package is no longer maintained. We recommend you use `graphql-ws` instead. For help migrating Apollo software to `graphql-ws`, see https://www.apollographql.com/docs/apollo-server/data/subscriptions/#switching-from-subscriptions-transport-ws    For general help using `graphql-ws`, see https://github.com/enisdenjo/graphql-ws/blob/master/README.md
    peerDependencies:
      graphql: '>=0.10.0'
    dependencies:
      backo2: 1.0.2
      eventemitter3: 3.1.2
      graphql: 15.8.0
      iterall: 1.3.0
      symbol-observable: 1.2.0
      ws: 7.5.7
    transitivePeerDependencies:
      - bufferutil
      - utf-8-validate
    dev: false

  /supports-color/5.5.0:
    resolution: {integrity: sha512-QjVjwdXIt408MIiAqCX4oUKsgU2EqAGzs2Ppkm4aQYbjm+ZEWEcW4SfFNTr4uMNZma0ey4f5lgLrkB0aX0QMow==}
    engines: {node: '>=4'}
    dependencies:
      has-flag: 3.0.0

  /supports-color/7.2.0:
    resolution: {integrity: sha512-qpCAvRl9stuOHveKsn7HncJRvv501qIacKzQlO/+Lwxc9+0q2wLyv4Dfvt80/DPn2pqOBsJdDiogXGR9+OvwRw==}
    engines: {node: '>=8'}
    dependencies:
      has-flag: 4.0.0

  /supports-color/8.1.1:
    resolution: {integrity: sha512-MpUEN2OodtUzxvKQl72cUF7RQ5EiHsGvSsVG0ia9c5RbWGL2CI4C7EpPS8UTBIplnlzZiNuV56w+FuNxy3ty2Q==}
    engines: {node: '>=10'}
    dependencies:
      has-flag: 4.0.0
    dev: true

  /supports-color/9.2.2:
    resolution: {integrity: sha512-XC6g/Kgux+rJXmwokjm9ECpD6k/smUoS5LKlUCcsYr4IY3rW0XyAympon2RmxGrlnZURMpg5T18gWDP9CsHXFA==}
    engines: {node: '>=12'}
    dev: true

  /supports-hyperlinks/2.2.0:
    resolution: {integrity: sha512-6sXEzV5+I5j8Bmq9/vUphGRM/RJNT9SCURJLjwfOg51heRtguGWDzcaBlgAzKhQa0EVNpPEKzQuBwZ8S8WaCeQ==}
    engines: {node: '>=8'}
    dependencies:
      has-flag: 4.0.0
      supports-color: 7.2.0
    dev: true

  /supports-preserve-symlinks-flag/1.0.0:
    resolution: {integrity: sha512-ot0WnXS9fgdkgIcePe6RHNk1WA8+muPa6cSjeR3V8K27q9BB1rTE3R1p7Hv0z1ZyAc8s6Vvv8DIyWf681MAt0w==}
    engines: {node: '>= 0.4'}
    dev: true

  /swagger2openapi/7.0.8:
    resolution: {integrity: sha512-upi/0ZGkYgEcLeGieoz8gT74oWHA0E7JivX7aN9mAf+Tc7BQoRBvnIGHoPDw+f9TXTW4s6kGYCZJtauP6OYp7g==}
    hasBin: true
    dependencies:
      call-me-maybe: 1.0.1
      node-fetch: 2.6.7
      node-fetch-h2: 2.3.0
      node-readfiles: 0.2.0
      oas-kit-common: 1.0.8
      oas-resolver: 2.5.6
      oas-schema-walker: 1.1.5
      oas-validator: 5.0.8
      reftools: 1.1.9
      yaml: 1.10.2
      yargs: 17.5.1
    transitivePeerDependencies:
      - encoding
    dev: false

  /symbol-observable/1.2.0:
    resolution: {integrity: sha512-e900nM8RRtGhlV36KGEU9k65K3mPb1WV70OdjfxlG2EAuM1noi/E/BaW/uMhL7bPEssK8QV57vN3esixjUvcXQ==}
    engines: {node: '>=0.10.0'}
    dev: false

  /tar/6.1.11:
    resolution: {integrity: sha512-an/KZQzQUkZCkuoAA64hM92X0Urb6VpRhAFllDzz44U2mcD5scmT3zBc4VgVpkugF580+DQn8eAFSyoQt0tznA==}
    engines: {node: '>= 10'}
    dependencies:
      chownr: 2.0.0
      fs-minipass: 2.1.0
      minipass: 3.1.6
      minizlib: 2.1.2
      mkdirp: 1.0.4
      yallist: 4.0.0

  /temp-dir/1.0.0:
    resolution: {integrity: sha512-xZFXEGbG7SNC3itwBzI3RYjq/cEhBkx2hJuKGIUOcEULmkQExXiHat2z/qkISYsuR+IKumhEfKKbV5qXmhICFQ==}
    engines: {node: '>=4'}
    dev: true

  /temp-dir/2.0.0:
    resolution: {integrity: sha512-aoBAniQmmwtcKp/7BzsH8Cxzv8OL736p7v1ihGb5e9DJ9kTwGWHrQrVB5+lfVDzfGrdRzXch+ig7LHaY1JTOrg==}
    engines: {node: '>=8'}
    dev: true

  /tempy/1.0.1:
    resolution: {integrity: sha512-biM9brNqxSc04Ee71hzFbryD11nX7VPhQQY32AdDmjFvodsRFz/3ufeoTZ6uYkRFfGo188tENcASNs3vTdsM0w==}
    engines: {node: '>=10'}
    dependencies:
      del: 6.0.0
      is-stream: 2.0.1
      temp-dir: 2.0.0
      type-fest: 0.16.0
      unique-string: 2.0.0
    dev: true

  /terminal-link/2.1.1:
    resolution: {integrity: sha512-un0FmiRUQNr5PJqy9kP7c40F5BOfpGlYTrxonDChEZB7pzZxRNp/bt+ymiy9/npwXya9KH99nJ/GXFIiUkYGFQ==}
    engines: {node: '>=8'}
    dependencies:
      ansi-escapes: 4.3.2
      supports-hyperlinks: 2.2.0
    dev: true

  /test-exclude/6.0.0:
    resolution: {integrity: sha512-cAGWPIyOHU6zlmg88jwm7VRyXnMN7iV68OGAbYDk/Mh/xC/pzVPlQtY6ngoIH/5/tciuhGfvESU8GrHrcxD56w==}
    engines: {node: '>=8'}
    dependencies:
      '@istanbuljs/schema': 0.1.3
      glob: 7.2.0
      minimatch: 3.1.2
    dev: true

  /text-extensions/1.9.0:
    resolution: {integrity: sha512-wiBrwC1EhBelW12Zy26JeOUkQ5mRu+5o8rpsJk5+2t+Y5vE7e842qtZDQ2g1NpX/29HdyFeJ4nSIhI47ENSxlQ==}
    engines: {node: '>=0.10'}
    dev: true

  /throat/6.0.1:
    resolution: {integrity: sha512-8hmiGIJMDlwjg7dlJ4yKGLK8EsYqKgPWbG3b4wjJddKNwc7N7Dpn08Df4szr/sZdMVeOstrdYSsqzX6BYbcB+w==}
    dev: true

  /through/2.3.8:
    resolution: {integrity: sha512-w89qg7PI8wAdvX60bMDP+bFoD5Dvhm9oLheFp5O4a2QF0cSBGsBX4qZmadPMvVqlLJBBci+WqGGOAPvcDeNSVg==}
    dev: true

  /through2/2.0.5:
    resolution: {integrity: sha512-/mrRod8xqpA+IHSLyGCQ2s8SPHiCDEeQJSep1jqLYeEUClOFG2Qsh+4FU6G9VeqpZnGW/Su8LQGc4YKni5rYSQ==}
    dependencies:
      readable-stream: 2.3.7
      xtend: 4.0.2
    dev: true

  /through2/4.0.2:
    resolution: {integrity: sha512-iOqSav00cVxEEICeD7TjLB1sueEL+81Wpzp2bY17uZjZN0pWZPuo4suZ/61VujxmqSGFfgOcNuTZ85QJwNZQpw==}
    dependencies:
      readable-stream: 3.6.0
    dev: true

  /tiny-lru/8.0.2:
    resolution: {integrity: sha512-ApGvZ6vVvTNdsmt676grvCkUCGwzG9IqXma5Z07xJgiC5L7akUMof5U8G2JTI9Rz/ovtVhJBlY6mNhEvtjzOIg==}
    engines: {node: '>=6'}
    dev: false

  /tmp/0.0.33:
    resolution: {integrity: sha512-jRCJlojKnZ3addtTOjdIqoRuPEKBvNXcGYqzO6zWZX8KfKEpnGY5jfggJQ3EjKuu8D4bJRr0y+cYJFmYbImXGw==}
    engines: {node: '>=0.6.0'}
    dependencies:
      os-tmpdir: 1.0.2
    dev: true

  /tmp/0.2.1:
    resolution: {integrity: sha512-76SUhtfqR2Ijn+xllcI5P1oyannHNHByD80W1q447gU3mp9G9PSpGdWmjUOHRDPiHYacIk66W7ubDTuPF3BEtQ==}
    engines: {node: '>=8.17.0'}
    dependencies:
      rimraf: 3.0.2
    dev: true

  /tmpl/1.0.5:
    resolution: {integrity: sha512-3f0uOEAQwIqGuWW2MVzYg8fV/QNnc/IpuJNG837rLuczAaLVHslWHZQj4IGiEl5Hs3kkbhwL9Ab7Hrsmuj+Smw==}
    dev: true

  /to-fast-properties/2.0.0:
    resolution: {integrity: sha1-3F5pjL0HkmW8c+A3doGk5Og/YW4=}
    engines: {node: '>=4'}
    dev: true

  /to-regex-range/5.0.1:
    resolution: {integrity: sha512-65P7iz6X5yEr1cwcgvQxbbIw7Uk3gOy5dIdtZ4rDveLqhrdJP+Li/Hx6tyK0NEb+2GCyneCMJiGqrADCSNk8sQ==}
    engines: {node: '>=8.0'}
    dependencies:
      is-number: 7.0.0
    dev: true

  /toidentifier/1.0.1:
    resolution: {integrity: sha512-o5sSPKEkg/DIQNmH43V0/uerLrpzVedkUh8tGNvaeXpfpuwjKenlSox/2O/BTlZUtEe+JG7s5YhEz608PlAHRA==}
    engines: {node: '>=0.6'}

  /token-types/4.2.0:
    resolution: {integrity: sha512-P0rrp4wUpefLncNamWIef62J0v0kQR/GfDVji9WKY7GDCWy5YbVSrKUTam07iWPZQGy0zWNOfstYTykMmPNR7w==}
    engines: {node: '>=10'}
    dependencies:
      '@tokenizer/token': 0.3.0
      ieee754: 1.2.1
    dev: true

  /tr46/0.0.3:
    resolution: {integrity: sha512-N3WMsuqV66lT30CrXNbEjx4GEwlow3v6rr4mCcv6prnfwhS01rkgyFdjPNBYd9br7LpXV1+Emh01fHnq2Gdgrw==}

  /tr46/3.0.0:
    resolution: {integrity: sha512-l7FvfAHlcmulp8kr+flpQZmVwtu7nfRV7NZujtN0OqES8EL4O4e0qqzL0DC5gAvx/ZC/9lk6rhcUwYvkBnBnYA==}
    engines: {node: '>=12'}
    dependencies:
      punycode: 2.1.1
    dev: true

  /tree-kill/1.2.2:
    resolution: {integrity: sha512-L0Orpi8qGpRG//Nd+H90vFB+3iHnue1zSSGmNOOCh1GLJ7rUKVwV2HvijphGQS2UmhUZewS9VgvxYIdgr+fG1A==}
    hasBin: true
    dev: true

  /trim-newlines/3.0.1:
    resolution: {integrity: sha512-c1PTsA3tYrIsLGkJkzHF+w9F2EyxfXGo4UyJc4pFL++FMjnq0HJS69T3M7d//gKrFKwy429bouPescbjecU+Zw==}
    engines: {node: '>=8'}
    dev: true

  /trim-newlines/4.0.2:
    resolution: {integrity: sha512-GJtWyq9InR/2HRiLZgpIKv+ufIKrVrvjQWEj7PxAXNc5dwbNJkqhAUoAGgzRmULAnoOM5EIpveYd3J2VeSAIew==}
    engines: {node: '>=12'}
    dev: true

  /ts-graphviz/0.16.0:
    resolution: {integrity: sha512-3fTPO+G6bSQNvMh/XQQzyiahVLMMj9kqYO99ivUraNJ3Wp05HZOOVtRhi6w9hq7+laP1MKHjLBtGWqTeb1fcpg==}
    dev: false

  /ts-jest/28.0.4_3idyv6jqzrc23kpntvtlm4rwnq:
    resolution: {integrity: sha512-S6uRDDdCJBvnZqyGjB4VCnwbQrbgdL8WPeP4jevVSpYsBaeGRQAIS08o3Svav2Ex+oXwLgJ/m7F24TNq62kA1A==}
    engines: {node: ^12.13.0 || ^14.15.0 || ^16.10.0 || >=17.0.0}
    hasBin: true
    peerDependencies:
      '@babel/core': '>=7.0.0-beta.0 <8'
      babel-jest: ^28.0.0
      esbuild: '*'
      jest: ^28.0.0
      typescript: '>=4.3'
    peerDependenciesMeta:
      '@babel/core':
        optional: true
      babel-jest:
        optional: true
      esbuild:
        optional: true
    dependencies:
      bs-logger: 0.2.6
      fast-json-stable-stringify: 2.1.0
      jest: 28.1.0_@types+node@14.18.16
      jest-util: 28.1.0
      json5: 2.2.1
      lodash.memoize: 4.1.2
      make-error: 1.3.6
      semver: 7.3.7
      typescript: 4.7.2
      yargs-parser: 20.2.9
    dev: true

  /ts-node/10.8.0_kinmrfkfpnsw6cabmdetwdmglm:
    resolution: {integrity: sha512-/fNd5Qh+zTt8Vt1KbYZjRHCE9sI5i7nqfD/dzBBRDeVXZXS6kToW6R7tTU6Nd4XavFs0mAVCg29Q//ML7WsZYA==}
    hasBin: true
    peerDependencies:
      '@swc/core': '>=1.2.50'
      '@swc/wasm': '>=1.2.50'
      '@types/node': '*'
      typescript: '>=2.7'
    peerDependenciesMeta:
      '@swc/core':
        optional: true
      '@swc/wasm':
        optional: true
    dependencies:
      '@cspotcode/source-map-support': 0.8.1
      '@tsconfig/node10': 1.0.8
      '@tsconfig/node12': 1.0.9
      '@tsconfig/node14': 1.0.1
      '@tsconfig/node16': 1.0.2
      '@types/node': 17.0.32
      acorn: 8.7.1
      acorn-walk: 8.2.0
      arg: 4.1.3
      create-require: 1.1.1
      diff: 4.0.2
      make-error: 1.3.6
      typescript: 4.7.2
      v8-compile-cache-lib: 3.0.1
      yn: 3.1.1
    dev: true

  /ts-poet/4.11.0:
    resolution: {integrity: sha512-OaXnCKsRs0yrc0O7LFhnq/US2DB4Wd313cS+qjG2XMksZ74pF/jvMHkJdURXJiAo4kSahL2N4e8JOdwUjOMNdw==}
    dependencies:
      lodash: 4.17.21
      prettier: 2.6.2
    dev: false

  /ts-proto-descriptors/1.6.0:
    resolution: {integrity: sha512-Vrhue2Ti99us/o76mGy28nF3W/Uanl1/8detyJw2yyRwiBC5yxy+hEZqQ/ZX2PbZ1vyCpJ51A9L4PnCCnkBMTQ==}
    dependencies:
      long: 4.0.0
      protobufjs: 6.11.2
    dev: false

  /ts-proto/1.112.1:
    resolution: {integrity: sha512-pMqPsgehCR5lNHYrSCfaC7Vx5RXLxTk0MQFvC69+9E4x6yvAed3orCLAWZ1VvPug02bBK5J5vV8JJLS3+FnnUA==}
    hasBin: true
    dependencies:
      '@types/object-hash': 1.3.4
      dataloader: 1.4.0
      object-hash: 1.3.1
      protobufjs: 6.11.2
      ts-poet: 4.11.0
      ts-proto-descriptors: 1.6.0
    dev: false

  /tslib/1.14.1:
    resolution: {integrity: sha512-Xni35NKzjgMrwevysHTCArtLDpPvye8zV/0E4EyYn43P7/7qvQwPh9BGkHewbMulVntbigmcT7rdX3BNo9wRJg==}
    dev: true

  /tslib/2.3.1:
    resolution: {integrity: sha512-77EbyPPpMz+FRFRuAFlWMtmgUWGe9UOG2Z25NqCwiIjRhOf5iKGuzSe5P2w1laq+FkRy4p+PCuVkJSGkzTEKVw==}
    dev: false

  /tslib/2.4.0:
    resolution: {integrity: sha512-d6xOpEDfsi2CZVlPQzGeux8XMwLT9hssAsaPYExaQMuYskwb+x1x7J371tWlbBdWHroy99KnVB6qIkUbs5X3UQ==}

  /type-check/0.3.2:
    resolution: {integrity: sha512-ZCmOJdvOWDBYJlzAoFkC+Q0+bUyEOS1ltgp1MGU03fqHG+dbi9tBFU2Rd9QKiDZFAYrhPh2JUf7rZRIuHRKtOg==}
    engines: {node: '>= 0.8.0'}
    dependencies:
      prelude-ls: 1.1.2
    dev: true

  /type-detect/4.0.8:
    resolution: {integrity: sha512-0fr/mIH1dlO+x7TlcMy+bIDqKPsw/70tVyeHW787goQjhmqaZe10uwLujubK9q9Lg6Fiho1KUKDYz0Z7k7g5/g==}
    engines: {node: '>=4'}
    dev: true

  /type-fest/0.16.0:
    resolution: {integrity: sha512-eaBzG6MxNzEn9kiwvtre90cXaNLkmadMWa1zQMs3XORCXNbsH/OewwbxC5ia9dCxIxnTAsSxXJaa/p5y8DlvJg==}
    engines: {node: '>=10'}
    dev: true

  /type-fest/0.18.1:
    resolution: {integrity: sha512-OIAYXk8+ISY+qTOwkHtKqzAuxchoMiD9Udx+FSGQDuiRR+PJKJHc2NJAXlbhkGwTt/4/nKZxELY1w3ReWOL8mw==}
    engines: {node: '>=10'}
    dev: true

  /type-fest/0.21.3:
    resolution: {integrity: sha512-t0rzBq87m3fVcduHDUFhKmyyX+9eo6WQjZvf51Ea/M0Q7+T374Jp1aUiyUl0GKxp8M/OETVHSDvmkyPgvX+X2w==}
    engines: {node: '>=10'}
    dev: true

  /type-fest/0.4.1:
    resolution: {integrity: sha512-IwzA/LSfD2vC1/YDYMv/zHP4rDF1usCwllsDpbolT3D4fUepIO7f9K70jjmUewU/LmGUKJcwcVtDCpnKk4BPMw==}
    engines: {node: '>=6'}
    dev: true

  /type-fest/0.6.0:
    resolution: {integrity: sha512-q+MB8nYR1KDLrgr4G5yemftpMC7/QLqVndBmEEdqzmNj5dcFOO4Oo8qlwZE3ULT3+Zim1F8Kq4cBnikNhlCMlg==}
    engines: {node: '>=8'}
    dev: true

  /type-fest/0.8.1:
    resolution: {integrity: sha512-4dbzIzqvjtgiM5rw1k5rEHtBANKmdudhGyBEajN01fEyhaAIhsoKNy6y7+IN93IfpFtwY9iqi7kD+xwKhQsNJA==}
    engines: {node: '>=8'}
    dev: true

  /type-fest/1.4.0:
    resolution: {integrity: sha512-yGSza74xk0UG8k+pLh5oeoYirvIiWo5t0/o3zHHAO2tRDiZcxWP7fywNlXhqb6/r6sWvwi+RsyQMWhVLe4BVuA==}
    engines: {node: '>=10'}
    dev: true

  /type-fest/2.12.2:
    resolution: {integrity: sha512-qt6ylCGpLjZ7AaODxbpyBZSs9fCI9SkL3Z9q2oxMBQhs/uyY+VD8jHA8ULCGmWQJlBgqvO3EJeAngOHD8zQCrQ==}
    engines: {node: '>=12.20'}
    dev: true

  /type-fest/2.14.0:
    resolution: {integrity: sha512-hQnTQkFjL5ik6HF2fTAM8ycbr94UbQXK364wF930VHb0dfBJ5JBP8qwrR8TaK9zwUEk7meruo2JAUDMwvuxd/w==}
    engines: {node: '>=12.20'}
    dev: true

  /type-is/1.6.18:
    resolution: {integrity: sha512-TkRKr9sUTxEH8MdfuCSP7VizJyzRNMjj2J2do2Jr3Kym598JVdEksuzPQCnlFPW4ky9Q+iA+ma9BGm06XQBy8g==}
    engines: {node: '>= 0.6'}
    dependencies:
      media-typer: 0.3.0
      mime-types: 2.1.35
    dev: false

  /typedarray-to-buffer/3.1.5:
    resolution: {integrity: sha512-zdu8XMNEDepKKR+XYOXAVPtWui0ly0NtohUscw+UmaHiAWT8hrV1rr//H6V+0DvJ3OQ19S979M0laLfX8rm82Q==}
    dependencies:
      is-typedarray: 1.0.0
    dev: true

  /typedarray/0.0.6:
    resolution: {integrity: sha512-/aCDEGatGvZ2BIk+HmLf4ifCJFwvKFNb9/JeZPMulfgFracn9QFcAf5GO8B/mweUjSoblS5In0cWhqpfs/5PQA==}
    dev: true

  /typescript/4.6.4:
    resolution: {integrity: sha512-9ia/jWHIEbo49HfjrLGfKbZSuWo9iTMwXO+Ca3pRsSpbsMbc7/IU8NKdCZVRRBafVPGnoJeFL76ZOAA84I9fEg==}
    engines: {node: '>=4.2.0'}
    hasBin: true
    dev: false

  /typescript/4.7.2:
    resolution: {integrity: sha512-Mamb1iX2FDUpcTRzltPxgWMKy3fhg0TN378ylbktPGPK/99KbDtMQ4W1hwgsbPAsG3a0xKa1vmw4VKZQbkvz5A==}
    engines: {node: '>=4.2.0'}
    hasBin: true

  /uglify-js/3.15.5:
    resolution: {integrity: sha512-hNM5q5GbBRB5xB+PMqVRcgYe4c8jbyZ1pzZhS6jbq54/4F2gFK869ZheiE5A8/t+W5jtTNpWef/5Q9zk639FNQ==}
    engines: {node: '>=0.8.0'}
    hasBin: true
    requiresBuild: true
    optional: true

  /unbox-primitive/1.0.2:
    resolution: {integrity: sha512-61pPlCD9h51VoreyJ0BReideM3MDKMKnh6+V9L08331ipq6Q8OFXZYiqP6n/tbHx4s5I9uRhcye6BrbkizkBDw==}
    dependencies:
      call-bind: 1.0.2
      has-bigints: 1.0.2
      has-symbols: 1.0.3
      which-boxed-primitive: 1.0.2

  /unique-filename/1.1.1:
    resolution: {integrity: sha512-Vmp0jIp2ln35UTXuryvjzkjGdRyf9b2lTXuSYUiPmzRcl3FDtYqAwOnTJkAngD9SWhnoJzDbTKwaOrZ+STtxNQ==}
    dependencies:
      unique-slug: 2.0.2
    dev: true

  /unique-slug/2.0.2:
    resolution: {integrity: sha512-zoWr9ObaxALD3DOPfjPSqxt4fnZiWblxHIgeWqW8x7UqDzEtHEQLzji2cuJYQFCU6KmoJikOYAZlrTHHebjx2w==}
    dependencies:
      imurmurhash: 0.1.4
    dev: true

  /unique-string/2.0.0:
    resolution: {integrity: sha512-uNaeirEPvpZWSgzwsPGtU2zVSTrn/8L5q/IexZmH0eH6SA73CmAA5U4GwORTxQAZs95TAXLNqeLoPPNO5gZfWg==}
    engines: {node: '>=8'}
    dependencies:
      crypto-random-string: 2.0.0
    dev: true

  /unique-string/3.0.0:
    resolution: {integrity: sha512-VGXBUVwxKMBUznyffQweQABPRRW1vHZAbadFZud4pLFAqRGvv/96vafgjWFqzourzr8YonlQiPgH0YCJfawoGQ==}
    engines: {node: '>=12'}
    dependencies:
      crypto-random-string: 4.0.0
    dev: true

  /universal-user-agent/6.0.0:
    resolution: {integrity: sha512-isyNax3wXoKaulPDZWHQqbmIx1k2tb9fb3GGDBRxCscfYV2Ch7WxPArBsFEG8s/safwXTT7H4QGhaIkTp9447w==}
    dev: true

  /universalify/0.1.2:
    resolution: {integrity: sha512-rBJeI5CXAlmy1pV+617WB9J63U6XcazHHF2f2dbJix4XzpUF0RS3Zbj0FGIOCAva5P/d/GBOYaACQ1w+0azUkg==}
    engines: {node: '>= 4.0.0'}
    dev: true

  /universalify/2.0.0:
    resolution: {integrity: sha512-hAZsKq7Yy11Zu1DE0OzWjw7nnLZmJZYTDZZyEFHZdUhV8FkH5MCfoU1XMaxXovpyW5nq5scPqq0ZDP9Zyl04oQ==}
    engines: {node: '>= 10.0.0'}
    dev: true

  /unpipe/1.0.0:
    resolution: {integrity: sha1-sr9O6FFKrmFltIF4KdIbLvSZBOw=}
    engines: {node: '>= 0.8'}

  /update-notifier/6.0.2:
    resolution: {integrity: sha512-EDxhTEVPZZRLWYcJ4ZXjGFN0oP7qYvbXWzEgRm/Yql4dHX5wDbvh89YHP6PK1lzZJYrMtXUuZZz8XGK+U6U1og==}
    engines: {node: '>=14.16'}
    dependencies:
      boxen: 7.0.0
      chalk: 5.0.1
      configstore: 6.0.0
      has-yarn: 3.0.0
      import-lazy: 4.0.0
      is-ci: 3.0.1
      is-installed-globally: 0.4.0
      is-npm: 6.0.0
      is-yarn-global: 0.4.0
      latest-version: 7.0.0
      pupa: 3.1.0
      semver: 7.3.7
      semver-diff: 4.0.0
      xdg-basedir: 5.1.0
    dev: true

  /uri-js/4.4.1:
    resolution: {integrity: sha512-7rKUyy33Q1yc98pQ1DAmLtwX109F7TIfWlW1Ydo8Wl1ii1SeHieeh0HHfPeL2fMXK6z0s8ecKs9frCuLJvndBg==}
    dependencies:
      punycode: 2.1.1

  /url-join/4.0.1:
    resolution: {integrity: sha512-jk1+QP6ZJqyOiuEI9AEWQfju/nB2Pw466kbA0LEZljHwKeMgd9WrAEgEGxjPDD2+TNbbb37rTyhEfrCXfuKXnA==}
    dev: false

  /url-join/5.0.0:
    resolution: {integrity: sha512-n2huDr9h9yzd6exQVnH/jU5mr+Pfx08LRXXZhkLLetAMESRj+anQsTAh940iMrIetKAmry9coFuZQ2jY8/p3WA==}
    engines: {node: ^12.20.0 || ^14.13.1 || >=16.0.0}
    dev: true

  /util-deprecate/1.0.2:
    resolution: {integrity: sha512-EPD5q1uXyFxJpCrLnCc1nHnq3gOa6DZBocAIiI2TaSCA7VCJ1UJDMagCzIkXNsUYfD1daK//LTEQ8xiIbrHtcw==}
    dev: true

  /util/0.10.4:
    resolution: {integrity: sha512-0Pm9hTQ3se5ll1XihRic3FDIku70C+iHUdT/W926rSgHV5QgXsYbKZN8MSC3tJtSkhuROzvsQjAaFENRXr+19A==}
    dependencies:
      inherits: 2.0.3
    dev: true

  /uuid/8.3.2:
    resolution: {integrity: sha512-+NYs2QeMWy+GWFOEm9xnn6HCDp0l7QBD7ml8zLUmJ+93Q5NF0NocErnwkTkXVFNiX3/fpC6afS8Dhb/gz7R7eg==}
    hasBin: true

  /v8-compile-cache-lib/3.0.1:
    resolution: {integrity: sha512-wa7YjyUGfNZngI/vtK0UHAN+lgDCxBPCylVXGp0zu59Fz5aiGtNXaq3DhIov063MorB+VfufLh3JlF2KdTK3xg==}
    dev: true

  /v8-to-istanbul/9.0.0:
    resolution: {integrity: sha512-HcvgY/xaRm7isYmyx+lFKA4uQmfUbN0J4M0nNItvzTvH/iQ9kW5j/t4YSR+Ge323/lrgDAWJoF46tzGQHwBHFw==}
    engines: {node: '>=10.12.0'}
    dependencies:
      '@jridgewell/trace-mapping': 0.3.9
      '@types/istanbul-lib-coverage': 2.0.4
      convert-source-map: 1.8.0
    dev: true

  /validate-npm-package-license/3.0.4:
    resolution: {integrity: sha512-DpKm2Ui/xN7/HQKCtpZxoRWBhZ9Z0kqtygG8XCgNQ8ZlDnxuQmWhj566j8fN4Cu3/JmbhsDo7fcAJq4s9h27Ew==}
    dependencies:
      spdx-correct: 3.1.1
      spdx-expression-parse: 3.0.1
    dev: true

  /validate-npm-package-name/4.0.0:
    resolution: {integrity: sha512-mzR0L8ZDktZjpX4OB46KT+56MAhl4EIazWP/+G/HPGuvfdaqg4YsCdtOm6U9+LOFyYDoh4dpnpxZRB9MQQns5Q==}
    engines: {node: ^12.13.0 || ^14.15.0 || >=16.0.0}
    dependencies:
      builtins: 5.0.1
    dev: true

  /validate.io-array/1.0.6:
    resolution: {integrity: sha1-W1osr9j4uFq7L4hroVPy2Tond00=}
    dev: false

  /validate.io-function/1.0.2:
    resolution: {integrity: sha1-NDoZgC7TsZaCaceA5VjpNBHAutc=}
    dev: false

  /validate.io-integer-array/1.0.0:
    resolution: {integrity: sha1-LKveAzKTpry+Bj/q/pHq9GsToIk=}
    dependencies:
      validate.io-array: 1.0.6
      validate.io-integer: 1.0.5
    dev: false

  /validate.io-integer/1.0.5:
    resolution: {integrity: sha1-FoSWSAuVviJH7EQ/IjPeT4mHgGg=}
    dependencies:
      validate.io-number: 1.0.3
    dev: false

  /validate.io-number/1.0.3:
    resolution: {integrity: sha1-9j/+2iSL8opnqNSODjtGGhZluvg=}
    dev: false

  /value-or-promise/1.0.11:
    resolution: {integrity: sha512-41BrgH+dIbCFXClcSapVs5M6GkENd3gQOJpEfPDNa71LsUGMXDL0jMWpI/Rh7WhX+Aalfz2TTS3Zt5pUsbnhLg==}
    engines: {node: '>=12'}
    dev: false

  /vm2/3.9.9:
    resolution: {integrity: sha512-xwTm7NLh/uOjARRBs8/95H0e8fT3Ukw5D/JJWhxMbhKzNh1Nu981jQKvkep9iKYNxzlVrdzD0mlBGkDKZWprlw==}
    engines: {node: '>=6.0'}
    hasBin: true
    dependencies:
      acorn: 8.7.1
      acorn-walk: 8.2.0
    dev: true

  /wait-on/6.0.1:
    resolution: {integrity: sha512-zht+KASY3usTY5u2LgaNqn/Cd8MukxLGjdcZxT2ns5QzDmTFc4XoWBgC+C/na+sMRZTuVygQoMYwdcVjHnYIVw==}
    engines: {node: '>=10.0.0'}
    hasBin: true
    dependencies:
      axios: 0.25.0
      joi: 17.6.0
      lodash: 4.17.21
      minimist: 1.2.6
      rxjs: 7.5.5
    transitivePeerDependencies:
      - debug
    dev: true

  /walker/1.0.8:
    resolution: {integrity: sha512-ts/8E8l5b7kY0vlWLewOkDXMmPdLcVV4GmOQLyxuSswIJsweeFZtAsMF7k1Nszz+TYBQrlYRmzOnr398y1JemQ==}
    dependencies:
      makeerror: 1.0.12
    dev: true

  /wcwidth/1.0.1:
    resolution: {integrity: sha512-XHPEwS0q6TaxcvG85+8EYkbiCux2XtWG2mkc47Ng2A77BQu9+DqIOJldST4HgPkuea7dvKSj5VgX3P1d4rW8Tg==}
    dependencies:
      defaults: 1.0.3
    dev: true

  /webidl-conversions/3.0.1:
    resolution: {integrity: sha512-2JAn3z8AR6rjK8Sm8orRC0h/bcl/DqL7tRPdGZ4I1CjdF+EaMLmYxBHyXuKL849eucPFhvBoxMsflfOb8kxaeQ==}

  /webidl-conversions/7.0.0:
    resolution: {integrity: sha512-VwddBukDzu71offAQR975unBIGqfKZpM+8ZX6ySk8nYhVoo5CYaZyzt3YBvYtRtO+aoGlqxPg/B87NGVZ/fu6g==}
    engines: {node: '>=12'}
    dev: true

  /whatwg-url/11.0.0:
    resolution: {integrity: sha512-RKT8HExMpoYx4igMiVMY83lN6UeITKJlBQ+vR/8ZJ8OCdSiN3RwCq+9gH0+Xzj0+5IrM6i4j/6LuvzbZIQgEcQ==}
    engines: {node: '>=12'}
    dependencies:
      tr46: 3.0.0
      webidl-conversions: 7.0.0
    dev: true

  /whatwg-url/5.0.0:
    resolution: {integrity: sha512-saE57nupxk6v3HY35+jzBwYa0rKSy0XR8JSxZPwgLr7ys0IBzhGviA1/TUGJLmSVqs8pb9AnvICXEuOHLprYTw==}
    dependencies:
      tr46: 0.0.3
      webidl-conversions: 3.0.1

  /which-boxed-primitive/1.0.2:
    resolution: {integrity: sha512-bwZdv0AKLpplFY2KZRX6TvyuN7ojjr7lwkg6ml0roIy9YeuSr7JS372qlNW18UQYzgYK9ziGcerWqZOmEn9VNg==}
    dependencies:
      is-bigint: 1.0.4
      is-boolean-object: 1.1.2
      is-number-object: 1.0.7
      is-string: 1.0.7
      is-symbol: 1.0.4

  /which-collection/1.0.1:
    resolution: {integrity: sha512-W8xeTUwaln8i3K/cY1nGXzdnVZlidBcagyNFtBdD5kxnb4TvGKR7FfSIS3mYpwWS1QUCutfKz8IY8RjftB0+1A==}
    dependencies:
      is-map: 2.0.2
      is-set: 2.0.2
      is-weakmap: 2.0.1
      is-weakset: 2.0.2
    dev: false

  /which-typed-array/1.1.7:
    resolution: {integrity: sha512-vjxaB4nfDqwKI0ws7wZpxIlde1XrLX5uB0ZjpfshgmapJMD7jJWhZI+yToJTqaFByF0eNBcYxbjmCzoRP7CfEw==}
    engines: {node: '>= 0.4'}
    dependencies:
      available-typed-arrays: 1.0.5
      call-bind: 1.0.2
      es-abstract: 1.19.5
      foreach: 2.0.5
      has-tostringtag: 1.0.0
      is-typed-array: 1.1.8
    dev: false

  /which/2.0.2:
    resolution: {integrity: sha512-BLI3Tl1TW3Pvl70l3yq3Y64i+awpwXqsGBYWkkqMtnbXgrMD+yj7rhW0kuEDxzJaYXGjEW5ogapKNMEKNMjibA==}
    engines: {node: '>= 8'}
    hasBin: true
    dependencies:
      isexe: 2.0.0

  /wide-align/1.1.5:
    resolution: {integrity: sha512-eDMORYaPNZ4sQIuuYPDHdQvf4gyCF9rEEV/yPxGfwPkRodwEgiMUUXTx/dex+Me0wxx53S+NgUHaP7y3MGlDmg==}
    dependencies:
      string-width: 4.2.3
    dev: true

  /widest-line/4.0.1:
    resolution: {integrity: sha512-o0cyEG0e8GPzT4iGHphIOh0cJOV8fivsXxddQasHPHfoZf1ZexrfeA21w2NaEN1RHE+fXlfISmOE8R9N3u3Qig==}
    engines: {node: '>=12'}
    dependencies:
      string-width: 5.1.2
    dev: true

  /wildcard-match/5.1.2:
    resolution: {integrity: sha512-qNXwI591Z88c8bWxp+yjV60Ch4F8Riawe3iGxbzquhy8Xs9m+0+SLFBGb/0yCTIDElawtaImC37fYZ+dr32KqQ==}
    dev: true

  /windows-release/5.0.1:
    resolution: {integrity: sha512-y1xFdFvdMiDXI3xiOhMbJwt1Y7dUxidha0CWPs1NgjZIjZANTcX7+7bMqNjuezhzb8s5JGEiBAbQjQQYYy7ulw==}
    engines: {node: ^12.20.0 || ^14.13.1 || >=16.0.0}
    dependencies:
      execa: 5.1.1
    dev: true

  /word-wrap/1.2.3:
    resolution: {integrity: sha512-Hz/mrNwitNRh/HUAtM/VT/5VH+ygD6DV7mYKZAtHOrbs8U7lvPS6xf7EJKMF0uW1KJCl0H701g3ZGus+muE5vQ==}
    engines: {node: '>=0.10.0'}
    dev: true

  /wordwrap/1.0.0:
    resolution: {integrity: sha512-gvVzJFlPycKc5dZN4yPkP8w7Dc37BtP1yczEneOb4uq34pXZcvrtRTmWV8W+Ume+XCxKgbjM+nevkyFPMybd4Q==}

  /wrap-ansi/6.2.0:
    resolution: {integrity: sha512-r6lPcBGxZXlIcymEu7InxDMhdW0KDxpLgoFLcguasxCaJ/SOIZwINatK9KY/tf+ZrlywOKU0UDj3ATXUBfxJXA==}
    engines: {node: '>=8'}
    dependencies:
      ansi-styles: 4.3.0
      string-width: 4.2.3
      strip-ansi: 6.0.1
    dev: true

  /wrap-ansi/7.0.0:
    resolution: {integrity: sha512-YVGIj2kamLSTxw6NsZjoBxfSwsn0ycdesmc4p+Q21c5zPuZ1pl+NfxVdxPtdHvmNVOQ6XSYG4AUtyt/Fi7D16Q==}
    engines: {node: '>=10'}
    dependencies:
      ansi-styles: 4.3.0
      string-width: 4.2.3
      strip-ansi: 6.0.1

  /wrap-ansi/8.0.1:
    resolution: {integrity: sha512-QFF+ufAqhoYHvoHdajT/Po7KoXVBPXS2bgjIam5isfWJPfIOnQZ50JtUiVvCv/sjgacf3yRrt2ZKUZ/V4itN4g==}
    engines: {node: '>=12'}
    dependencies:
      ansi-styles: 6.1.0
      string-width: 5.1.2
      strip-ansi: 7.0.1
    dev: true

  /wrappy/1.0.2:
    resolution: {integrity: sha1-tSQ9jz7BqjXxNkYFvA0QNuMKtp8=}

  /write-file-atomic/2.4.3:
    resolution: {integrity: sha512-GaETH5wwsX+GcnzhPgKcKjJ6M2Cq3/iZp1WyY/X1CSqrW+jVNM9Y7D8EC2sM4ZG/V8wZlSniJnCKWPmBYAucRQ==}
    dependencies:
      graceful-fs: 4.2.10
      imurmurhash: 0.1.4
      signal-exit: 3.0.7
    dev: true

  /write-file-atomic/3.0.3:
    resolution: {integrity: sha512-AvHcyZ5JnSfq3ioSyjrBkH9yW4m7Ayk8/9My/DD9onKeu/94fwrMocemO2QAJFAlnnDN+ZDS+ZjAR5ua1/PV/Q==}
    dependencies:
      imurmurhash: 0.1.4
      is-typedarray: 1.0.0
      signal-exit: 3.0.7
      typedarray-to-buffer: 3.1.5
    dev: true

  /write-file-atomic/4.0.1:
    resolution: {integrity: sha512-nSKUxgAbyioruk6hU87QzVbY279oYT6uiwgDoujth2ju4mJ+TZau7SQBhtbTmUyuNYTuXnSyRn66FV0+eCgcrQ==}
    engines: {node: ^12.13.0 || ^14.15.0 || >=16}
    dependencies:
      imurmurhash: 0.1.4
      signal-exit: 3.0.7
    dev: true

  /write-json-file/3.2.0:
    resolution: {integrity: sha512-3xZqT7Byc2uORAatYiP3DHUUAVEkNOswEWNs9H5KXiicRTvzYzYqKjYc4G7p+8pltvAw641lVByKVtMpf+4sYQ==}
    engines: {node: '>=6'}
    dependencies:
      detect-indent: 5.0.0
      graceful-fs: 4.2.10
      make-dir: 2.1.0
      pify: 4.0.1
      sort-keys: 2.0.0
      write-file-atomic: 2.4.3
    dev: true

  /write-json-file/4.3.0:
    resolution: {integrity: sha512-PxiShnxf0IlnQuMYOPPhPkhExoCQuTUNPOa/2JWCYTmBquU9njyyDuwRKN26IZBlp4yn1nt+Agh2HOOBl+55HQ==}
    engines: {node: '>=8.3'}
    dependencies:
      detect-indent: 6.1.0
      graceful-fs: 4.2.10
      is-plain-obj: 2.1.0
      make-dir: 3.1.0
      sort-keys: 4.2.0
      write-file-atomic: 3.0.3
    dev: true

  /write-pkg/4.0.0:
    resolution: {integrity: sha512-v2UQ+50TNf2rNHJ8NyWttfm/EJUBWMJcx6ZTYZr6Qp52uuegWw/lBkCtCbnYZEmPRNL61m+u67dAmGxo+HTULA==}
    engines: {node: '>=8'}
    dependencies:
      sort-keys: 2.0.0
      type-fest: 0.4.1
      write-json-file: 3.2.0
    dev: true

  /ws/7.5.7:
    resolution: {integrity: sha512-KMvVuFzpKBuiIXW3E4u3mySRO2/mCHSyZDJQM5NQ9Q9KHWHWh0NHgfbRMLLrceUK5qAL4ytALJbpRMjixFZh8A==}
    engines: {node: '>=8.3.0'}
    peerDependencies:
      bufferutil: ^4.0.1
      utf-8-validate: ^5.0.2
    peerDependenciesMeta:
      bufferutil:
        optional: true
      utf-8-validate:
        optional: true
    dev: false

  /xdg-basedir/5.1.0:
    resolution: {integrity: sha512-GCPAHLvrIH13+c0SuacwvRYj2SxJXQ4kaVTT5xgL3kPrz56XxkF21IGhjSE1+W0aw7gpBWRGXLCPnPby6lSpmQ==}
    engines: {node: '>=12'}
    dev: true

  /xregexp/2.0.0:
    resolution: {integrity: sha1-UqY+VsoLhKfzpfPWGHLxJq16WUM=}
    dev: true

  /xtend/4.0.2:
    resolution: {integrity: sha512-LKYU1iAXJXUgAXn9URjiu+MWhyUXHsvfp7mcuYm9dSUKK0/CjtrUwFAxD82/mCWbtLsGjFIad0wIsod4zrTAEQ==}
    engines: {node: '>=0.4'}

  /y18n/5.0.8:
    resolution: {integrity: sha512-0pfFzegeDWJHJIAmTLRP2DwHjdF5s7jo9tuztdQxAhINCdvS+3nGINqPd00AphqJR/0LhANUS6/+7SCb98YOfA==}
    engines: {node: '>=10'}

  /yallist/2.1.2:
    resolution: {integrity: sha1-HBH5IY8HYImkfdUS+TxmmaaoHVI=}
    dev: false

  /yallist/3.1.1:
    resolution: {integrity: sha512-a4UGQaWPH59mOXUYnAG2ewncQS4i4F43Tv3JoAM+s2VDAmS9NsK8GpDMLrCHPksFT7h3K6TOoUNn2pb7RoXx4g==}

  /yallist/4.0.0:
    resolution: {integrity: sha512-3wdGidZyq5PB084XLES5TpOSRA3wjXAlIWMhum2kRcv/41Sn2emQ0dycQW4uZXLejwKvg6EsvbdlVL+FYEct7A==}

  /yaml/1.10.2:
    resolution: {integrity: sha512-r3vXyErRCYJ7wg28yvBY5VSoAF8ZvlcW9/BwUzEtUsjvX/DKs24dIkuwjtuprwJJHsbyUbLApepYTR1BN4uHrg==}
    engines: {node: '>= 6'}

  /yargs-parser/20.2.9:
    resolution: {integrity: sha512-y11nGElTIV+CT3Zv9t7VKl+Q3hTQoT9a1Qzezhhl6Rp21gJ/IVTW7Z3y9EWXhuUBC2Shnf+DX0antecpAwSP8w==}
    engines: {node: '>=10'}
    dev: true

  /yargs-parser/21.0.1:
    resolution: {integrity: sha512-9BK1jFpLzJROCI5TzwZL/TU4gqjK5xiHV/RfWLOahrjAko/e4DJkRDZQXfvqAsiZzzYhgAzbgz6lg48jcm4GLg==}
    engines: {node: '>=12'}

  /yargs/16.2.0:
    resolution: {integrity: sha512-D1mvvtDG0L5ft/jGWkLpG1+m0eQxOfaBvTNELraWj22wSVUMWxZUvYgJYcKh6jGGIkJFhH4IZPQhR4TKpc8mBw==}
    engines: {node: '>=10'}
    dependencies:
      cliui: 7.0.4
      escalade: 3.1.1
      get-caller-file: 2.0.5
      require-directory: 2.1.1
      string-width: 4.2.3
      y18n: 5.0.8
      yargs-parser: 20.2.9
    dev: true

  /yargs/17.5.1:
    resolution: {integrity: sha512-t6YAJcxDkNX7NFYiVtKvWUz8l+PaKTLiL63mJYWR2GnHq2gjEWISzsLp9wg3aY36dY1j+gfIEL3pIF+XlJJfbA==}
    engines: {node: '>=12'}
    dependencies:
      cliui: 7.0.4
      escalade: 3.1.1
      get-caller-file: 2.0.5
      require-directory: 2.1.1
      string-width: 4.2.3
      y18n: 5.0.8
      yargs-parser: 21.0.1

  /yn/3.1.1:
    resolution: {integrity: sha512-Ux4ygGWsu2c7isFWe8Yu1YluJmqVhxqK2cLXNQA5AcC3QfbGNpM7fu0Y8b/z16pXLnFxZYvWhd3fhBY9DLmC6Q==}
    engines: {node: '>=6'}
    dev: true

  /yocto-queue/0.1.0:
    resolution: {integrity: sha512-rVksvsnNCdJ/ohGc6xgPwyN8eheCxsiLM8mxuE/t/mOVqJewPuO1miLpTHQiRgTKCLexL4MeAFVagts7HmNZ2Q==}
    engines: {node: '>=10'}
    dev: true

<<<<<<< HEAD
  file:packages/golang-client_@wundergraph+sdk@0.94.4:
    resolution: {directory: packages/golang-client, type: directory}
    id: file:packages/golang-client
    name: '@wundergraph/golang-client'
    version: 0.0.1
    peerDependencies:
      '@wundergraph/sdk': '>=0.91.0'
      react: ^16.8.0 || ^17.0.2 || ^18.0.0
      react-dom: ^16.8.0 || ^17.0.2 || ^18.0.0
    dependencies:
      '@wundergraph/protobuf': link:packages/protobuf
      '@wundergraph/sdk': file:packages/sdk
      execa: 5.1.1
      handlebars: 4.7.7
      json-schema: 0.4.0
      lodash: 4.17.21
      next: 12.1.6
      object-hash: 2.2.0
      react-ssr-prepass: 1.5.0
    transitivePeerDependencies:
      - '@babel/core'
      - babel-plugin-macros
      - fibers
      - node-sass
      - sass
    dev: false

  file:packages/nextjs_xmbr4xweqexa4igb6otsam6ppe:
=======
  file:packages/nextjs_vdaf2hjiuombv5nykelsb6fz3m:
>>>>>>> a4c834d4
    resolution: {directory: packages/nextjs, type: directory}
    id: file:packages/nextjs
    name: '@wundergraph/nextjs'
    version: 0.0.32
    peerDependencies:
      '@wundergraph/sdk': '>=0.91.0'
      react: ^16.8.0 || ^17.0.2 || ^18.0.0
      react-dom: ^16.8.0 || ^17.0.2 || ^18.0.0
    dependencies:
      '@wundergraph/protobuf': link:packages/protobuf
      '@wundergraph/sdk': file:packages/sdk
      handlebars: 4.7.7
      next: 12.1.6_ef5jwxihqo6n7gxfmzogljlgcm
      object-hash: 2.2.0
      react: 18.1.0
      react-dom: 18.1.0_react@18.1.0
      react-ssr-prepass: 1.5.0_react@18.1.0
    transitivePeerDependencies:
      - '@babel/core'
      - babel-plugin-macros
      - fibers
      - node-sass
      - sass
    dev: false

  file:packages/sdk:
    resolution: {directory: packages/sdk, type: directory}
    name: '@wundergraph/sdk'
    version: 0.95.0
    hasBin: true
    requiresBuild: true
    dependencies:
      '@apollo/composition': 2.0.2_graphql@16.4.0
      '@apollo/federation': 0.36.2_graphql@16.4.0
      '@graphql-tools/schema': 8.3.10_graphql@16.4.0
      '@prisma/generator-helper': 3.13.0
      '@rjsf/core': 4.1.1
      '@wundergraph/helper': link:packages/helper
      '@wundergraph/protobuf': link:packages/protobuf
      '@wundergraph/wunderctl': link:packages/wunderctl
      axios: 0.26.1
      colors: 1.4.0
      cross-spawn: 7.0.3
      debug: 4.3.4
      execa: 5.1.1
      fastify: 3.29.0
      fastify-graceful-shutdown: 3.1.0
      fastify-plugin: 3.0.1
      graphql: 16.4.0
      graphql-helix: 1.12.0_graphql@16.4.0
      handlebars: 4.7.7
      headers-polyfill: 3.0.7
      js-yaml: 4.1.0
      json-schema: 0.4.0
      lodash: 4.17.21
      long: 5.2.0
      next: 12.1.6
      object-hash: 2.2.0
      openapi-types: 10.0.0
      postman-collection: 4.1.2
      prettier: 2.6.2
      protobufjs: 6.11.2
      react-ssr-prepass: 1.5.0
      resolve-pkg: 2.0.0
      rimraf: 3.0.2
      swagger2openapi: 7.0.8
      tar: 6.1.11
    optionalDependencies:
      '@rjsf/core': 4.1.1
    transitivePeerDependencies:
      - debug
      - encoding
      - supports-color
    dev: false<|MERGE_RESOLUTION|>--- conflicted
+++ resolved
@@ -31,7 +31,6 @@
   packages/default-testapp:
     specifiers:
       '@types/node': ^14.14.37
-      '@wundergraph/golang-client': workspace:*
       '@wundergraph/sdk': workspace:*
       graphql: ^16.3.0
       openapi-to-graphql: ^2.2.5
@@ -40,7 +39,6 @@
       typescript: ^4.1.3
     dependencies:
       '@types/node': 14.18.16
-      '@wundergraph/golang-client': file:packages/golang-client_@wundergraph+sdk@0.94.4
       '@wundergraph/sdk': file:packages/sdk
       graphql: 16.4.0
       openapi-to-graphql: 2.6.3_graphql@16.4.0
@@ -48,49 +46,8 @@
       postgraphile: 4.12.9
       typescript: 4.6.4
     dependenciesMeta:
-      '@wundergraph/golang-client':
-        injected: true
       '@wundergraph/sdk':
         injected: true
-
-  packages/golang-client:
-    specifiers:
-      '@types/json-schema': ^7.0.6
-      '@types/lodash': ^4.14.178
-      '@types/node': ^17.0.32
-      '@types/object-hash': ^1.3.4
-      '@types/react': ^18.0.5
-      '@wundergraph/protobuf': workspace:^0.91.1
-      '@wundergraph/sdk': workspace:^0.94.4
-      execa: 5.1.1
-      handlebars: ^4.7.7
-      json-schema: ^0.4.0
-      lodash: ^4.17.21
-      next: ^12.1.6
-      object-hash: ^2.2.0
-      react: ^18.1.0
-      react-dom: ^18.1.0
-      react-ssr-prepass: ^1.5.0
-      typescript: ^4.7.2
-    dependencies:
-      '@wundergraph/protobuf': link:../protobuf
-      execa: 5.1.1
-      handlebars: 4.7.7
-      json-schema: 0.4.0
-      lodash: 4.17.21
-      next: 12.1.6_ef5jwxihqo6n7gxfmzogljlgcm
-      object-hash: 2.2.0
-      react-ssr-prepass: 1.5.0_react@18.1.0
-    devDependencies:
-      '@types/json-schema': 7.0.11
-      '@types/lodash': 4.14.182
-      '@types/node': 17.0.32
-      '@types/object-hash': 1.3.4
-      '@types/react': 18.0.8
-      '@wundergraph/sdk': link:../sdk
-      react: 18.1.0
-      react-dom: 18.1.0_react@18.1.0
-      typescript: 4.7.2
 
   packages/mtls-testapp:
     specifiers:
@@ -5222,7 +5179,7 @@
     resolution: {integrity: sha512-xHjhDr3cNBK0BzdUJSPXZntQUx/mwMS5Rw4A7lPJ90XGAO6ISP/ePDNuo0vhqOZU+UD5JoodwCAAoZQd3FeAKw==}
 
   /isexe/2.0.0:
-    resolution: {integrity: sha512-RHxMLp9lnKHGHRng9QFhRCMbYAcVpn69smSGcq3f36xjgVVWThj4qqLbTLlq7Ssj8B+fIQ1EuCEGI2lKsyQeIw==}
+    resolution: {integrity: sha1-6PvzdNxVb/iUehDcsFctYz8s+hA=}
 
   /isobject/3.0.1:
     resolution: {integrity: sha512-WhB9zCku7EGTj/HQQRz5aUQEUeoQZH2bWcltRErOpymJ4boYE6wL9Tbr23krRPSZ+C5zqNSrSw+Cc7sZZ4b7vg==}
@@ -9619,38 +9576,7 @@
     engines: {node: '>=10'}
     dev: true
 
-<<<<<<< HEAD
-  file:packages/golang-client_@wundergraph+sdk@0.94.4:
-    resolution: {directory: packages/golang-client, type: directory}
-    id: file:packages/golang-client
-    name: '@wundergraph/golang-client'
-    version: 0.0.1
-    peerDependencies:
-      '@wundergraph/sdk': '>=0.91.0'
-      react: ^16.8.0 || ^17.0.2 || ^18.0.0
-      react-dom: ^16.8.0 || ^17.0.2 || ^18.0.0
-    dependencies:
-      '@wundergraph/protobuf': link:packages/protobuf
-      '@wundergraph/sdk': file:packages/sdk
-      execa: 5.1.1
-      handlebars: 4.7.7
-      json-schema: 0.4.0
-      lodash: 4.17.21
-      next: 12.1.6
-      object-hash: 2.2.0
-      react-ssr-prepass: 1.5.0
-    transitivePeerDependencies:
-      - '@babel/core'
-      - babel-plugin-macros
-      - fibers
-      - node-sass
-      - sass
-    dev: false
-
-  file:packages/nextjs_xmbr4xweqexa4igb6otsam6ppe:
-=======
   file:packages/nextjs_vdaf2hjiuombv5nykelsb6fz3m:
->>>>>>> a4c834d4
     resolution: {directory: packages/nextjs, type: directory}
     id: file:packages/nextjs
     name: '@wundergraph/nextjs'
