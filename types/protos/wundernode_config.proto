syntax = "proto3";
package wgpb;

option go_package = "github.com/wundergraph/wundergraph/pkg/wgpb";

enum LogLevel {
	DEBUG = 0;
	INFO = 1;
	ERROR = 2;
	WARNING = 3;
	PANIC = 4;
	FATAL = 5;
}

message ApiAuthenticationConfig {
	CookieBasedAuthentication cookieBased = 1;
	ApiAuthenticationHooks hooks = 2;
	JwksBasedAuthentication jwksBased = 3;
	repeated string publicClaims = 4;
}

message JwksBasedAuthentication {
	repeated JwksAuthProvider providers = 1;
}

message JwksAuthProvider {
	ConfigurationVariable jwksUrl = 1;
	ConfigurationVariable jwksJson = 2;
	ConfigurationVariable userInfoEndpoint = 3;
	int64 userInfoCacheTtlSeconds = 4;
}

message ApiAuthenticationHooks {
	bool postAuthentication = 1;
	bool mutatingPostAuthentication = 2;
	bool revalidateAuthentication = 3;
	bool postLogout = 4;
}

message CookieBasedAuthentication {
	repeated AuthProvider providers = 1;
	repeated ConfigurationVariable authorizedRedirectUris = 2;
	repeated ConfigurationVariable authorizedRedirectUriRegexes = 3;
	ConfigurationVariable hashKey = 4;
	ConfigurationVariable blockKey = 5;
	ConfigurationVariable csrfSecret = 6;
}

message AuthProvider {
	string id = 1;
	AuthProviderKind kind = 2;
	GithubAuthProviderConfig githubConfig = 3;
	OpenIDConnectAuthProviderConfig oidcConfig = 4;
}

enum AuthProviderKind {
	AuthProviderGithub = 0;
	AuthProviderOIDC = 1;
	AuthProviderAuth0 = 2;
}

message GithubAuthProviderConfig {
	ConfigurationVariable clientId = 1;
	ConfigurationVariable clientSecret = 2;
}

message OpenIDConnectQueryParameter {
	ConfigurationVariable name = 1;
	ConfigurationVariable value = 2;
}

message OpenIDConnectAuthProviderConfig {
	ConfigurationVariable issuer = 1;
	ConfigurationVariable clientId = 2;
	ConfigurationVariable clientSecret = 3;
	repeated OpenIDConnectQueryParameter queryParameters = 4;
}

message ApiCacheConfig {
	ApiCacheKind kind = 1;
	InMemoryCacheConfig inMemoryConfig = 2;
	RedisCacheConfig redisConfig = 3;
}

enum ApiCacheKind {
	NO_CACHE = 0;
	IN_MEMORY_CACHE = 1;
	REDIS_CACHE = 2;
}

message InMemoryCacheConfig {
	int64 maxSize = 1;
}

message RedisCacheConfig {
	string redisUrlEnvVar = 1;
}

message Operation {
	string name = 1;
	string content = 2;
	OperationType operationType = 3;
	string variablesSchema = 4;
	string responseSchema = 5;
	OperationCacheConfig cacheConfig = 7;
	OperationAuthenticationConfig authenticationConfig = 8;
	OperationLiveQueryConfig liveQueryConfig = 9;
	OperationAuthorizationConfig authorizationConfig = 10;
	OperationHooksConfiguration hooksConfiguration = 11;
	OperationVariablesConfiguration variablesConfiguration = 12;
	// internal operations are only accessible internally, e.g. to hooks
	// they cannot be reached from the public surface of the API
	bool internal = 13;
	string interpolationVariablesSchema = 14;
	repeated PostResolveTransformation postResolveTransformations = 15;
	OperationExecutionEngine engine = 16;
	string path = 17;
}

enum OperationExecutionEngine {
	ENGINE_GRAPHQL = 0;
	ENGINE_NODEJS = 1;
}

message PostResolveTransformation {
	PostResolveTransformationKind kind = 1;
	int64 depth = 2;
	PostResolveGetTransformation get = 3;
}

message PostResolveGetTransformation {
	repeated string from = 1;
	repeated string to = 2;
}

enum PostResolveTransformationKind {
	GET_POST_RESOLVE_TRANSFORMATION = 0;
}

message OperationVariablesConfiguration {
	repeated VariableInjectionConfiguration injectVariables = 1;
}

message VariableInjectionConfiguration {
	repeated string variablePathComponents = 1;
	InjectVariableKind variableKind = 2;
	string dateFormat = 3;
	string environmentVariableName = 4;
}

enum InjectVariableKind {
	UUID = 0;
	DATE_TIME = 1;
	ENVIRONMENT_VARIABLE = 2;
}

message GraphQLDataSourceHooksConfiguration {
	bool onWSTransportConnectionInit = 1;
}

message OperationHooksConfiguration {
	bool preResolve = 1;
	bool postResolve = 2;
	bool mutatingPreResolve = 3;
	bool mutatingPostResolve = 4;
	MockResolveHookConfiguration mockResolve = 5;
	bool httpTransportOnRequest = 6;
	bool httpTransportOnResponse = 7;
	bool customResolve = 8;
}

message MockResolveHookConfiguration {
	bool enable = 1;
	int64 subscriptionPollingIntervalMillis = 2;
}

message OperationAuthorizationConfig {
	repeated ClaimConfig claims = 1;
	OperationRoleConfig roleConfig = 2;
}

message OperationRoleConfig {
	// the user must match all roles
	repeated string requireMatchAll = 1;
	// the user must match at least one of the roles
	repeated string requireMatchAny = 2;
	// the user must not match all of the roles
	repeated string denyMatchAll = 3;
	// the user must not match any of the roles
	repeated string denyMatchAny = 4;
}

message CustomClaim {
	string name = 1;
	repeated string jsonPathComponents = 2;
	ValueType type = 3;
	bool required = 4;
}

message ClaimConfig {
	repeated string variablePathComponents = 1;
	ClaimType claimType = 2;
	// Available iff claimType == CUSTOM
	optional CustomClaim custom = 3;
}

enum ClaimType {
	// https://www.iana.org/assignments/jwt/jwt.xhtml
	option allow_alias = true;
	ISSUER = 0; // iss
	PROVIDER = 0; // alias for iss, deprecated
	SUBJECT = 1; // sub
	USERID = 1; // alias for sub
	NAME = 2; // name
	GIVEN_NAME = 3; // given_name
	FAMILY_NAME = 4; // family_name
	MIDDLE_NAME = 5; // middle_name
	NICKNAME = 6; // nickname
	PREFERRED_USERNAME = 7; // preferred_username
	PROFILE = 8; // profile
	PICTURE = 9; // picture
	WEBSITE = 10; // website
	EMAIL = 11; // email
	EMAIL_VERIFIED = 12; // email_verified
	GENDER = 13; // gender
	BIRTH_DATE = 14; // birthdate
	ZONE_INFO = 15; // zoneinfo
	LOCALE = 16; // locale
	LOCATION = 17; // location

	CUSTOM = 999;
}

enum ValueType {
	STRING = 0;
	INT = 1;
	FLOAT = 2;
	BOOLEAN = 3;
}

message OperationLiveQueryConfig {
	bool enable = 1;
	int64 pollingIntervalSeconds = 2;
}

message OperationAuthenticationConfig {
	bool authRequired = 1;
}

message OperationCacheConfig {
	bool enable = 1;
	int64 maxAge = 2;
	bool public = 3;
	int64 staleWhileRevalidate = 4;
}

enum OperationType {
	QUERY = 0;
	MUTATION = 1;
	SUBSCRIPTION = 2;
}

message EngineConfiguration {
	int64 defaultFlushInterval = 1;
	repeated DataSourceConfiguration datasourceConfigurations = 2;
	repeated FieldConfiguration fieldConfigurations = 3;
	string graphqlSchema = 4;
	repeated TypeConfiguration typeConfigurations = 5;
}

message DataSourceConfiguration {
	DataSourceKind kind = 1;
	repeated TypeField rootNodes = 2;
	repeated TypeField childNodes = 3;
	bool overrideFieldPathFromAlias = 4;
	DataSourceCustom_REST customRest = 5;
	DataSourceCustom_GraphQL customGraphql = 6;
	DataSourceCustom_Static customStatic = 7;
	DataSourceCustom_Database customDatabase = 8;
	repeated DirectiveConfiguration directives = 9;
	int64 requestTimeoutSeconds = 10;
	string id = 11;
}

message DirectiveConfiguration {
	string directiveName = 1;
	string renameTo = 2;
}

enum DataSourceKind {
	STATIC = 0;
	REST = 1;
	GRAPHQL = 2;
	POSTGRESQL = 3;
	MYSQL = 4;
	SQLSERVER = 5;
	MONGODB = 6;
	SQLITE = 7;
	PRISMA = 8;
}

message DataSourceCustom_REST {
	FetchConfiguration fetch = 1;
	RESTSubscriptionConfiguration subscription = 2;
	repeated StatusCodeTypeMapping statusCodeTypeMappings = 3;
	string defaultTypeName = 4;
}

message StatusCodeTypeMapping {
	int64 statusCode = 1;
	string typeName = 2;
	bool injectStatusCodeIntoBody = 3;
}

message DataSourceCustom_GraphQL {
	FetchConfiguration fetch = 1;
	GraphQLSubscriptionConfiguration subscription = 2;
	GraphQLFederationConfiguration federation = 3;
	string upstreamSchema = 4;
	GraphQLDataSourceHooksConfiguration hooksConfiguration = 5;
	repeated SingleTypeField customScalarTypeFields = 6;
}

message DataSourceCustom_Database {
	ConfigurationVariable databaseURL = 1;
	string prismaSchema = 2;
	string graphqlSchema = 3;
	// closeTimeoutSeconds define that the database connection will be closed after the given amount of seconds of inactivity
	int64 closeTimeoutSeconds = 4;
	repeated SingleTypeField jsonTypeFields = 5;
	repeated string jsonInputVariables = 6;
}

message GraphQLFederationConfiguration {
	bool enabled = 1;
	string serviceSdl = 2;
}

message DataSourceCustom_Static {
	ConfigurationVariable data = 1;
}

message GraphQLSubscriptionConfiguration {
	bool enabled = 1;
	ConfigurationVariable url = 2;
	bool useSSE = 3;
}

message FetchConfiguration {
	// You should either configure url OR a combination of baseURL and path
	// If url resolves to a non empty string, it takes precedence over baseURL and path
	// If url resolves to an empty string, the url will be configured as "{{baseURL}}{{path}}"
	ConfigurationVariable url = 1;
	HTTPMethod method = 2;
	map<string, HTTPHeader> header = 3;
	ConfigurationVariable body = 4;
	repeated URLQueryConfiguration query = 5;
	UpstreamAuthentication upstreamAuthentication = 6;
	// urlEncodeBody defines whether the body should be URL encoded or not
	// by default, the body will be JSON encoded
	// setting urlEncodeBody to true will render the body empty,
	// the Header Content-Type will be set to application/x-www-form-urlencoded,
	// and the body will be URL encoded and set as the URL Query String
	bool urlEncodeBody = 7;
	MTLSConfiguration mTLS = 8;
	ConfigurationVariable baseUrl = 9;
	ConfigurationVariable path = 10;
}

message MTLSConfiguration {
	ConfigurationVariable key = 1;
	ConfigurationVariable cert = 2;
	bool insecureSkipVerify = 3;
}

message UpstreamAuthentication {
	UpstreamAuthenticationKind kind = 1;
	JwtUpstreamAuthenticationConfig jwtConfig = 2;
	JwtUpstreamAuthenticationWithAccessTokenExchange jwtWithAccessTokenExchangeConfig = 3;
}

enum UpstreamAuthenticationKind {
	UpstreamAuthenticationJWT = 0;
	UpstreamAuthenticationJWTWithAccessTokenExchange = 1;
}

message JwtUpstreamAuthenticationConfig {
	ConfigurationVariable secret = 1;
	SigningMethod signingMethod = 2;
}

message JwtUpstreamAuthenticationWithAccessTokenExchange {
	ConfigurationVariable secret = 1;
	SigningMethod signingMethod = 2;
	ConfigurationVariable accessTokenExchangeEndpoint = 3;
}

enum SigningMethod {
	SigningMethodHS256 = 0;
}

message RESTSubscriptionConfiguration {
	bool enabled = 1;
	int64 pollingIntervalMillis = 2;
	bool skipPublishSameResponse = 3;
}

message URLQueryConfiguration {
	string name = 1;
	string value = 2;
}

message HTTPHeader {
	repeated ConfigurationVariable values = 1;
}

enum HTTPMethod {
	GET = 0;
	POST = 1;
	PUT = 2;
	DELETE = 3;
	OPTIONS = 4;
}

message TypeConfiguration {
	string typeName = 1;
	string renameTo = 2;
}

message FieldConfiguration {
	string typeName = 1;
	string fieldName = 2;
	bool disableDefaultFieldMapping = 3;
	repeated string path = 4;
	repeated ArgumentConfiguration argumentsConfiguration = 6;
	repeated string requiresFields = 7;
	bool unescapeResponseJson = 8;
}

message TypeField {
	string typeName = 1;
	repeated string fieldNames = 2;
}

message SingleTypeField {
	string typeName = 1;
	string fieldName = 2;
}

enum ArgumentSource {
	OBJECT_FIELD = 0;
	FIELD_ARGUMENT = 1;
}

message ArgumentConfiguration {
	string name = 1;
	ArgumentSource sourceType = 2;
	repeated string sourcePath = 3;
	ArgumentRenderConfiguration renderConfiguration = 4;
	string renameTypeTo = 5;
}

enum ArgumentRenderConfiguration {
	RENDER_ARGUMENT_DEFAULT = 0;
	RENDER_ARGUMENT_AS_GRAPHQL_VALUE = 1;
	RENDER_ARGUMENT_AS_ARRAY_CSV = 2;
}

message WunderGraphConfiguration {
	UserDefinedApi api = 1;
	string apiId = 2;
	repeated string environmentIds = 3;
	bool dangerouslyEnableGraphQLEndpoint = 4;
}

message S3UploadProfileHooksConfiguration {
	bool preUpload = 1;
	bool postUpload = 2;
}

message S3UploadProfile {
	bool requireAuthentication = 1;
	int32 maxAllowedUploadSizeBytes = 2;
	int32 maxAllowedFiles = 3;
	repeated string allowedMimeTypes = 4;
	repeated string allowedFileExtensions = 5;
	string metadataJSONSchema = 6;
	S3UploadProfileHooksConfiguration hooks = 7;
}

message S3UploadConfiguration {
	string name = 1;
	ConfigurationVariable endpoint = 2;
	ConfigurationVariable accessKeyID = 3;
	ConfigurationVariable secretAccessKey = 4;
	ConfigurationVariable bucketName = 5;
	ConfigurationVariable bucketLocation = 6;
	bool useSSL = 7;
	map<string, S3UploadProfile> uploadProfiles = 8;
}

message UserDefinedApi {
	EngineConfiguration engineConfiguration = 3;
	bool enableGraphqlEndpoint = 5;
	repeated Operation operations = 6;
	repeated string invalidOperationNames = 16;
	CorsConfiguration corsConfiguration = 7;
	ApiAuthenticationConfig authenticationConfig = 8;
	repeated S3UploadConfiguration s3UploadConfiguration = 9;
	repeated ConfigurationVariable allowedHostNames = 11;
	repeated WebhookConfiguration webhooks = 12;
	ServerOptions serverOptions = 14;
	NodeOptions nodeOptions = 15;
}

message ListenerOptions {
	ConfigurationVariable host  = 1;
	ConfigurationVariable port = 2;
}

message InternalListenerOptions {
	ConfigurationVariable port = 1;
}

message NodeLogging {
	ConfigurationVariable level = 1;
}

message TelemetryOptions {
	ConfigurationVariable enabled = 1;
	ConfigurationVariable exporterHttpEndpoint = 2;
	ConfigurationVariable exporterJaegerEndpoint = 3;
	ConfigurationVariable authToken = 4;
}

message NodeOptions {
	ConfigurationVariable nodeUrl = 1;
	ConfigurationVariable publicNodeUrl = 4;
	ListenerOptions listen = 2;
	NodeLogging logger = 3;
	int64 defaultRequestTimeoutSeconds = 5;
<<<<<<< HEAD
	TelemetryOptions openTelemetry = 6;
=======
	InternalListenerOptions listenInternal = 6;
	ConfigurationVariable nodeInternalUrl = 7;
>>>>>>> a45c6362
}

message ServerLogging {
	ConfigurationVariable level = 1;
}

message ServerOptions {
	ConfigurationVariable serverUrl = 1;
	ListenerOptions listen = 2;
	ServerLogging logger = 3;
}

message WebhookConfiguration {
	// Name of the webhook.
	string name = 1;
 // The path to the bundled file.
 // The path is relative to the bundle directory.
	string filePath = 2;
	WebhookVerifier verifier = 3;
}

message WebhookVerifier {
	WebhookVerifierKind kind = 1;
	ConfigurationVariable secret = 2;
	string signatureHeader = 3;
	string signatureHeaderPrefix = 4;
}

enum WebhookVerifierKind {
	HMAC_SHA256 = 0;
}

message CorsConfiguration {
	// AllowedOrigins is a list of origins a cross-domain request can be executed from.
	// If the special "*" value is present in the list, all origins will be allowed.
	// An origin may contain a wildcard (*) to replace 0 or more characters
	// (i.e.: http://*.domain.com). Usage of wildcards implies a small performance penalty.
	// Only one wildcard can be used per origin.
	// Default value is ["*"]
	repeated ConfigurationVariable allowedOrigins = 1;
	// AllowedMethods is a list of methods the client is allowed to use with
	// cross-domain requests. Default value is simple methods (HEAD, GET and POST).
	repeated string allowedMethods = 2;
	// AllowedHeaders is list of non simple headers the client is allowed to use with
	// cross-domain requests.
	// If the special "*" value is present in the list, all headers will be allowed.
	// Default value is [] but "Origin" is always appended to the list.
	repeated string allowedHeaders = 3;
	// ExposedHeaders indicates which headers are safe to expose to the API of a CORS
	// API specification
	repeated string exposedHeaders = 4;
	// MaxAge indicates how long (in seconds) the results of a preflight request
	// can be cached
	int64 maxAge = 5;
	// AllowCredentials indicates whether the request can include user credentials like
	// cookies, HTTP authentication or client side SSL certificates.
	bool allowCredentials = 6;
}

message ConfigurationVariable {
	ConfigurationVariableKind kind = 1;
	string staticVariableContent = 2;
	string environmentVariableName = 3;
	string environmentVariableDefaultValue = 4;
	string placeholderVariableName = 5;
};

enum ConfigurationVariableKind {
	STATIC_CONFIGURATION_VARIABLE = 0;
	ENV_CONFIGURATION_VARIABLE = 1;
	PLACEHOLDER_CONFIGURATION_VARIABLE = 2;
}

message BuildInfo {
	bool success = 1;
	BuildInfoVersion sdk = 2;
	BuildInfoVersion wunderctl = 3;
	BuildInfoVersion node = 4;
	BuildInfoOS os = 5;
	BuildInfoStats stats = 6;
}

message BuildInfoVersion {
	string version = 1;
}

message BuildInfoOS {
	string type = 1;
	string platform = 2;
	string arch = 3;
	string version = 4;
	string release = 5;
}

message BuildInfoStats {
	int32 totalApis = 1;
	int32 totalOperations = 2;
	int32 totalWebhooks = 3;
	bool hasAuthenticationProvider = 4;
	bool hasUploadProvider = 5;
}<|MERGE_RESOLUTION|>--- conflicted
+++ resolved
@@ -539,12 +539,9 @@
 	ListenerOptions listen = 2;
 	NodeLogging logger = 3;
 	int64 defaultRequestTimeoutSeconds = 5;
-<<<<<<< HEAD
-	TelemetryOptions openTelemetry = 6;
-=======
+	TelemetryOptions openTelemetry = 8;
 	InternalListenerOptions listenInternal = 6;
 	ConfigurationVariable nodeInternalUrl = 7;
->>>>>>> a45c6362
 }
 
 message ServerLogging {
