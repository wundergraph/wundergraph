syntax = "proto3";
package wgpb;

option go_package = "github.com/wundergraph/wundergraph/pkg/wgpb";

enum LogLevel {
	DEBUG = 0;
	INFO = 1;
	ERROR = 2;
	WARNING = 3;
	PANIC = 4;
	FATAL = 5;
}

message ApiAuthenticationConfig {
	CookieBasedAuthentication cookieBased = 1;
	ApiAuthenticationHooks hooks = 2;
	JwksBasedAuthentication jwksBased = 3;
	repeated string publicClaims = 4;
}

message JwksBasedAuthentication {
	repeated JwksAuthProvider providers = 1;
}

message JwksAuthProvider {
	ConfigurationVariable jwksUrl = 1;
	ConfigurationVariable jwksJson = 2;
	ConfigurationVariable userInfoEndpoint = 3;
	int64 userInfoCacheTtlSeconds = 4;
}

message ApiAuthenticationHooks {
	bool postAuthentication = 1;
	bool mutatingPostAuthentication = 2;
	bool revalidateAuthentication = 3;
	bool postLogout = 4;
}

message CookieBasedAuthentication {
	repeated AuthProvider providers = 1;
	repeated ConfigurationVariable authorizedRedirectUris = 2;
	repeated ConfigurationVariable authorizedRedirectUriRegexes = 3;
	ConfigurationVariable hashKey = 4;
	ConfigurationVariable blockKey = 5;
	ConfigurationVariable csrfSecret = 6;
}

message AuthProvider {
	string id = 1;
	AuthProviderKind kind = 2;
	GithubAuthProviderConfig githubConfig = 3;
	OpenIDConnectAuthProviderConfig oidcConfig = 4;
}

enum AuthProviderKind {
	AuthProviderGithub = 0;
	AuthProviderOIDC = 1;
	AuthProviderAuth0 = 2;
}

message GithubAuthProviderConfig {
	ConfigurationVariable clientId = 1;
	ConfigurationVariable clientSecret = 2;
}

message OpenIDConnectQueryParameter {
	ConfigurationVariable name = 1;
	ConfigurationVariable value = 2;
}

message OpenIDConnectAuthProviderConfig {
	ConfigurationVariable issuer = 1;
	ConfigurationVariable clientId = 2;
	ConfigurationVariable clientSecret = 3;
	repeated OpenIDConnectQueryParameter queryParameters = 4;
}

message Operation {
	string name = 1;
	string content = 2;
	OperationType operationType = 3;
	string variablesSchema = 4;
	string responseSchema = 5;
	optional OperationCacheConfig cacheConfig = 7;
	OperationAuthenticationConfig authenticationConfig = 8;
	OperationLiveQueryConfig liveQueryConfig = 9;
	OperationAuthorizationConfig authorizationConfig = 10;
	OperationHooksConfiguration hooksConfiguration = 11;
	OperationVariablesConfiguration variablesConfiguration = 12;
	// internal operations are only accessible internally, e.g. to hooks
	// they cannot be reached from the public surface of the API
	bool internal = 13;
	string interpolationVariablesSchema = 14;
	repeated PostResolveTransformation postResolveTransformations = 15;
	OperationExecutionEngine engine = 16;
	string path = 17;
}

enum OperationExecutionEngine {
	ENGINE_GRAPHQL = 0;
	ENGINE_NODEJS = 1;
}

message PostResolveTransformation {
	PostResolveTransformationKind kind = 1;
	int64 depth = 2;
	PostResolveGetTransformation get = 3;
}

message PostResolveGetTransformation {
	repeated string from = 1;
	repeated string to = 2;
}

enum PostResolveTransformationKind {
	GET_POST_RESOLVE_TRANSFORMATION = 0;
}

message OperationVariablesConfiguration {
	repeated VariableInjectionConfiguration injectVariables = 1;
}

message VariableInjectionConfiguration {
	repeated string variablePathComponents = 1;
	InjectVariableKind variableKind = 2;
	string dateFormat = 3;
	string environmentVariableName = 4;
}

enum InjectVariableKind {
	UUID = 0;
	DATE_TIME = 1;
	ENVIRONMENT_VARIABLE = 2;
}

message GraphQLDataSourceHooksConfiguration {
	bool onWSTransportConnectionInit = 1;
}

message OperationHooksConfiguration {
	bool preResolve = 1;
	bool postResolve = 2;
	bool mutatingPreResolve = 3;
	bool mutatingPostResolve = 4;
	MockResolveHookConfiguration mockResolve = 5;
	bool httpTransportOnRequest = 6;
	bool httpTransportOnResponse = 7;
	bool customResolve = 8;
}

message MockResolveHookConfiguration {
	bool enable = 1;
	int64 subscriptionPollingIntervalMillis = 2;
}

message OperationAuthorizationConfig {
	repeated ClaimConfig claims = 1;
	OperationRoleConfig roleConfig = 2;
}

message OperationRoleConfig {
	// the user must match all roles
	repeated string requireMatchAll = 1;
	// the user must match at least one of the roles
	repeated string requireMatchAny = 2;
	// the user must not match all of the roles
	repeated string denyMatchAll = 3;
	// the user must not match any of the roles
	repeated string denyMatchAny = 4;
}

message CustomClaim {
	string name = 1;
	repeated string jsonPathComponents = 2;
	ValueType type = 3;
	bool required = 4;
}

message ClaimConfig {
	repeated string variablePathComponents = 1;
	ClaimType claimType = 2;
	// Available iff claimType == CUSTOM
	optional CustomClaim custom = 3;
}

enum ClaimType {
	// https://www.iana.org/assignments/jwt/jwt.xhtml
	option allow_alias = true;
	ISSUER = 0; // iss
	PROVIDER = 0; // alias for iss, deprecated
	SUBJECT = 1; // sub
	USERID = 1; // alias for sub
	NAME = 2; // name
	GIVEN_NAME = 3; // given_name
	FAMILY_NAME = 4; // family_name
	MIDDLE_NAME = 5; // middle_name
	NICKNAME = 6; // nickname
	PREFERRED_USERNAME = 7; // preferred_username
	PROFILE = 8; // profile
	PICTURE = 9; // picture
	WEBSITE = 10; // website
	EMAIL = 11; // email
	EMAIL_VERIFIED = 12; // email_verified
	GENDER = 13; // gender
	BIRTH_DATE = 14; // birthdate
	ZONE_INFO = 15; // zoneinfo
	LOCALE = 16; // locale
	LOCATION = 17; // location

	CUSTOM = 999;
}

enum ValueType {
	STRING = 0;
	INT = 1;
	FLOAT = 2;
	BOOLEAN = 3;
	ANY = 4;
}

message OperationLiveQueryConfig {
	bool enable = 1;
	int64 pollingIntervalSeconds = 2;
}

message OperationAuthenticationConfig {
	bool authRequired = 1;
}

message OperationCacheConfig {
	optional bool enable = 1;
	optional int64 maxAge = 2;
	optional bool public = 3;
	optional int64 staleWhileRevalidate = 4;
	optional bool mustRevalidate = 5;
}

enum OperationType {
	QUERY = 0;
	MUTATION = 1;
	SUBSCRIPTION = 2;
}

message EngineConfiguration {
	int64 defaultFlushInterval = 1;
	repeated DataSourceConfiguration datasourceConfigurations = 2;
	repeated FieldConfiguration fieldConfigurations = 3;
	string graphqlSchema = 4;
	repeated TypeConfiguration typeConfigurations = 5;
}

message DataSourceConfiguration {
	DataSourceKind kind = 1;
	repeated TypeField rootNodes = 2;
	repeated TypeField childNodes = 3;
	bool overrideFieldPathFromAlias = 4;
	DataSourceCustom_REST customRest = 5;
	DataSourceCustom_GraphQL customGraphql = 6;
	DataSourceCustom_Static customStatic = 7;
	DataSourceCustom_Database customDatabase = 8;
	repeated DirectiveConfiguration directives = 9;
	int64 requestTimeoutSeconds = 10;
	string id = 11;
}

message DirectiveConfiguration {
	string directiveName = 1;
	string renameTo = 2;
}

enum DataSourceKind {
	STATIC = 0;
	REST = 1;
	GRAPHQL = 2;
	POSTGRESQL = 3;
	MYSQL = 4;
	SQLSERVER = 5;
	MONGODB = 6;
	SQLITE = 7;
	PRISMA = 8;
}

message DataSourceCustom_REST {
	FetchConfiguration fetch = 1;
	RESTSubscriptionConfiguration subscription = 2;
	repeated StatusCodeTypeMapping statusCodeTypeMappings = 3;
	string defaultTypeName = 4;
}

message StatusCodeTypeMapping {
	int64 statusCode = 1;
	string typeName = 2;
	bool injectStatusCodeIntoBody = 3;
}

message DataSourceCustom_GraphQL {
	FetchConfiguration fetch = 1;
	GraphQLSubscriptionConfiguration subscription = 2;
	GraphQLFederationConfiguration federation = 3;
	string upstreamSchema = 4;
	GraphQLDataSourceHooksConfiguration hooksConfiguration = 5;
	repeated SingleTypeField customScalarTypeFields = 6;
}

message DataSourceCustom_Database {
	ConfigurationVariable databaseURL = 1;
	string prismaSchema = 2;
	string graphqlSchema = 3;
	// closeTimeoutSeconds define that the database connection will be closed after the given amount of seconds of inactivity
	int64 closeTimeoutSeconds = 4;
	repeated SingleTypeField jsonTypeFields = 5;
	repeated string jsonInputVariables = 6;
}

message GraphQLFederationConfiguration {
	bool enabled = 1;
	string serviceSdl = 2;
}

message DataSourceCustom_Static {
	ConfigurationVariable data = 1;
}

message GraphQLSubscriptionConfiguration {
	bool enabled = 1;
	ConfigurationVariable url = 2;
	bool useSSE = 3;
}

message FetchConfiguration {
	// You should either configure url OR a combination of baseURL and path
	// If url resolves to a non empty string, it takes precedence over baseURL and path
	// If url resolves to an empty string, the url will be configured as "{{baseURL}}{{path}}"
	ConfigurationVariable url = 1;
	HTTPMethod method = 2;
	map<string, HTTPHeader> header = 3;
	ConfigurationVariable body = 4;
	repeated URLQueryConfiguration query = 5;
	UpstreamAuthentication upstreamAuthentication = 6;
	// urlEncodeBody defines whether the body should be URL encoded or not
	// by default, the body will be JSON encoded
	// setting urlEncodeBody to true will render the body empty,
	// the Header Content-Type will be set to application/x-www-form-urlencoded,
	// and the body will be URL encoded and set as the URL Query String
	bool urlEncodeBody = 7;
	MTLSConfiguration mTLS = 8;
	ConfigurationVariable baseUrl = 9;
	ConfigurationVariable path = 10;
	optional ConfigurationVariable httpProxyUrl = 11;
}

message MTLSConfiguration {
	ConfigurationVariable key = 1;
	ConfigurationVariable cert = 2;
	bool insecureSkipVerify = 3;
}

message UpstreamAuthentication {
	UpstreamAuthenticationKind kind = 1;
	JwtUpstreamAuthenticationConfig jwtConfig = 2;
	JwtUpstreamAuthenticationWithAccessTokenExchange jwtWithAccessTokenExchangeConfig = 3;
}

enum UpstreamAuthenticationKind {
	UpstreamAuthenticationJWT = 0;
	UpstreamAuthenticationJWTWithAccessTokenExchange = 1;
}

message JwtUpstreamAuthenticationConfig {
	ConfigurationVariable secret = 1;
	SigningMethod signingMethod = 2;
}

message JwtUpstreamAuthenticationWithAccessTokenExchange {
	ConfigurationVariable secret = 1;
	SigningMethod signingMethod = 2;
	ConfigurationVariable accessTokenExchangeEndpoint = 3;
}

enum SigningMethod {
	SigningMethodHS256 = 0;
}

message RESTSubscriptionConfiguration {
	bool enabled = 1;
	int64 pollingIntervalMillis = 2;
	bool skipPublishSameResponse = 3;
}

message URLQueryConfiguration {
	string name = 1;
	string value = 2;
}

message HTTPHeader {
	repeated ConfigurationVariable values = 1;
}

enum HTTPMethod {
	GET = 0;
	POST = 1;
	PUT = 2;
	DELETE = 3;
	OPTIONS = 4;
}

message TypeConfiguration {
	string typeName = 1;
	string renameTo = 2;
}

message FieldConfiguration {
	string typeName = 1;
	string fieldName = 2;
	bool disableDefaultFieldMapping = 3;
	repeated string path = 4;
	repeated ArgumentConfiguration argumentsConfiguration = 6;
	repeated string requiresFields = 7;
	bool unescapeResponseJson = 8;
}

message TypeField {
	string typeName = 1;
	repeated string fieldNames = 2;
}

message SingleTypeField {
	string typeName = 1;
	string fieldName = 2;
}

enum ArgumentSource {
	OBJECT_FIELD = 0;
	FIELD_ARGUMENT = 1;
}

message ArgumentConfiguration {
	string name = 1;
	ArgumentSource sourceType = 2;
	repeated string sourcePath = 3;
	ArgumentRenderConfiguration renderConfiguration = 4;
	string renameTypeTo = 5;
}

enum ArgumentRenderConfiguration {
	RENDER_ARGUMENT_DEFAULT = 0;
	RENDER_ARGUMENT_AS_GRAPHQL_VALUE = 1;
	RENDER_ARGUMENT_AS_ARRAY_CSV = 2;
}

message WunderGraphConfiguration {
	UserDefinedApi api = 1;
	string apiId = 2;
	repeated string environmentIds = 3;
	bool dangerouslyEnableGraphQLEndpoint = 4;
	string configHash = 5;
}

message S3UploadProfileHooksConfiguration {
	bool preUpload = 1;
	bool postUpload = 2;
}

message S3UploadProfile {
	bool requireAuthentication = 1;
	int32 maxAllowedUploadSizeBytes = 2;
	int32 maxAllowedFiles = 3;
	repeated string allowedMimeTypes = 4;
	repeated string allowedFileExtensions = 5;
	string metadataJSONSchema = 6;
	S3UploadProfileHooksConfiguration hooks = 7;
}

message S3UploadConfiguration {
	string name = 1;
	ConfigurationVariable endpoint = 2;
	ConfigurationVariable accessKeyID = 3;
	ConfigurationVariable secretAccessKey = 4;
	ConfigurationVariable bucketName = 5;
	ConfigurationVariable bucketLocation = 6;
	bool useSSL = 7;
	map<string, S3UploadProfile> uploadProfiles = 8;
}

message UserDefinedApi {
	EngineConfiguration engineConfiguration = 3;
	bool enableGraphqlEndpoint = 5;
	repeated Operation operations = 6;
	repeated string invalidOperationNames = 16;
	CorsConfiguration corsConfiguration = 7;
	ApiAuthenticationConfig authenticationConfig = 8;
	repeated S3UploadConfiguration s3UploadConfiguration = 9;
	repeated ConfigurationVariable allowedHostNames = 11;
	repeated WebhookConfiguration webhooks = 12;
	ServerOptions serverOptions = 14;
	NodeOptions nodeOptions = 15;
	ExperimentalConfiguration experimentalConfig = 17;
}

message ExperimentalConfiguration {
	bool orm = 1;
}

message ListenerOptions {
	ConfigurationVariable host  = 1;
	ConfigurationVariable port = 2;
}

message InternalListenerOptions {
	ConfigurationVariable port = 1;
}

message NodeLogging {
	ConfigurationVariable level = 1;
}

message PrometheusOptions {
	ConfigurationVariable enabled = 1;
	ConfigurationVariable port = 2;
}

message NodeOptions {
	ConfigurationVariable nodeUrl = 1;
	ConfigurationVariable publicNodeUrl = 4;
	ListenerOptions listen = 2;
	NodeLogging logger = 3;
	int64 defaultRequestTimeoutSeconds = 5;
	InternalListenerOptions listenInternal = 6;
	ConfigurationVariable nodeInternalUrl = 7;
	ConfigurationVariable defaultHttpProxyUrl = 8;
<<<<<<< HEAD
	TelemetryOptions openTelemetry = 9;
}

message TelemetryOptions {
	ConfigurationVariable enabled = 1;
	ConfigurationVariable exporterHttpEndpoint = 2;
	ConfigurationVariable sampler = 3;
	ConfigurationVariable authToken = 4;
=======
	PrometheusOptions prometheus = 9;
>>>>>>> f9493986
}

message ServerLogging {
	ConfigurationVariable level = 1;
}

message ServerOptions {
	ConfigurationVariable serverUrl = 1;
	ListenerOptions listen = 2;
	ServerLogging logger = 3;
}

message WebhookConfiguration {
	// Name of the webhook.
	string name = 1;
 // The path to the bundled file.
 // The path is relative to the bundle directory.
	string filePath = 2;
	WebhookVerifier verifier = 3;
}

message WebhookVerifier {
	WebhookVerifierKind kind = 1;
	ConfigurationVariable secret = 2;
	string signatureHeader = 3;
	string signatureHeaderPrefix = 4;
}

enum WebhookVerifierKind {
	HMAC_SHA256 = 0;
}

message CorsConfiguration {
	// AllowedOrigins is a list of origins a cross-domain request can be executed from.
	// If the special "*" value is present in the list, all origins will be allowed.
	// An origin may contain a wildcard (*) to replace 0 or more characters
	// (i.e.: http://*.domain.com). Usage of wildcards implies a small performance penalty.
	// Only one wildcard can be used per origin.
	// Default value is ["*"]
	repeated ConfigurationVariable allowedOrigins = 1;
	// AllowedMethods is a list of methods the client is allowed to use with
	// cross-domain requests. Default value is simple methods (HEAD, GET and POST).
	repeated string allowedMethods = 2;
	// AllowedHeaders is list of non simple headers the client is allowed to use with
	// cross-domain requests.
	// If the special "*" value is present in the list, all headers will be allowed.
	// Default value is [] but "Origin" is always appended to the list.
	repeated string allowedHeaders = 3;
	// ExposedHeaders indicates which headers are safe to expose to the API of a CORS
	// API specification
	repeated string exposedHeaders = 4;
	// MaxAge indicates how long (in seconds) the results of a preflight request
	// can be cached
	int64 maxAge = 5;
	// AllowCredentials indicates whether the request can include user credentials like
	// cookies, HTTP authentication or client side SSL certificates.
	bool allowCredentials = 6;
}

message ConfigurationVariable {
	ConfigurationVariableKind kind = 1;
	string staticVariableContent = 2;
	string environmentVariableName = 3;
	string environmentVariableDefaultValue = 4;
	string placeholderVariableName = 5;
};

enum ConfigurationVariableKind {
	STATIC_CONFIGURATION_VARIABLE = 0;
	ENV_CONFIGURATION_VARIABLE = 1;
	PLACEHOLDER_CONFIGURATION_VARIABLE = 2;
}

message BuildInfo {
	bool success = 1;
	BuildInfoVersion sdk = 2;
	BuildInfoVersion wunderctl = 3;
	BuildInfoVersion node = 4;
	BuildInfoOS os = 5;
	BuildInfoStats stats = 6;
}

message BuildInfoVersion {
	string version = 1;
}

message BuildInfoOS {
	string type = 1;
	string platform = 2;
	string arch = 3;
	string version = 4;
	string release = 5;
}

message BuildInfoStats {
	int32 totalApis = 1;
	int32 totalOperations = 2;
	int32 totalWebhooks = 3;
	bool hasAuthenticationProvider = 4;
	bool hasUploadProvider = 5;
}<|MERGE_RESOLUTION|>--- conflicted
+++ resolved
@@ -529,8 +529,8 @@
 	InternalListenerOptions listenInternal = 6;
 	ConfigurationVariable nodeInternalUrl = 7;
 	ConfigurationVariable defaultHttpProxyUrl = 8;
-<<<<<<< HEAD
 	TelemetryOptions openTelemetry = 9;
+	PrometheusOptions prometheus = 10;
 }
 
 message TelemetryOptions {
@@ -538,9 +538,6 @@
 	ConfigurationVariable exporterHttpEndpoint = 2;
 	ConfigurationVariable sampler = 3;
 	ConfigurationVariable authToken = 4;
-=======
-	PrometheusOptions prometheus = 9;
->>>>>>> f9493986
 }
 
 message ServerLogging {
