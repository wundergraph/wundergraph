--- conflicted
+++ resolved
@@ -236,11 +236,8 @@
 	DataSourceCustom_Static customStatic = 7;
 	DataSourceCustom_Database customDatabase = 8;
 	repeated DirectiveConfiguration directives = 9;
-<<<<<<< HEAD
-	string id = 10;
-=======
 	int64 requestTimeoutSeconds = 10;
->>>>>>> bb3b6bd3
+	string id = 11;
 }
 
 message DirectiveConfiguration {
