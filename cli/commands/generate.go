--- conflicted
+++ resolved
@@ -83,17 +83,11 @@
 		var onAfterBuild func() error
 
 		if codeServerFilePath != "" {
-<<<<<<< HEAD
-			serverOutFile := path.Join(wunderGraphDir, "generated", "bundle", "server.js")
-			webhooksOutDir := path.Join("generated", "bundle", "webhooks")
-			webhooksDir := path.Join(wunderGraphDir, webhooks.WebhookDirectoryName)
-			operationsDir := path.Join(wunderGraphDir, operations.DirectoryName)
-			operationsOutDir := path.Join("generated", "bundle", "operations")
-=======
 			serverOutFile := filepath.Join(wunderGraphDir, "generated", "bundle", "server.js")
 			webhooksOutDir := filepath.Join("generated", "bundle", "webhooks")
 			webhooksDir := filepath.Join(wunderGraphDir, webhooks.WebhookDirectoryName)
->>>>>>> 64546c1f
+			operationsDir := filepath.Join(wunderGraphDir, operations.DirectoryName)
+			operationsOutDir := filepath.Join("generated", "bundle", "operations")
 
 			var webhooksBundler *bundler.Bundler
 			var operationsBundler *bundler.Bundler
