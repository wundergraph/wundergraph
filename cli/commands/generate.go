package commands

import (
	"context"
	"fmt"
	"path/filepath"

	"github.com/spf13/cobra"
	"go.uber.org/zap"
	"golang.org/x/sync/errgroup"

	"github.com/wundergraph/wundergraph/cli/helpers"
	"github.com/wundergraph/wundergraph/pkg/bundler"
	"github.com/wundergraph/wundergraph/pkg/files"
	"github.com/wundergraph/wundergraph/pkg/operations"
	"github.com/wundergraph/wundergraph/pkg/scriptrunner"
	"github.com/wundergraph/wundergraph/pkg/telemetry"
	"github.com/wundergraph/wundergraph/pkg/webhooks"
)

var (
	offline bool
)

// generateCmd represents the generate command
var generateCmd = &cobra.Command{
	Use:         "generate",
	Short:       "Generate the production config",
	Long:        `Generate the production config. You need to run this command before you can start the node or hooks server.`,
	Annotations: telemetry.Annotations(telemetry.AnnotationCommand | telemetry.AnnotationDataSources),
	RunE: func(cmd *cobra.Command, args []string) error {
		wunderGraphDir, err := files.FindWunderGraphDir(_wunderGraphDirConfig)
		if err != nil {
			return err
		}
		// only validate if the file exists
		_, err = files.CodeFilePath(wunderGraphDir, configEntryPointFilename)
		if err != nil {
			return err
		}

		// optional, no error check
		codeServerFilePath, _ := files.CodeFilePath(wunderGraphDir, serverEntryPointFilename)

		ctx := context.Background()

		configOutFile := filepath.Join("generated", "bundle", "config.cjs")

		// XXX: generate never uses the cache
		scriptEnv := configScriptEnv(configScriptEnvOptions{
			RootFlags:      rootFlags,
			WunderGraphDir: wunderGraphDir,
		})
		// Run scripts in prod mode
		scriptEnv = append(scriptEnv, "NODE_ENV=production")
<<<<<<< HEAD
  scriptEnv = append(scriptEnv, fmt.Sprintf("WG_ENABLE_INTROSPECTION_OFFLINE=%t", offline))
  scriptEnv = append(scriptEnv, "WG_ALIAS_GRAPHQL_FIELDS=true") // Add this line


	configRunner := scriptrunner.NewScriptRunner(&scriptrunner.Config{
    Name:          "config-runner",
    Executable:    "node",
    ScriptArgs:    []string{configOutFile},
    AbsWorkingDir: wunderGraphDir,
    Logger:        log,
    ScriptEnv:     scriptEnv, // Pass the scriptEnv variable
    Streaming:     true,
})

=======
		scriptEnv = append(scriptEnv, fmt.Sprintf("WG_ENABLE_INTROSPECTION_OFFLINE=%t", offline))

		configRunner := scriptrunner.NewScriptRunner(&scriptrunner.Config{
			Name:          "config-runner",
			Executable:    "node",
			ScriptArgs:    []string{configOutFile},
			AbsWorkingDir: wunderGraphDir,
			Logger:        log,
			ScriptEnv:     scriptEnv,
			Output:        helpers.ScriptRunnerOutputConfig(rootFlags),
		})
>>>>>>> c765d1fc
		defer func() {
			log.Debug("Stopping config-runner")
			err := configRunner.Stop()
			if err != nil {
				log.Error("Stopping runner failed",
					zap.String("runnerName", "config-runner"),
					zap.Error(err),
				)
			}
		}()

		var onAfterBuild func(buildErr error, rebuild bool) error
		outExtension := make(map[string]string)
		outExtension[".js"] = ".cjs"

		if codeServerFilePath != "" {
			serverOutFile := filepath.Join(wunderGraphDir, "generated", "bundle", "server.cjs")
			ormOutFile := filepath.Join(wunderGraphDir, "generated", "bundle", "orm.cjs")
			jsonSchemaOutFile := filepath.Join(wunderGraphDir, "generated", "bundle", "jsonschema.cjs")
			webhooksDir := filepath.Join(wunderGraphDir, webhooks.WebhookDirectoryName)
			operationsDir := filepath.Join(wunderGraphDir, operations.DirectoryName)
			generatedBundleOutDir := filepath.Join("generated", "bundle")

			var webhooksBundler *bundler.Bundler

			if files.DirectoryExists(webhooksDir) {
				webhookPaths, err := webhooks.GetWebhooks(wunderGraphDir)
				if err != nil {
					return err
				}
				webhooksBundler = bundler.NewBundler(bundler.Config{
					Name:          "webhooks-bundler",
					Production:    true,
					EntryPoints:   webhookPaths,
					AbsWorkingDir: wunderGraphDir,
					OutDir:        generatedBundleOutDir,
					OutExtension:  outExtension,
					Logger:        log,
					OnAfterBundle: func(buildErr error, rebuild bool) error {
						log.Debug("Webhooks bundled!", zap.String("bundlerName", "webhooks-bundler"), zap.Bool("rebuild", rebuild))
						return nil
					},
				})
			}

			ormEntryPointFilename := filepath.Join(wunderGraphDir, "generated", "orm", "index.ts")
			ormBundler := bundler.NewBundler(bundler.Config{
				Name:          "orm-bundler",
				Production:    true,
				AbsWorkingDir: wunderGraphDir,
				EntryPoints:   []string{ormEntryPointFilename},
				OutFile:       ormOutFile,
				Logger:        log,
			})

			jsonSchemaEntryPointFilename := filepath.Join(wunderGraphDir, "generated", "jsonschema.ts")
			jsonSchemaBundler := bundler.NewBundler(bundler.Config{
				Name:          "jsonschema-bundler",
				Production:    true,
				AbsWorkingDir: wunderGraphDir,
				EntryPoints:   []string{jsonSchemaEntryPointFilename},
				OutFile:       jsonSchemaOutFile,
				Logger:        log,
			})

			hooksBundler := bundler.NewBundler(bundler.Config{
				Name:          "server-bundler",
				Production:    true,
				AbsWorkingDir: wunderGraphDir,
				EntryPoints:   []string{serverEntryPointFilename},
				OutFile:       serverOutFile,
				Logger:        log,
			})

			onAfterBuild = func(buildErr error, rebuild bool) error {

				if files.DirectoryExists(operationsDir) {
					operationsPaths, err := operations.GetPaths(wunderGraphDir)
					if err != nil {
						return err
					}
					err = operations.Cleanup(wunderGraphDir, operationsPaths)
					if err != nil {
						return err
					}
					err = operations.EnsureWunderGraphFactoryTS(wunderGraphDir)
					if err != nil {
						return err
					}
					operationsBundler := bundler.NewBundler(bundler.Config{
						Name:          "operations-bundler",
						EntryPoints:   operationsPaths,
						AbsWorkingDir: wunderGraphDir,
						OutDir:        generatedBundleOutDir,
						OutExtension:  outExtension,
						Logger:        log,
					})
					err = operationsBundler.Bundle()
					if err != nil {
						return err
					}
				}

				<-configRunner.Run(ctx)

				if !configRunner.Successful() {
					return fmt.Errorf("configuration could not be generated. Process exit with code %d",
						configRunner.ExitCode(),
					)
				}

				var wg errgroup.Group

				wg.Go(func() error {
					// bundle (the generated) orm
					return ormBundler.Bundle()
				})

				wg.Go(func() error {
					// bundle jsonschema
					return jsonSchemaBundler.Bundle()
				})

				wg.Go(func() error {
					// bundle hooks
					return hooksBundler.Bundle()
				})

				if webhooksBundler != nil {
					wg.Go(func() error {
						// bundle webhooks
						return webhooksBundler.Bundle()
					})
				}

				err := wg.Wait()
				log.Debug("Config built!", zap.String("bundlerName", "config-bundler"))

				return err
			}

		} else {
			log.Debug("wundergraph.server.ts not found, skipping server", zap.String("file", serverEntryPointFilename))
			onAfterBuild = func(buildErr error, rebuild bool) error {
				<-configRunner.Run(ctx)

				if !configRunner.Successful() {
					return fmt.Errorf("configuration could not be generated. Process exit with code %d",
						configRunner.ExitCode(),
					)
				}

				log.Debug("Config built!", zap.String("bundlerName", "config-bundler"), zap.Bool("rebuild", rebuild))

				return nil
			}
		}

	configBundler := bundler.NewBundler(bundler.Config{
	Name:          "config-bundler",
	Production:    true,
	AbsWorkingDir: wunderGraphDir,
	EntryPoints:   []string{configEntryPointFilename},
	OutFile:       configOutFile,
	Logger:        log,
	IgnorePaths: []string{
		"generated",
		"node_modules",
	},
	OnAfterBundle: onAfterBuild,
})

// Enable camelCase aliasing for generated GraphQL fields
configBundler.EnableCamelCaseAlias(true)

err = configBundler.Bundle()

return err

	},
}

func init() {
	generateCmd.Flags().BoolVar(&offline, "offline", false, "Disables loading resources from the network")
	rootCmd.AddCommand(generateCmd)
}<|MERGE_RESOLUTION|>--- conflicted
+++ resolved
@@ -1,269 +1,279 @@
 package commands
 
 import (
-	"context"
-	"fmt"
-	"path/filepath"
-
-	"github.com/spf13/cobra"
-	"go.uber.org/zap"
-	"golang.org/x/sync/errgroup"
-
-	"github.com/wundergraph/wundergraph/cli/helpers"
-	"github.com/wundergraph/wundergraph/pkg/bundler"
-	"github.com/wundergraph/wundergraph/pkg/files"
-	"github.com/wundergraph/wundergraph/pkg/operations"
-	"github.com/wundergraph/wundergraph/pkg/scriptrunner"
-	"github.com/wundergraph/wundergraph/pkg/telemetry"
-	"github.com/wundergraph/wundergraph/pkg/webhooks"
+  "context"
+  "fmt"
+  "path/filepath"
+
+  "github.com/spf13/cobra"
+  "go.uber.org/zap"
+  "golang.org/x/sync/errgroup"
+
+  "github.com/wundergraph/wundergraph/cli/helpers"
+  "github.com/wundergraph/wundergraph/pkg/bundler"
+  "github.com/wundergraph/wundergraph/pkg/files"
+  "github.com/wundergraph/wundergraph/pkg/operations"
+  "github.com/wundergraph/wundergraph/pkg/scriptrunner"
+  "github.com/wundergraph/wundergraph/pkg/telemetry"
+  "github.com/wundergraph/wundergraph/pkg/webhooks"
 )
 
 var (
-	offline bool
+  offline bool
 )
 
 // generateCmd represents the generate command
-var generateCmd = &cobra.Command{
-	Use:         "generate",
-	Short:       "Generate the production config",
-	Long:        `Generate the production config. You need to run this command before you can start the node or hooks server.`,
-	Annotations: telemetry.Annotations(telemetry.AnnotationCommand | telemetry.AnnotationDataSources),
-	RunE: func(cmd *cobra.Command, args []string) error {
-		wunderGraphDir, err := files.FindWunderGraphDir(_wunderGraphDirConfig)
-		if err != nil {
-			return err
-		}
-		// only validate if the file exists
-		_, err = files.CodeFilePath(wunderGraphDir, configEntryPointFilename)
-		if err != nil {
-			return err
-		}
-
-		// optional, no error check
-		codeServerFilePath, _ := files.CodeFilePath(wunderGraphDir, serverEntryPointFilename)
-
-		ctx := context.Background()
-
-		configOutFile := filepath.Join("generated", "bundle", "config.cjs")
-
-		// XXX: generate never uses the cache
-		scriptEnv := configScriptEnv(configScriptEnvOptions{
-			RootFlags:      rootFlags,
-			WunderGraphDir: wunderGraphDir,
-		})
-		// Run scripts in prod mode
-		scriptEnv = append(scriptEnv, "NODE_ENV=production")
-<<<<<<< HEAD
-  scriptEnv = append(scriptEnv, fmt.Sprintf("WG_ENABLE_INTROSPECTION_OFFLINE=%t", offline))
-  scriptEnv = append(scriptEnv, "WG_ALIAS_GRAPHQL_FIELDS=true") // Add this line
-
-
-	configRunner := scriptrunner.NewScriptRunner(&scriptrunner.Config{
-    Name:          "config-runner",
-    Executable:    "node",
-    ScriptArgs:    []string{configOutFile},
-    AbsWorkingDir: wunderGraphDir,
-    Logger:        log,
-    ScriptEnv:     scriptEnv, // Pass the scriptEnv variable
-    Streaming:     true,
-})
-
-=======
-		scriptEnv = append(scriptEnv, fmt.Sprintf("WG_ENABLE_INTROSPECTION_OFFLINE=%t", offline))
-
-		configRunner := scriptrunner.NewScriptRunner(&scriptrunner.Config{
-			Name:          "config-runner",
-			Executable:    "node",
-			ScriptArgs:    []string{configOutFile},
-			AbsWorkingDir: wunderGraphDir,
-			Logger:        log,
-			ScriptEnv:     scriptEnv,
-			Output:        helpers.ScriptRunnerOutputConfig(rootFlags),
-		})
->>>>>>> c765d1fc
-		defer func() {
-			log.Debug("Stopping config-runner")
-			err := configRunner.Stop()
-			if err != nil {
-				log.Error("Stopping runner failed",
-					zap.String("runnerName", "config-runner"),
-					zap.Error(err),
-				)
-			}
-		}()
-
-		var onAfterBuild func(buildErr error, rebuild bool) error
-		outExtension := make(map[string]string)
-		outExtension[".js"] = ".cjs"
-
-		if codeServerFilePath != "" {
-			serverOutFile := filepath.Join(wunderGraphDir, "generated", "bundle", "server.cjs")
-			ormOutFile := filepath.Join(wunderGraphDir, "generated", "bundle", "orm.cjs")
-			jsonSchemaOutFile := filepath.Join(wunderGraphDir, "generated", "bundle", "jsonschema.cjs")
-			webhooksDir := filepath.Join(wunderGraphDir, webhooks.WebhookDirectoryName)
-			operationsDir := filepath.Join(wunderGraphDir, operations.DirectoryName)
-			generatedBundleOutDir := filepath.Join("generated", "bundle")
-
-			var webhooksBundler *bundler.Bundler
-
-			if files.DirectoryExists(webhooksDir) {
-				webhookPaths, err := webhooks.GetWebhooks(wunderGraphDir)
-				if err != nil {
-					return err
-				}
-				webhooksBundler = bundler.NewBundler(bundler.Config{
-					Name:          "webhooks-bundler",
-					Production:    true,
-					EntryPoints:   webhookPaths,
-					AbsWorkingDir: wunderGraphDir,
-					OutDir:        generatedBundleOutDir,
-					OutExtension:  outExtension,
-					Logger:        log,
-					OnAfterBundle: func(buildErr error, rebuild bool) error {
-						log.Debug("Webhooks bundled!", zap.String("bundlerName", "webhooks-bundler"), zap.Bool("rebuild", rebuild))
-						return nil
-					},
-				})
-			}
-
-			ormEntryPointFilename := filepath.Join(wunderGraphDir, "generated", "orm", "index.ts")
-			ormBundler := bundler.NewBundler(bundler.Config{
-				Name:          "orm-bundler",
-				Production:    true,
-				AbsWorkingDir: wunderGraphDir,
-				EntryPoints:   []string{ormEntryPointFilename},
-				OutFile:       ormOutFile,
-				Logger:        log,
-			})
-
-			jsonSchemaEntryPointFilename := filepath.Join(wunderGraphDir, "generated", "jsonschema.ts")
-			jsonSchemaBundler := bundler.NewBundler(bundler.Config{
-				Name:          "jsonschema-bundler",
-				Production:    true,
-				AbsWorkingDir: wunderGraphDir,
-				EntryPoints:   []string{jsonSchemaEntryPointFilename},
-				OutFile:       jsonSchemaOutFile,
-				Logger:        log,
-			})
-
-			hooksBundler := bundler.NewBundler(bundler.Config{
-				Name:          "server-bundler",
-				Production:    true,
-				AbsWorkingDir: wunderGraphDir,
-				EntryPoints:   []string{serverEntryPointFilename},
-				OutFile:       serverOutFile,
-				Logger:        log,
-			})
-
-			onAfterBuild = func(buildErr error, rebuild bool) error {
-
-				if files.DirectoryExists(operationsDir) {
-					operationsPaths, err := operations.GetPaths(wunderGraphDir)
-					if err != nil {
-						return err
-					}
-					err = operations.Cleanup(wunderGraphDir, operationsPaths)
-					if err != nil {
-						return err
-					}
-					err = operations.EnsureWunderGraphFactoryTS(wunderGraphDir)
-					if err != nil {
-						return err
-					}
-					operationsBundler := bundler.NewBundler(bundler.Config{
-						Name:          "operations-bundler",
-						EntryPoints:   operationsPaths,
-						AbsWorkingDir: wunderGraphDir,
-						OutDir:        generatedBundleOutDir,
-						OutExtension:  outExtension,
-						Logger:        log,
-					})
-					err = operationsBundler.Bundle()
-					if err != nil {
-						return err
-					}
-				}
-
-				<-configRunner.Run(ctx)
-
-				if !configRunner.Successful() {
-					return fmt.Errorf("configuration could not be generated. Process exit with code %d",
-						configRunner.ExitCode(),
-					)
-				}
-
-				var wg errgroup.Group
-
-				wg.Go(func() error {
-					// bundle (the generated) orm
-					return ormBundler.Bundle()
-				})
-
-				wg.Go(func() error {
-					// bundle jsonschema
-					return jsonSchemaBundler.Bundle()
-				})
-
-				wg.Go(func() error {
-					// bundle hooks
-					return hooksBundler.Bundle()
-				})
-
-				if webhooksBundler != nil {
-					wg.Go(func() error {
-						// bundle webhooks
-						return webhooksBundler.Bundle()
-					})
-				}
-
-				err := wg.Wait()
-				log.Debug("Config built!", zap.String("bundlerName", "config-bundler"))
-
-				return err
-			}
-
-		} else {
-			log.Debug("wundergraph.server.ts not found, skipping server", zap.String("file", serverEntryPointFilename))
-			onAfterBuild = func(buildErr error, rebuild bool) error {
-				<-configRunner.Run(ctx)
-
-				if !configRunner.Successful() {
-					return fmt.Errorf("configuration could not be generated. Process exit with code %d",
-						configRunner.ExitCode(),
-					)
-				}
-
-				log.Debug("Config built!", zap.String("bundlerName", "config-bundler"), zap.Bool("rebuild", rebuild))
-
-				return nil
-			}
-		}
-
-	configBundler := bundler.NewBundler(bundler.Config{
-	Name:          "config-bundler",
-	Production:    true,
-	AbsWorkingDir: wunderGraphDir,
-	EntryPoints:   []string{configEntryPointFilename},
-	OutFile:       configOutFile,
-	Logger:        log,
-	IgnorePaths: []string{
-		"generated",
-		"node_modules",
-	},
-	OnAfterBundle: onAfterBuild,
-})
-
-// Enable camelCase aliasing for generated GraphQL fields
-configBundler.EnableCamelCaseAlias(true)
-
-err = configBundler.Bundle()
-
-return err
-
-	},
+var generateCmd = & cobra.Command {
+  Use: "generate",
+  Short: "Generate the production config",
+  Long: `Generate the production config. You need to run this command before you can start the node or hooks server.`,
+  Annotations: telemetry.Annotations(telemetry.AnnotationCommand | telemetry.AnnotationDataSources),
+  RunE: func(cmd * cobra.Command, args[] string) error {
+    wunderGraphDir, err: = files.FindWunderGraphDir(_wunderGraphDirConfig)
+    if err != nil {
+        return err
+      }
+      // only validate if the file exists
+    _, err = files.CodeFilePath(wunderGraphDir, configEntryPointFilename)
+    if err != nil {
+      return err
+    }
+
+    // optional, no error check
+    codeServerFilePath, _: = files.CodeFilePath(wunderGraphDir, serverEntryPointFilename)
+
+    ctx: = context.Background()
+
+    configOutFile: = filepath.Join("generated", "bundle", "config.cjs")
+
+    // XXX: generate never uses the cache
+    scriptEnv: = configScriptEnv(configScriptEnvOptions {
+        RootFlags: rootFlags,
+        WunderGraphDir: wunderGraphDir,
+      })
+      // Run scripts in prod mode
+    scriptEnv = append(scriptEnv, "NODE_ENV=production") << << << < main
+    scriptEnv = append(scriptEnv, fmt.Sprintf("WG_ENABLE_INTROSPECTION_OFFLINE=%t", offline))
+    scriptEnv = append(scriptEnv, "WG_ALIAS_GRAPHQL_FIELDS=true") // Add this line
+
+
+    configRunner: = scriptrunner.NewScriptRunner( & scriptrunner.Config {
+      Name: "config-runner",
+      Executable: "node",
+      ScriptArgs: [] string {
+        configOutFile
+      },
+      AbsWorkingDir: wunderGraphDir,
+      Logger: log,
+      ScriptEnv: scriptEnv, // Pass the scriptEnv variable
+      Streaming: true,
+    })
+
+    === === =
+    scriptEnv = append(scriptEnv, fmt.Sprintf("WG_ENABLE_INTROSPECTION_OFFLINE=%t", offline))
+
+    configRunner: = scriptrunner.NewScriptRunner( & scriptrunner.Config {
+      Name: "config-runner",
+      Executable: "node",
+      ScriptArgs: [] string {
+        configOutFile
+      },
+      AbsWorkingDir: wunderGraphDir,
+      Logger: log,
+      ScriptEnv: scriptEnv,
+      Output: helpers.ScriptRunnerOutputConfig(rootFlags),
+    })
+    main
+    defer func() {
+      log.Debug("Stopping config-runner")
+      err: = configRunner.Stop()
+      if err != nil {
+        log.Error("Stopping runner failed",
+          zap.String("runnerName", "config-runner"),
+          zap.Error(err),
+        )
+      }
+    }()
+
+    var onAfterBuild func(buildErr error, rebuild bool) error
+    outExtension: = make(map[string] string)
+    outExtension[".js"] = ".cjs"
+
+    if codeServerFilePath != "" {
+      serverOutFile: = filepath.Join(wunderGraphDir, "generated", "bundle", "server.cjs")
+      ormOutFile: = filepath.Join(wunderGraphDir, "generated", "bundle", "orm.cjs")
+      jsonSchemaOutFile: = filepath.Join(wunderGraphDir, "generated", "bundle", "jsonschema.cjs")
+      webhooksDir: = filepath.Join(wunderGraphDir, webhooks.WebhookDirectoryName)
+      operationsDir: = filepath.Join(wunderGraphDir, operations.DirectoryName)
+      generatedBundleOutDir: = filepath.Join("generated", "bundle")
+
+      var webhooksBundler * bundler.Bundler
+
+      if files.DirectoryExists(webhooksDir) {
+        webhookPaths, err: = webhooks.GetWebhooks(wunderGraphDir)
+        if err != nil {
+          return err
+        }
+        webhooksBundler = bundler.NewBundler(bundler.Config {
+          Name: "webhooks-bundler",
+          Production: true,
+          EntryPoints: webhookPaths,
+          AbsWorkingDir: wunderGraphDir,
+          OutDir: generatedBundleOutDir,
+          OutExtension: outExtension,
+          Logger: log,
+          OnAfterBundle: func(buildErr error, rebuild bool) error {
+            log.Debug("Webhooks bundled!", zap.String("bundlerName", "webhooks-bundler"), zap.Bool("rebuild", rebuild))
+            return nil
+          },
+        })
+      }
+
+      ormEntryPointFilename: = filepath.Join(wunderGraphDir, "generated", "orm", "index.ts")
+      ormBundler: = bundler.NewBundler(bundler.Config {
+        Name: "orm-bundler",
+        Production: true,
+        AbsWorkingDir: wunderGraphDir,
+        EntryPoints: [] string {
+          ormEntryPointFilename
+        },
+        OutFile: ormOutFile,
+        Logger: log,
+      })
+
+        jsonSchemaEntryPointFilename: = filepath.Join(wunderGraphDir, "generated", "jsonschema.ts")
+      jsonSchemaBundler: = bundler.NewBundler(bundler.Config {
+        Name: "jsonschema-bundler",
+        Production: true,
+        AbsWorkingDir: wunderGraphDir,
+        EntryPoints: [] string {
+          jsonSchemaEntryPointFilename
+        },
+        OutFile: jsonSchemaOutFile,
+        Logger: log,
+      })
+
+        hooksBundler: = bundler.NewBundler(bundler.Config {
+        Name: "server-bundler",
+        Production: true,
+        AbsWorkingDir: wunderGraphDir,
+        EntryPoints: [] string {
+          serverEntryPointFilename
+        },
+        OutFile: serverOutFile,
+        Logger: log,
+      })
+
+        onAfterBuild = func(buildErr error, rebuild bool) error {
+
+        if files.DirectoryExists(operationsDir) {
+          operationsPaths, err: = operations.GetPaths(wunderGraphDir)
+          if err != nil {
+            return err
+          }
+          err = operations.Cleanup(wunderGraphDir, operationsPaths)
+          if err != nil {
+            return err
+          }
+          err = operations.EnsureWunderGraphFactoryTS(wunderGraphDir)
+          if err != nil {
+            return err
+          }
+          operationsBundler: = bundler.NewBundler(bundler.Config {
+            Name: "operations-bundler",
+            EntryPoints: operationsPaths,
+            AbsWorkingDir: wunderGraphDir,
+            OutDir: generatedBundleOutDir,
+            OutExtension: outExtension,
+            Logger: log,
+          })
+          err = operationsBundler.Bundle()
+          if err != nil {
+            return err
+          }
+        }
+
+        < -configRunner.Run(ctx)
+
+        if !configRunner.Successful() {
+          return fmt.Errorf("configuration could not be generated. Process exit with code %d",
+            configRunner.ExitCode(),
+          )
+        }
+
+        var wg errgroup.Group
+
+        wg.Go(func() error {
+          // bundle (the generated) orm
+          return ormBundler.Bundle()
+        })
+
+        wg.Go(func() error {
+          // bundle jsonschema
+          return jsonSchemaBundler.Bundle()
+        })
+
+        wg.Go(func() error {
+          // bundle hooks
+          return hooksBundler.Bundle()
+        })
+
+        if webhooksBundler != nil {
+          wg.Go(func() error {
+            // bundle webhooks
+            return webhooksBundler.Bundle()
+          })
+        }
+
+        err: = wg.Wait()
+        log.Debug("Config built!", zap.String("bundlerName", "config-bundler"))
+
+        return err
+      }
+
+    } else {
+      log.Debug("wundergraph.server.ts not found, skipping server", zap.String("file", serverEntryPointFilename))
+      onAfterBuild = func(buildErr error, rebuild bool) error { < -configRunner.Run(ctx)
+
+        if !configRunner.Successful() {
+          return fmt.Errorf("configuration could not be generated. Process exit with code %d",
+            configRunner.ExitCode(),
+          )
+        }
+
+        log.Debug("Config built!", zap.String("bundlerName", "config-bundler"), zap.Bool("rebuild", rebuild))
+
+        return nil
+      }
+    }
+
+    configBundler: = bundler.NewBundler(bundler.Config {
+      Name: "config-bundler",
+      Production: true,
+      AbsWorkingDir: wunderGraphDir,
+      EntryPoints: [] string {
+        configEntryPointFilename
+      },
+      OutFile: configOutFile,
+      Logger: log,
+      IgnorePaths: [] string {
+        "generated",
+        "node_modules",
+      },
+      OnAfterBundle: onAfterBuild,
+    })
+
+    // Enable camelCase aliasing for generated GraphQL fields
+    configBundler.EnableCamelCaseAlias(true)
+
+    err = configBundler.Bundle()
+
+    return err
+
+  },
 }
 
 func init() {
-	generateCmd.Flags().BoolVar(&offline, "offline", false, "Disables loading resources from the network")
-	rootCmd.AddCommand(generateCmd)
+  generateCmd.Flags().BoolVar( & offline, "offline", false, "Disables loading resources from the network")
+  rootCmd.AddCommand(generateCmd)
 }