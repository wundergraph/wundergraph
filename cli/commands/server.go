--- conflicted
+++ resolved
@@ -27,48 +27,10 @@
 			wunderctl server start
 `,
 	RunE: func(cmd *cobra.Command, args []string) error {
-<<<<<<< HEAD
 		ctx, stop := signal.NotifyContext(context.Background(), os.Interrupt, syscall.SIGTERM)
 		defer stop()
 
 		return startWunderGraphServer(ctx)
-=======
-		wunderGraphDir, err := files.FindWunderGraphDir(_wunderGraphDirConfig)
-		if err != nil {
-			return err
-		}
-
-		configFile := path.Join(wunderGraphDir, "generated", configJsonFilename)
-		if !files.FileExists(configFile) {
-			return fmt.Errorf("could not find configuration file: %s", configFile)
-		}
-
-		serverScriptFile := path.Join("generated", "bundle", "server.js")
-		serverExecutablePath := path.Join(wunderGraphDir, serverScriptFile)
-		if !files.FileExists(serverExecutablePath) {
-			return fmt.Errorf(`hooks server executable "%s" not found`, serverExecutablePath)
-		}
-
-		ctx, stop := signal.NotifyContext(context.Background(), os.Interrupt, syscall.SIGTERM)
-		defer stop()
-
-		srvCfg := &helpers.ServerRunConfig{
-			WunderGraphDirAbs: _wunderGraphDirConfig,
-			ServerScriptFile:  serverScriptFile,
-			Production:        true,
-		}
-
-		hookServerRunner := helpers.NewServerRunner(log, srvCfg)
-
-		<-hookServerRunner.Run(ctx)
-		if ctx.Err() != nil {
-			log.Info("WunderGraph Server shutdown complete")
-		} else {
-			log.Error("WunderGraph Server excited")
-		}
-
-		return nil
->>>>>>> bd9662c1
 	},
 }
 
@@ -78,19 +40,24 @@
 }
 
 func startWunderGraphServer(ctx context.Context) error {
-	configFile := path.Join(WunderGraphDir, "generated", configJsonFilename)
+	wunderGraphDir, err := files.FindWunderGraphDir(_wunderGraphDirConfig)
+	if err != nil {
+		return err
+	}
+
+	configFile := path.Join(wunderGraphDir, "generated", configJsonFilename)
 	if !files.FileExists(configFile) {
 		return fmt.Errorf("could not find configuration file: %s", configFile)
 	}
 
 	serverScriptFile := path.Join("generated", "bundle", "server.js")
-	serverExecutablePath := path.Join(WunderGraphDir, serverScriptFile)
+	serverExecutablePath := path.Join(wunderGraphDir, serverScriptFile)
 	if !files.FileExists(serverExecutablePath) {
 		return fmt.Errorf(`hooks server executable "%s" not found`, serverExecutablePath)
 	}
 
 	srvCfg := &helpers.ServerRunConfig{
-		WunderGraphDirAbs: WunderGraphDir,
+		WunderGraphDirAbs: wunderGraphDir,
 		ServerScriptFile:  serverScriptFile,
 		Production:        true,
 	}
