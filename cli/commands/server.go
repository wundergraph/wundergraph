--- conflicted
+++ resolved
@@ -30,26 +30,9 @@
 		ctx, stop := signal.NotifyContext(context.Background(), os.Interrupt, syscall.SIGTERM)
 		defer stop()
 
-<<<<<<< HEAD
-		srvCfg := &helpers.ServerRunConfig{
-			WunderGraphDirAbs: _wunderGraphDirConfig,
-			ServerScriptFile:  serverScriptFile,
-			Production:        true,
-			Env:               helpers.CliEnv(cliLogLevel, prettyLogging),
-		}
-
-		hookServerRunner := helpers.NewServerRunner(log, srvCfg)
-
-		<-hookServerRunner.Run(ctx)
-		if ctx.Err() != nil {
-			log.Info("WunderGraph Server shutdown complete")
-		} else {
-			log.Error("WunderGraph Server excited")
-=======
 		err := startWunderGraphServer(ctx)
 		if err != nil {
 			return err
->>>>>>> 9bcf30e5
 		}
 
 		return nil
@@ -82,6 +65,7 @@
 		WunderGraphDirAbs: wunderGraphDir,
 		ServerScriptFile:  serverScriptFile,
 		Production:        true,
+		Env:               helpers.CliEnv(cliLogLevel, prettyLogging),
 	}
 
 	hookServerRunner := helpers.NewServerRunner(log, srvCfg)
