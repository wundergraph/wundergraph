--- conflicted
+++ resolved
@@ -32,58 +32,10 @@
 			wunderctl node start
 `,
 	RunE: func(cmd *cobra.Command, args []string) error {
-<<<<<<< HEAD
 		ctx, stop := signal.NotifyContext(context.Background(), os.Interrupt, syscall.SIGTERM)
 		defer stop()
 
 		return startWunderGraphNode(ctx, defaultNodeGracefulTimeoutSeconds)
-=======
-		wunderGraphDir, err := files.FindWunderGraphDir(_wunderGraphDirConfig)
-		if err != nil {
-			return err
-		}
-		configFile := path.Join(wunderGraphDir, "generated", configJsonFilename)
-		if !files.FileExists(configFile) {
-			return fmt.Errorf("could not find configuration file: %s", configFile)
-		}
-
-		data, err := ioutil.ReadFile(configFile)
-		if err != nil {
-			log.Fatal("Failed to read file", abstractlogger.String("filePath", configFile), abstractlogger.Error(err))
-			return err
-		}
-		if len(data) == 0 {
-			log.Fatal("Config file is empty", abstractlogger.String("filePath", configFile))
-			return nil
-		}
-		var graphConfig wgpb.WunderGraphConfiguration
-		err = json.Unmarshal(data, &graphConfig)
-		if err != nil {
-			log.Fatal("Failed to unmarshal", abstractlogger.String("filePath", configFile), abstractlogger.Error(err))
-			return err
-		}
-
-		ctx, stop := signal.NotifyContext(context.Background(), os.Interrupt, syscall.SIGTERM)
-		defer stop()
-
-		wunderNodeConfig := node.CreateConfig(&graphConfig)
-		n := node.New(ctx, BuildInfo, wunderGraphDir, log)
-
-		go func() {
-			err := n.StartBlocking(
-				node.WithStaticWunderNodeConfig(wunderNodeConfig),
-				node.WithDebugMode(enableDebugMode),
-			)
-			if err != nil {
-				log.Fatal("startBlocking", abstractlogger.Error(err))
-			}
-		}()
-
-		gracefulTimeoutSeconds := 10
-		n.HandleGracefulShutdown(gracefulTimeoutSeconds)
-
-		return nil
->>>>>>> bd9662c1
 	},
 }
 
@@ -93,7 +45,12 @@
 }
 
 func startWunderGraphNode(ctx context.Context, gracefulTimeoutSeconds int) error {
-	configFile := path.Join(WunderGraphDir, "generated", configJsonFilename)
+	wunderGraphDir, err := files.FindWunderGraphDir(_wunderGraphDirConfig)
+	if err != nil {
+		return err
+	}
+
+	configFile := path.Join(wunderGraphDir, "generated", configJsonFilename)
 	if !files.FileExists(configFile) {
 		return fmt.Errorf("could not find configuration file: %s", configFile)
 	}
@@ -115,7 +72,7 @@
 	}
 
 	wunderNodeConfig := node.CreateConfig(&graphConfig)
-	n := node.New(ctx, BuildInfo, WunderGraphDir, log)
+	n := node.New(ctx, BuildInfo, wunderGraphDir, log)
 
 	go func() {
 		err := n.StartBlocking(
