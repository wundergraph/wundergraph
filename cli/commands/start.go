package commands

import (
	"context"
	"fmt"
	"os"
	"os/signal"
	"syscall"

	"github.com/jensneuse/abstractlogger"
	"github.com/spf13/cobra"
	"golang.org/x/sync/errgroup"
)

var (
	excludeServer              bool
	disableForceHttpsRedirects bool
	enableIntrospection        bool
	gracefulTimeout            int
)

// startCmd represents the start command
var startCmd = &cobra.Command{
	Use:   "start",
	Short: "Starts WunderGraph in production mode",
	Long:  `Start runs WunderGraph Node and Server as a single process in production mode`,
	RunE: func(cmd *cobra.Command, args []string) error {
		sigCtx, stop := signal.NotifyContext(context.Background(), os.Interrupt, syscall.SIGTERM)
		defer stop()

		g, ctx := errgroup.WithContext(sigCtx)

		n, err := NewWunderGraphNode(ctx)
		if err != nil {
			return err
		}

		if !excludeServer {
<<<<<<< HEAD
			serverCtx, cancel := context.WithCancel(context.Background())
			defer cancel()

			serverScriptFile := path.Join("generated", "bundle", "server.js")
			serverExecutablePath := path.Join(wunderGraphDir, "generated", "bundle", "server.js")
			if !files.FileExists(serverExecutablePath) {
				return fmt.Errorf(`hooks server build artifact "%s" not found. Please use --exclude-server to disable the server`, path.Join(wunderGraphDir, serverScriptFile))
			}

			srvCfg := &helpers.ServerRunConfig{
				WunderGraphDirAbs: wunderGraphDir,
				ServerScriptFile:  serverScriptFile,
				Production:        true,
				Env:               helpers.CliEnv(cliLogLevel, prettyLogging),
			}

			hookServerRunner := helpers.NewServerRunner(log, srvCfg)

			defer func() {
				log.Debug("Stopping hooks-server-runner server after WunderNode shutdown")
				err := hookServerRunner.Stop()
=======
			g.Go(func() error {
				err := startWunderGraphServer(ctx)
>>>>>>> 9bcf30e5
				if err != nil {
					log.Error("Start server", abstractlogger.Error(err))
				}
				return err
			})
		}

		g.Go(func() error {
			err := StartWunderGraphNode(n)
			if err != nil {
				log.Error("Start node", abstractlogger.Error(err))
			}
			return err
		})

		n.HandleGracefulShutdown(gracefulTimeout)

		if err := g.Wait(); err != nil {
			return fmt.Errorf("WunderGraph process shutdown: %w", err)
		}

		return nil
	},
}

func init() {
	rootCmd.AddCommand(startCmd)
	startCmd.Flags().IntVar(&gracefulTimeout, "graceful-timeout", defaultNodeGracefulTimeoutSeconds, "graceful-timeout is the time in seconds the server has to graceful shutdown")
	startCmd.Flags().BoolVar(&excludeServer, "exclude-server", false, "starts the engine without the server")
	startCmd.Flags().BoolVar(&enableIntrospection, "enable-introspection", false, "enables GraphQL introspection on /%api%/%main%/graphql")
	startCmd.Flags().BoolVar(&disableForceHttpsRedirects, "disable-force-https-redirects", false, "disables authentication to enforce https redirects")
}<|MERGE_RESOLUTION|>--- conflicted
+++ resolved
@@ -36,32 +36,8 @@
 		}
 
 		if !excludeServer {
-<<<<<<< HEAD
-			serverCtx, cancel := context.WithCancel(context.Background())
-			defer cancel()
-
-			serverScriptFile := path.Join("generated", "bundle", "server.js")
-			serverExecutablePath := path.Join(wunderGraphDir, "generated", "bundle", "server.js")
-			if !files.FileExists(serverExecutablePath) {
-				return fmt.Errorf(`hooks server build artifact "%s" not found. Please use --exclude-server to disable the server`, path.Join(wunderGraphDir, serverScriptFile))
-			}
-
-			srvCfg := &helpers.ServerRunConfig{
-				WunderGraphDirAbs: wunderGraphDir,
-				ServerScriptFile:  serverScriptFile,
-				Production:        true,
-				Env:               helpers.CliEnv(cliLogLevel, prettyLogging),
-			}
-
-			hookServerRunner := helpers.NewServerRunner(log, srvCfg)
-
-			defer func() {
-				log.Debug("Stopping hooks-server-runner server after WunderNode shutdown")
-				err := hookServerRunner.Stop()
-=======
 			g.Go(func() error {
 				err := startWunderGraphServer(ctx)
->>>>>>> 9bcf30e5
 				if err != nil {
 					log.Error("Start server", abstractlogger.Error(err))
 				}
