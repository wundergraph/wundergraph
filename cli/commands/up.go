--- conflicted
+++ resolved
@@ -11,17 +11,16 @@
 	"sync"
 	"syscall"
 
-	"github.com/wundergraph/wundergraph/cli/runners"
-	"github.com/wundergraph/wundergraph/pkg/webhooks"
-
 	"github.com/jensneuse/abstractlogger"
 	"github.com/spf13/cobra"
 
+	"github.com/wundergraph/wundergraph/cli/runners"
 	"github.com/wundergraph/wundergraph/pkg/bundler"
 	"github.com/wundergraph/wundergraph/pkg/files"
 	"github.com/wundergraph/wundergraph/pkg/node"
 	"github.com/wundergraph/wundergraph/pkg/scriptrunner"
 	"github.com/wundergraph/wundergraph/pkg/watcher"
+	"github.com/wundergraph/wundergraph/pkg/webhooks"
 	"github.com/wundergraph/wundergraph/pkg/wundernodeconfig"
 )
 
@@ -164,10 +163,9 @@
 				})
 			}
 
-<<<<<<< HEAD
 			srvCfg := &runners.ServerRunConfig{
 				EnableDebugMode:   enableDebugMode,
-				WunderGraphDirAbs: entryPoints.WunderGraphDirAbs,
+				WunderGraphDirAbs: wgDir,
 				ServerListenPort:  serverListenPort,
 				ServerHost:        serverHost,
 				NodeUrl:           fmt.Sprintf("http://%s", nodeListenAddr),
@@ -175,28 +173,6 @@
 			}
 
 			hookServerRunner := runners.NewServerRunner(log, srvCfg)
-=======
-			hooksEnv := []string{
-				"START_HOOKS_SERVER=true",
-				fmt.Sprintf("WG_ABS_DIR=%s", wgDir),
-				fmt.Sprintf("HOOKS_TOKEN=%s", hooksJWT),
-				fmt.Sprintf("WG_MIDDLEWARE_PORT=%d", middlewareListenPort),
-				fmt.Sprintf("WG_LISTEN_ADDR=%s", listenAddr),
-			}
-
-			if enableDebugMode {
-				hooksEnv = append(hooksEnv, "LOG_LEVEL=debug")
-			}
-
-			hookServerRunner = scriptrunner.NewScriptRunner(&scriptrunner.Config{
-				Name:          "hooks-server-runner",
-				Executable:    "node",
-				AbsWorkingDir: wgDir,
-				ScriptArgs:    []string{serverOutFile},
-				Logger:        log,
-				ScriptEnv:     append(os.Environ(), hooksEnv...),
-			})
->>>>>>> 1c6e0c31
 
 			onAfterBuild = func() error {
 				log.Debug("Config built!", abstractlogger.String("bundlerName", "config-bundler"))
@@ -359,15 +335,10 @@
 	upCmd.Flags().StringVar(&serverHost, ServerHostFlagName, "127.0.0.1", fmt.Sprintf("%s is the host which the WunderGraph middleware will bind to", ServerHostFlagName))
 	upCmd.Flags().BoolVar(&clearIntrospectionCache, "clear-introspection-cache", false, "clears the introspection cache")
 	upCmd.Flags().StringVarP(&configJsonFilename, "config", "c", "wundergraph.config.json", "filename to the generated wundergraph config")
-<<<<<<< HEAD
-	upCmd.Flags().StringVar(&configEntryPointFilename, "entrypoint", "wundergraph.config.ts", "entrypoint to build the config")
-	upCmd.Flags().StringVar(&serverEntryPointFilename, "serverEntryPoint", "wundergraph.server.ts", "entrypoint to build the server config")
-
-	_ = upCmd.Flags().MarkDeprecated(MiddlewareListenPortFlagName, fmt.Sprintf("%s is deprecated please use %s instead", MiddlewareListenPortFlagName, ServerListenPortFlagName))
-=======
 	upCmd.Flags().StringVar(&configEntryPointFilename, "entrypoint", "wundergraph.config.ts", "entrypoint to the node config")
 	upCmd.Flags().StringVar(&serverEntryPointFilename, "serverEntryPoint", "wundergraph.server.ts", "entrypoint to the server config")
->>>>>>> 1c6e0c31
+
+	_ = upCmd.Flags().MarkDeprecated(MiddlewareListenPortFlagName, fmt.Sprintf("%s is deprecated please use %s instead", MiddlewareListenPortFlagName, ServerListenPortFlagName))
 }
 
 func killExistingHooksProcess() {
