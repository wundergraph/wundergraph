--- conflicted
+++ resolved
@@ -83,16 +83,10 @@
 		err := godotenv.Load(DotEnvFile)
 		if err != nil {
 			if _, ok := err.(*fs.PathError); ok {
-<<<<<<< HEAD
-				log.Debug("starting without env file",
-					abstractlogger.String("cmd", cmd.Name()))
-				return nil
-=======
 				log.Debug("starting without env file")
 			} else {
 				log.Fatal("error loading env file",
 					abstractlogger.Error(err))
->>>>>>> 9bcf30e5
 			}
 		} else {
 			log.Debug("env file successfully loaded",
