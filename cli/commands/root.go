--- conflicted
+++ resolved
@@ -41,11 +41,8 @@
 	telemetryReloadWait     = 100 * time.Millisecond
 	maxTelemetryLoadRetries = 20
 
-<<<<<<< HEAD
 	natsDisableEmbeddedServerKey = "WG_DISABLE_EMBEDDED_NATS"
-=======
-	prettyLoggingFlagName = "pretty-logging"
->>>>>>> c765d1fc
+	prettyLoggingFlagName        = "pretty-logging"
 )
 
 var (
