import {
	AcademicCapIcon,
	ArrowUpCircleIcon,
	BoltIcon,
	BookOpenIcon,
	CircleStackIcon,
	CloudIcon,
	CogIcon,
	CommandLineIcon,
	ComputerDesktopIcon,
	CubeIcon,
	HomeIcon,
	LightBulbIcon,
	ListBulletIcon,
	LockClosedIcon,
	QuestionMarkCircleIcon,
	ServerIcon,
	ShareIcon,
	WrenchIcon,
} from '@heroicons/react/24/solid';

const navigation = [
	{
		title: 'Home',
		href: '/',
		icon: <HomeIcon />,
	},
	{
		title: 'Getting started',
		href: '/docs/getting-started',
		paths: ['/docs/tutorials', '/docs/examples'],
		icon: <BoltIcon />,
		links: [
			{
				title: 'Overview',
				navTitle: 'Getting started',
				href: '/docs/getting-started',
			},
			{
				title: 'Quickstart',
				href: '/docs/getting-started/quickstart',
			},
			{
				title: 'Framework Quickstarts',
				links: [
					{
						title: 'Next.js',
						href: '/docs/getting-started/nextjs-quickstart',
					},
					{
						title: 'Vite',
						href: '/docs/getting-started/vite-quickstart',
					},
					{
						title: 'Remix',
						href: '/docs/getting-started/remix-quickstart',
					},
					{
						title: 'Relay',
						href: '/docs/getting-started/relay-quickstart',
					},
					{
						title: 'SvelteKit',
						href: '/docs/getting-started/sveltekit-quickstart',
					},
					{
						title: 'Nuxt',
						href: '/docs/getting-started/nuxt-quickstart',
					},
				],
			},
			{
				title: 'Tutorials',
				links: [
					{
						title: 'Your first WunderGraph Application',
						href: '/docs/tutorials/your-first-wundergraph-application',
					},
				],
			},
			{
				title: 'Examples',
				links: [
					{
						title: 'Hello World',
						href: '/docs/examples/hello-world',
					},
					{
						title: 'Cross API Joins',
						href: '/docs/examples/cross-api-joins',
					},
					{
						title: 'Next.js',
						href: '/docs/examples/nextjs',
					},
					{
						title: 'Next.js TypeScript Operations',
						href: '/docs/examples/nextjs-typescript-operations',
					},
					{
						title: 'Next.js + React Query',
						href: '/docs/examples/nextjs-react-query',
					},
					{
						title: 'Next.js + Relay',
						href: '/docs/examples/nextjs-relay',
					},
					{
						title: 'Next.js + Clerk',
						href: '/docs/examples/nextjs-clerk',
					},
					{
						title: 'SvelteKit + SSR with TanStack Query',
						href: '/docs/examples/sveltekit',
					},
					{
						title: 'Astro',
						href: '/docs/examples/astro',
					},
					{
						title: 'Vite + SWR',
						href: '/docs/examples/vite-swr',
					},
					{
						title: 'Vite + Solid.js',
						href: '/docs/examples/vite-solidjs',
					},
					{
						title: 'Vite + React Relay',
						href: '/docs/examples/vite-react-relay',
					},
					{
						title: 'Vite + Svelte',
						href: '/docs/examples/vite-svelte',
					},
					{
						title: 'Hooks',
						href: '/docs/examples/hooks',
					},
					{
						title: 'Caching',
						href: '/docs/examples/caching',
					},
					{
						title: 'Expo + SWR',
						href: '/docs/examples/expo-swr',
					},
					{
						title: 'FaunaDB Next.js',
						href: '/docs/examples/fauna-db-nextjs',
					},
					{
						title: 'Inject Bearer Token',
						href: '/docs/examples/inject-bearer-token',
					},
					{
						title: 'PostgreSQL',
						href: '/docs/examples/postgresql',
					},
					{
						title: 'Next.js & PostgreSQL & Prisma',
						href: '/docs/examples/nextjs-postgresql-prisma',
					},
					{
						title: 'Apollo Federation',
						href: '/docs/examples/apollo-federation',
					},
					{
						title: 'Auth0 OpenID Connect Authentication',
						href: '/docs/examples/auth0-openid-connect-authentication',
					},
					{
						title: 'GraphQL Fragments',
						href: '/docs/examples/fragments',
					},
					{
						title: 'Keycloak OpenID Connect Authentication',
						href: '/docs/examples/keycloak-openid-connect-authentication',
					},
					{
						title: 'GraphQL Apollo subscriptions',
						href: '/docs/examples/graphql-apollo-subscriptions',
					},
					{
						title: 'GraphQL Yoga subscriptions',
						href: '/docs/examples/graphql-yoga-subscriptions',
					},
					{
						title: 'GraphQL SSE subscriptions',
						href: '/docs/examples/graphql-sse-subscriptions',
					},
					{
						title: 'GraphQL WS subscriptions',
						href: '/docs/examples/graphql-ws-subscriptions',
					},
					{
						title: 'GraphQL Hasura WS subscriptions',
						href: '/docs/examples/graphql-hasura-subscriptions',
					},
					{
						title: 'GraphQL subscriptions hooks',
						href: '/docs/examples/graphql-subscriptions-hooks',
					},
					{
						title: 'WunderGraph schema extension',
						href: '/docs/examples/schema-extension',
					},
					{
						title: 'Next.js Todos',
						href: '/docs/examples/nextjs-todos',
					},
					{
<<<<<<< HEAD
						title: 'WunderGraph open telemetry',
						href: '/docs/examples/open-telemetry',
=======
						title: 'Nuxt + Vue Query',
						href: '/docs/examples/nuxt',
					},
				],
			},
		],
	},
	{
		title: 'About WunderGraph',
		href: '/manifesto',
		icon: <QuestionMarkCircleIcon />,
		paths: ['/docs/frequently-asked-questions', '/usage-information', '/about', '/docs/use-cases'],
		links: [
			{
				title: 'Manifesto',
				href: '/manifesto',
			},
			{
				title: 'Usage Information',
				href: '/usage-information',
			},
			{
				title: 'WunderGraph for',
				links: [
					{
						title: 'Frontend Developers',
						href: '/about/for-frontend-developers',
					},
					{
						title: 'Fullstack Developers',
						href: '/about/for-fullstack-developers',
					},
					{
						title: 'Backend Developers',
						href: '/about/for-backend-developers',
					},
				],
			},
			{
				title: 'Use Cases',
				links: [
					{
						title: 'Overview',
						navTitle: 'Use Cases',
						href: '/docs/use-cases',
					},
					{
						title: 'Programmable API Gateway',
						href: '/docs/use-cases/programmable-api-gateway',
					},
					{
						title: 'API Management',
						href: '/docs/use-cases/api-management',
					},
					{
						title: 'Backend for Frontend',
						href: '/docs/use-cases/backend-for-frontend',
					},
					{
						title: 'API Composition & Integration',
						href: '/docs/use-cases/api-composition-and-integration',
					},
					{
						title: 'Versionless APIs: Easily build backwards compatible APIs',
						href: '/docs/use-cases/versionless-apis-easily-build-backwards-compatible-apis',
					},
					{
						title: 'Multi Database, multi schema ORM',
						href: '/docs/use-cases/multi-database-multi-schema-orm',
					},
					{
						title: 'Generate SDKs for all your APIs',
						href: '/docs/use-cases/generate-sdks-for-all-your-apis',
					},
					{
						title: 'Centralized Governance, Monitoring, Access Controls and Logging across your APIs',
						href: '/docs/use-cases/centralized-governance-monitoring-access-controls-and-logging-across-your-apis',
					},
					{
						title: 'Enabling your Organization to become API first',
						href: '/docs/use-cases/enabling-your-organization-to-become-api-first',
					},
				],
			},
			{
				title: 'Frequently Asked Questions',
				links: [
					{
						title: 'How is WunderGraph faster and more secure than other GraphQL solutions?',
						href: '/docs/frequently-asked-questions/how-is-wundergraph-faster-and-more-secure-than-other-graphql-solutions',
					},
					{
						title: 'How is the developer experience different from legacy GraphQL?',
						href: '/docs/frequently-asked-questions/how-is-the-developer-experience-different-from-legacy-graphql',
					},
					{
						title: 'How is server-side only GraphQL different from client-side GraphQL?',
						href: '/docs/frequently-asked-questions/how-is-server-side-only-graphql-different-from-client-side-graphql',
>>>>>>> a45c6362
					},
				],
			},
		],
	},
	{
		title: 'Learn WunderGraph',
		href: '/learn',
		icon: <AcademicCapIcon />,
		links: [
			{
				title: 'Introduction',
				href: '/learn',
			},
			{
				title: 'Hello World',
				href: '/learn/hello_world',
			},
			{
				title: 'Thinking in API Dependencies',
				href: '/learn/thinking_in_api_dependencies',
			},
			{
				title: 'Joining data across APIs',
				href: '/learn/joining_data_across_apis',
			},
			{
				title: 'TypeScript Operations',
				href: '/learn/typescript_operations',
			},
		],
	},
	{
		title: 'Guides',
		href: '/docs/guides',
		icon: <BookOpenIcon />,
		links: [
			{
				title: 'Overview',
				navTitle: 'Guides',
				href: '/docs/guides',
			},
			{
				title: 'Writing operations',
				links: [
					{
						title: 'TypeSafe API Integrations with TypeScript Operations & GraphQL',
						href: '/docs/guides/typesafe_api_integrations_with_typescript_operations_and_graphql',
					},
				],
			},
			// {
			// 	title: 'Configuring WunderGraph',
			// 	links: [],
			// },
			{
				title: 'IDE',
				links: [
					{
						title: 'Enable autocompletion in your IDE',
						href: '/docs/guides/enable-autocompletion-in-your-ide',
					},
					{
						title: 'Debugging WunderGraph applications',
						href: '/docs/guides/debugging',
					},
				],
			},
			{
				title: 'Testing',
				links: [
					{
						title: 'Integration tests',
						href: '/docs/guides/testing',
					},
					{
						title: 'End to end testing',
						href: '/docs/guides/end-to-end-testing',
					},
				],
			},
			{
				title: 'Security',
				links: [
					{
						title: 'Token Based Authentication with Next Auth',
						href: '/docs/guides/token-based-authentication-with-next-auth',
					},
				],
			},
			{
				title: 'Advanced',
				links: [
					{
						title: 'Inject Short-Lived Token into Upstream Requests',
						href: '/docs/guides/inject-short-lived-token-into-upstream-requests',
					},
					{
						title: 'Expose a GraphQL API from WunderGraph',
						href: '/docs/guides/expose-a-graphql-api-from-wundergraph',
					},
					{
						title: 'Extend JSON fields with more specific types',
						href: '/docs/guides/extend-json-fields-with-more-specific-types',
					},
					{
						title: 'Signing Origin Requests',
						href: '/docs/guides/signing-origin-requests',
					},
				],
			},
		],
	},
	{ type: 'divider' },
	{
		title: 'APIs',
		href: '/docs/apis',
		icon: <ShareIcon />,
		links: [
			{
				title: 'Overview',
				navTitle: 'APIs',
				href: '/docs/apis',
			},
			{
				title: 'GraphQL',
				href: '/docs/apis/graphql',
			},
			{
				title: 'Apollo Federation',
				href: '/docs/apis/apollo-federation',
			},
			{
				title: 'REST / OpenAPI',
				href: '/docs/apis/rest-openapi',
			},
		],
	},
	{
		title: 'Authentication',
		href: '/docs/auth',
		icon: <LockClosedIcon />,
		links: [
			{
				title: 'Overview',
				navTitle: 'Authentication',
				href: '/docs/auth',
			},
			{
				title: 'Cookie-based Auth',
				links: [
					{
						title: 'OpenID Connect',
						href: '/docs/auth/cookie-based-auth/openid-connect',
					},
					{
						title: 'Auth0',
						href: '/docs/auth/cookie-based-auth/auth0',
					},
					{
						title: 'Keycloak',
						href: '/docs/auth/cookie-based-auth/keycloak',
					},
					{
						title: 'GitHub',
						href: '/docs/auth/cookie-based-auth/github',
					},
					{
						title: 'Google',
						href: '/docs/auth/cookie-based-auth/google',
					},
				],
			},
			{
				title: 'Token-based Auth',
				links: [
					{
						title: 'OpenID Connect JWKS',
						href: '/docs/auth/token-based-auth/openid-connect',
					},
					{
						title: 'Auth.js (NextAuth)',
						href: '/docs/auth/token-based-auth/auth-js',
					},
					{
						title: 'Clerk.com',
						href: '/docs/auth/token-based-auth/clerk',
					},
				],
			},
		],
	},
	{
		title: 'Databases',
		href: '/docs/databases',
		icon: <CircleStackIcon />,
		links: [
			{
				title: 'Overview',
				navTitle: 'Databases',
				href: '/docs/databases',
			},
			{
				title: 'Prisma Datasource',
				href: '/docs/databases/prisma',
			},
			{
				title: 'FaunaDB',
				href: '/docs/databases/faunadb',
			},
		],
	},
	// {
	// 	title: 'Realtime',
	// 	href: '/docs/realtime',
	// 	icon: <CursorArrowRaysIcon />,
	// 	links: [
	// 		{
	// 			title: 'Overview',
	// 			href: '/docs/realtime',
	// 		},
	// 		{
	// 			title: 'Live queries',
	// 			href: '/docs/realtime/live-queries',
	// 		},
	// 		{
	// 			title: 'Graphql subscriptions',
	// 			href: '/docs/realtime/subscriptions',
	// 		},
	// 		{
	// 			title: 'Typescript subscriptions',
	// 			href: '/docs/realtime/typescript',
	// 		},
	// 	],
	// },
	{
		title: 'Storage',
		href: '/docs/storage',
		icon: <ServerIcon />,
		links: [
			{
				title: 'Overview',
				navTitle: 'Storage',
				href: '/docs/storage',
			},
			{
				title: 'Supported Providers',
				links: [
					{
						title: 'AWS S3',
						href: '/docs/storage/aws-s3',
					},
					{
						title: 'Minio',
						href: '/docs/storage/minio',
					},
				],
			},
		],
	},
	{ type: 'divider' },
	{
		title: 'Platform',
		href: '/docs/architecture',
		paths: [
			'/docs/architecture',
			'/docs/components-of-wundergraph',
			'/docs/supported-data-sources',
			'/docs/supported-frontend-frameworks',
			'/docs/supported-backend-languages-frameworks',
			'/docs/core-concepts',
		],
		icon: <CubeIcon />,
		links: [
			{
				title: 'Architecture',
				links: [
					{
						title: 'Overview',
						navTitle: 'Architecture',
						href: '/docs/architecture',
					},
					{
						title: 'Architecture Diagram',
						href: '/docs/architecture/architecture-diagram',
					},
					{
						title: 'WunderGraph Explained in one Sequence Diagram',
						href: '/docs/architecture/wundergraph-explained-in-one-sequence-diagram',
					},
					{
						title: 'WunderGraph RPC Protocol explained',
						href: '/docs/architecture/wundergraph-rpc-protocol-explained',
					},
					{
						title: 'WunderGraph Conventions',
						href: '/docs/architecture/wundergraph-conventions',
					},
					{
						title: 'Manage API Dependencies explicitly',
						href: '/docs/architecture/manage-api-dependencies-explicitly',
					},
				],
			},
			{
				title: 'Components of WunderGraph',
				links: [
					{
						title: 'Overview',
						navTitle: 'Components of WunderGraph',
						href: '/docs/components-of-wundergraph',
					},
					{
						title: 'create-wundergraph-app',
						href: '/docs/components-of-wundergraph/create-wundergraph-app',
					},
					{
						title: 'wunderctl',
						href: '/docs/components-of-wundergraph/wunderctl',
					},
					{
						title: 'WunderGraph SDK',
						href: '/docs/components-of-wundergraph/wundergraph-sdk',
					},
					{
						title: 'WunderNode / WunderGraph Server',
						href: '/docs/components-of-wundergraph/wundernode-wundergraph-server',
					},
					{
						title: 'WunderGraph Client',
						href: '/docs/components-of-wundergraph/wundergraph-client',
					},
					{
						title: 'WunderHub',
						href: '/docs/components-of-wundergraph/wunderhub',
					},
				],
			},
			{
				title: 'Core Concepts',
				links: [
					{
						title: 'API Namespacing',
						href: '/docs/core-concepts/api-namespacing',
					},
					{
						title: 'Virtual Graph',
						href: '/docs/core-concepts/virtual-graph',
					},
					{
						title: 'The `_join` field',
						href: '/docs/core-concepts/_join-field',
					},
				],
			},
			{
				title: 'Supported Data Sources',
				links: [
					{
						title: 'Overview',
						navTitle: 'Supported Data Sources',
						href: '/docs/supported-data-sources',
					},
					{
						title: 'GraphQL',
						href: '/docs/supported-data-sources/graphql',
					},
					{
						title: 'Apollo Federation',
						href: '/docs/supported-data-sources/apollo-federation',
					},
					{
						title: 'REST / OpenAPI',
						href: '/docs/supported-data-sources/rest-openapi',
					},
					{
						title: 'gRPC',
						href: '/docs/supported-data-sources/grpc',
					},
					{
						title: 'SOAP',
						href: '/docs/supported-data-sources/soap',
					},
					{
						title: 'OData',
						href: '/docs/supported-data-sources/odata',
					},
					{
						title: 'Apache Thrift',
						href: '/docs/supported-data-sources/apache-thrift',
					},
					{
						title: 'PostgreSQL',
						href: '/docs/supported-data-sources/postgresql',
					},
					{
						title: 'MySQL',
						href: '/docs/supported-data-sources/mysql',
					},
					{
						title: 'SQLite',
						href: '/docs/supported-data-sources/sqlite',
					},
					{
						title: 'SQLServer',
						href: '/docs/supported-data-sources/sqlserver',
					},
					{
						title: 'MongoDB + Atlas',
						href: '/docs/supported-data-sources/mongodb-atlas',
					},
					{
						title: 'Planetscale',
						href: '/docs/supported-data-sources/planetscale',
					},
					{
						title: 'FaunaDB',
						href: '/docs/supported-data-sources/faunadb',
					},
					{
						title: 'Neo4j',
						href: '/docs/supported-data-sources/neo4j',
					},
					{
						title: 'Yugabyte',
						href: '/docs/supported-data-sources/yugabyte',
					},
					{
						title: 'Oracle DB',
						href: '/docs/supported-data-sources/oracle-db',
					},
				],
			},
			{
				title: 'Supported Frontend Frameworks',
				links: [
					{
						title: 'React',
						href: '/docs/supported-frontend-frameworks/react-js',
					},
					{
						title: 'React Native',
						href: '/docs/supported-frontend-frameworks/react-native',
					},
					{
						title: 'Next.js',
						href: '/docs/supported-frontend-frameworks/nextjs',
					},
					{
						title: 'ViteJS',
						href: '/docs/supported-frontend-frameworks/vite-js',
					},
					{
						title: 'iOS / Swift / Objective-C',
						href: '/docs/supported-frontend-frameworks/ios-swift-objective-c',
					},
					{
						title: 'Android / Kotlin / Java',
						href: '/docs/supported-frontend-frameworks/android-kotlin-java',
					},
					{
						title: 'Remix',
						href: '/docs/supported-frontend-frameworks/remix',
					},
					{
						title: 'Svelte',
						href: '/docs/supported-frontend-frameworks/svelte',
					},
					{
						title: 'SvelteKit',
						href: '/docs/supported-frontend-frameworks/sveltekit',
					},
					{
						title: 'Vue',
						href: '/docs/supported-frontend-frameworks/vue',
					},
					{
						title: 'Nuxt',
						href: '/docs/supported-frontend-frameworks/nuxt',
					},
					{
						title: 'SolidJS',
						href: '/docs/supported-frontend-frameworks/solidjs',
					},
				],
			},
			{
				title: 'Supported Backend Languages',
				links: [
					{
						title: 'NodeJS / TypeScript',
						href: '/docs/supported-backend-languages-frameworks/nodejs-typescript',
					},
					{
						title: 'Golang / Go',
						href: '/docs/supported-backend-languages-frameworks/golang-go',
					},
					{
						title: 'Python',
						href: '/docs/supported-backend-languages-frameworks/python',
					},
					{
						title: 'Java / Kotlin',
						href: '/docs/supported-backend-languages-frameworks/java-kotlin',
					},
				],
			},
		],
	},
	{
		title: 'Features',
		href: '/docs/features',
		icon: <ListBulletIcon />,
		links: [
			{
				title: 'Overview',
				navTitle: 'Features',
				href: '/docs/features',
			},
			{
				title: 'TypeScript hooks to customize the API Gateway Middleware',
				href: '/docs/features/type-script-hooks-to-customize-the-api-gateway-middleware',
			},
			{
				title: 'TypeScript webhooks to integrate third party applications',
				href: '/docs/features/type-script-webhooks-to-integrate-third-party-applications',
			},
			{
				title: 'TypeScript Operations',
				href: '/docs/features/typescript-operations',
			},
			{
				title: 'API Namespacing',
				href: '/docs/features/api-namespacing',
			},
			{
				title: 'Cross-API Joins to compose APIs',
				href: '/docs/features/cross-api-joins-to-compose-apis',
			},
			{
				title: 'TypeSafe Mocking',
				href: '/docs/features/type-safe-mocking',
			},
			{
				title: 'Local Development',
				href: '/docs/features/local-development',
			},
			{
				title: 'OpenID Connect based Authentication',
				href: '/docs/features/openid-connect-based-authentication',
			},
			{
				title: 'Authentication aware Data-Fetching',
				href: '/docs/features/authentication-aware-data-fetching',
			},
			{
				title: 'Authorization - Injecting Claims',
				href: '/docs/features/authorization-injecting-claims',
			},
			{
				title: 'Authorization - Role-Based Access Control',
				href: '/docs/features/authorization-role-based-access-control-rbac',
			},
			{
				title: 'Automatic CSRF Protection for Mutations',
				href: '/docs/features/automatic-csrf-protection-for-mutations',
			},
			{
				title: 'HTTP-Layer Caching',
				href: '/docs/features/http-layer-caching',
			},
			{
				title: 'GraphQL to JSON-RPC Compiler',
				href: '/docs/features/graphql-to-json-rpc-compiler',
			},
			{
				title: 'Automatic Content Revalidation with ETags',
				href: '/docs/features/automatic-content-revalidation-with-etags',
			},
			{
				title: 'Realtime Subscriptions',
				href: '/docs/features/realtime-subscriptions',
			},
			{
				title: 'Live Queries',
				href: '/docs/features/live-queries',
			},
			{
				title: 'Generated Clients / SDKs',
				href: '/docs/features/generated-clients-and-sdks',
			},
			{
				title: 'JSON-Schema Validation',
				href: '/docs/features/json-schema-validation',
			},
			{
				title: 'Generated APIs for any Database',
				href: '/docs/features/generated-apis-for-any-database',
			},
			{
				title: 'File-based Operations',
				href: '/docs/features/file-based-operations',
			},
			{
				title: 'Configuration as Code',
				href: '/docs/features/configuration-as-code',
			},
			{
				title: 'File uploads to S3 compatible File Storages',
				href: '/docs/features/file-uploads-to-s3-compatible-file-storages',
			},
			{
				title: 'Custom GraphQL Resolvers',
				href: '/docs/features/custom-graphql-resolvers',
			},
			{
				title: 'Generate OpenAPI specs and Postman collections',
				href: '/docs/features/openapi-postman',
			},
		],
	},
	{
		title: 'Cloud',
		href: '/docs/cloud',
		icon: <CloudIcon />,
		links: [
			{
				title: 'Overview',
				navTitle: 'Cloud',
				href: '/docs/cloud',
			},
			{
				title: 'Workspace Configuration (wg.toml)',
				href: '/docs/cloud/configuration',
			},
			{
				title: 'Errors',
				href: '/docs/cloud/errors',
			},
			{
				title: 'Deployments',
				links: [
					{
						title: 'Deploy to WunderGraph Cloud',
						href: '/docs/cloud/deployments',
					},
					{
						title: 'Add custom domains to your deployment',
						href: '/docs/cloud/custom-domains',
					},
				],
			},
			{
				title: 'Integrations',
				links: [
					{
						title: 'Deploy button',
						href: '/docs/cloud/deploy-button',
					},
					{
						title: 'Vercel',
						href: '/docs/cloud/integrations/vercel',
					},
					{
						title: 'Neon',
						href: '/docs/cloud/integrations/neon',
					},
				],
			},
		],
	},
	{
		title: 'Self-hosted',
		href: '/docs/self-hosted',
		icon: <ServerIcon />,
		links: [
			{ title: 'Overview', href: '/docs/self-hosted', navTitle: 'Self-hosted' },
			{
				title: 'Fly.io',
				href: '/docs/self-hosted/flyio',
			},
			{
				title: 'Docker',
				href: '/docs/self-hosted/docker',
			},
			{
				title: 'Security',
				href: '/docs/self-hosted/security',
			},
		],
	},
	{ type: 'divider' },
	{
		title: 'Clients reference',
		href: '/docs/clients-reference',
		icon: <ComputerDesktopIcon />,
		links: [
			{
				title: 'Overview',
				navTitle: 'Clients reference',
				href: '/docs/clients-reference',
			},
			{
				title: 'TypeScript Client',
				href: '/docs/clients-reference/typescript-client',
			},
			{
				title: 'SWR',
				href: '/docs/clients-reference/swr',
			},
			{
				title: 'React Query',
				href: '/docs/clients-reference/react-query',
			},
			{
				title: 'React Relay',
				href: '/docs/clients-reference/react-relay',
			},
			{
				title: 'Solid Query',
				href: '/docs/clients-reference/solid-query',
			},
			{
				title: 'Next.js',
				href: '/docs/clients-reference/nextjs',
			},
			{
				title: 'Svelte Query',
				href: '/docs/clients-reference/svelte-query',
			},
		],
	},
	{
		title: 'WunderGraph reference',
		href: '/docs/wundergraph-reference',
		paths: [
			'/docs/wundergraph-config-ts-reference',
			'/docs/wundergraph-operations-ts-reference',
			'/docs/wundergraph-server-ts-reference',
			'/docs/wundergraph-manifest-json-reference',
		],
		icon: <WrenchIcon />,
		links: [
			{
				title: 'Overview',
				navTitle: 'WunderGraph reference',
				href: '/docs/wundergraph-reference',
			},
			{
				title: 'wundergraph.config.ts',
				links: [
					{
						title: 'Overview',
						navTitle: 'wundergraph.config.ts',
						href: '/docs/wundergraph-config-ts-reference',
					},
					{
						title: 'Data Sources',
						href: '/docs/wundergraph-config-ts-reference/configure-data-sources',
						links: [
							{
								title: 'GraphQL Data Source',
								href: '/docs/wundergraph-config-ts-reference/configure-graphql-data-source',
							},
							{
								title: 'PostgreSQL Data Source',
								href: '/docs/wundergraph-config-ts-reference/configure-postgresql-data-source',
							},
							{
								title: 'MySQL Data Source',
								href: '/docs/wundergraph-config-ts-reference/configure-mysql-data-source',
							},
							{
								title: 'Planetscale Data Source',
								href: '/docs/wundergraph-config-ts-reference/configure-planetscale-data-source',
							},
							{
								title: 'SQLite Data Source',
								href: '/docs/wundergraph-config-ts-reference/configure-sqlite-data-source',
							},
							{
								title: 'SQLServer Data Source',
								href: '/docs/wundergraph-config-ts-reference/configure-sqlserver-data-source',
							},
							{
								title: 'MongoDB / Atlas Data Source',
								href: '/docs/wundergraph-config-ts-reference/configure-mongodb-atlas-data-source',
							},
							{
								title: 'Apollo Federation Data Source',
								href: '/docs/wundergraph-config-ts-reference/configure-apollo-federation-data-source',
							},
							{
								title: 'OpenAPI / REST Data Source',
								href: '/docs/wundergraph-config-ts-reference/configure-openapi-rest-data-source',
							},
							{
								title: 'gRPC Data Source',
								href: '/docs/wundergraph-config-ts-reference/configure-grpc-data-source',
							},
						],
					},
					{
						title: 'Introspection',
						href: '/docs/wundergraph-config-ts-reference/configure-introspection',
					},
					{
						title: 'Code Generation',
						href: '/docs/wundergraph-config-ts-reference/configure-code-generation',
					},
					{
						title: 'CORS',
						href: '/docs/wundergraph-config-ts-reference/configure-cors',
					},
					{
						title: 'Cookie-based Authentication',
						href: '/docs/wundergraph-config-ts-reference/configure-cookie-based-authentication',
					},
					{
						title: 'Token-based Authentication',
						href: '/docs/wundergraph-config-ts-reference/configure-token-based-authentication',
					},
					{
						title: 'Custom Claims',
						href: '/docs/wundergraph-config-ts-reference/configure-custom-claims',
					},
					{
						title: 'Authorization / RBAC',
						href: '/docs/wundergraph-config-ts-reference/configure-authorization',
					},
					{
						title: 'S3 file upload providers',
						href: '/docs/wundergraph-config-ts-reference/configure-s3-file-upload-providers',
					},
					{
						title: 'Advanced Security',
						href: '/docs/wundergraph-config-ts-reference/configure-advanced-security',
					},
					{
						title: 'Headers for HTTP-based Data Sources',
						href: '/docs/wundergraph-config-ts-reference/configure-headers-for-http-based-data-sources',
					},
					{
						title: 'mTLS for HTTP-based Data Sources',
						href: '/docs/wundergraph-config-ts-reference/configure-mtls-for-http-based-data-sources',
					},
					{
						title: 'Schema extension',
						href: '/docs/wundergraph-config-ts-reference/configure-schema-extension',
					},
					{
						title: 'WunderNode Options',
						href: '/docs/wundergraph-config-ts-reference/configure-wundernode-options',
					},
					{
						title: 'Open Telemetry',
						href: '/docs/wundergraph-config-ts-reference/configure-open-telemetry',
					},
				],
			},
			{
				title: 'wundergraph.operations.ts',
				links: [
					{
						title: 'Overview',
						navTitle: 'wundergraph.operations.ts',
						href: '/docs/wundergraph-operations-ts-reference',
					},
					{
						title: 'Defaults',
						href: '/docs/wundergraph-operations-ts-reference/configure-defaults',
					},
					{
						title: 'Authentication',
						href: '/docs/wundergraph-operations-ts-reference/configure-authentication',
					},
					{
						title: 'Caching',
						href: '/docs/wundergraph-operations-ts-reference/configure-caching',
					},
					{
						title: 'Live Queries',
						href: '/docs/wundergraph-operations-ts-reference/configure-live-queries',
					},
					{
						title: 'Custom Operations Configuration',
						href: '/docs/wundergraph-operations-ts-reference/custom-operations-configuration',
					},
				],
			},
			{
				title: 'wundergraph.server.ts',
				links: [
					{
						title: 'Overview',
						navTitle: 'wundergraph.server.ts',
						href: '/docs/wundergraph-server-ts-reference',
					},
					{
						title: 'WunderGraph Server Options',
						href: '/docs/wundergraph-server-ts-reference/configure-wundergraph-server-options',
					},
					{
						title: 'Webhooks',
						href: '/docs/wundergraph-server-ts-reference/webhooks',
					},
					{
						title: 'preResolve hook',
						href: '/docs/wundergraph-server-ts-reference/pre-resolve-hook',
					},
					{
						title: 'mutatingPreResolve hook',
						href: '/docs/wundergraph-server-ts-reference/mutating-pre-resolve-hook',
					},
					{
						title: 'postResolve hook',
						href: '/docs/wundergraph-server-ts-reference/post-resolve-hook',
					},
					{
						title: 'mutatingPostResolve hook',
						href: '/docs/wundergraph-server-ts-reference/mutating-post-resolve-hook',
					},
					{
						title: 'mockResolve hook',
						href: '/docs/wundergraph-server-ts-reference/mock-resolve-hook',
					},
					{
						title: 'customResolve hook',
						href: '/docs/wundergraph-server-ts-reference/custom-resolve-hook',
					},
					{
						title: 'onOriginRequest hook',
						href: '/docs/wundergraph-server-ts-reference/on-origin-request-hook',
					},
					{
						title: 'onOriginResponse hook',
						href: '/docs/wundergraph-server-ts-reference/on-origin-response-hook',
					},
					{
						title: 'onConnectionInit hook',
						href: '/docs/wundergraph-server-ts-reference/ws-transport-connection-init-hook',
					},
					{
						title: 'postAuthentication hook',
						href: '/docs/wundergraph-server-ts-reference/post-authentication-hook',
					},
					{
						title: 'revalidate hook',
						href: '/docs/wundergraph-server-ts-reference/revalidate-hook',
					},
					{
						title: 'mutatingPostAuthentication hook',
						href: '/docs/wundergraph-server-ts-reference/mutating-post-authentication-hook',
					},
					{
						title: 'postLogout hook',
						href: '/docs/wundergraph-server-ts-reference/post-logout-hook',
					},
					{
						title: 'Custom GraphQL Servers',
						href: '/docs/wundergraph-server-ts-reference/custom-graphql-servers',
					},
				],
			},
		],
	},
	{
		title: 'Operations reference',
		href: '/docs/operations-reference',
		icon: <CogIcon />,
		paths: ['/docs/typescript-operations-reference', '/docs/directives-reference'],
		links: [
			{
				title: 'Overview',
				navTitle: 'Operations reference',
				href: '/docs/operations-reference',
			},
			{
				title: 'GraphQL Operations',
				links: [
					{
						title: 'Overview',
						navTitle: 'GraphQL Operations',
						href: '/docs/directives-reference',
					},
					{
						title: '@fromClaim directive',
						href: '/docs/directives-reference/from-claim-directive',
					},
					{
						title: '@jsonSchema directive',
						href: '/docs/directives-reference/json-schema-directive',
					},
					{
						title: '@hooksVariable directive',
						href: '/docs/directives-reference/hooks-variable-directive',
					},
					{
						title: '@rbac directive',
						href: '/docs/directives-reference/rbac-directive',
					},
					{
						title: '@injectGeneratedUUID directive',
						href: '/docs/directives-reference/inject-generated-uuid-directive',
					},
					{
						title: '@injectCurrentDateTime directive',
						href: '/docs/directives-reference/inject-current-datetime-directive',
					},
					{
						title: '@injectEnvironmentVariable directive',
						href: '/docs/directives-reference/inject-environment-variable-directive',
					},
					{
						title: '@internalOperation directive',
						href: '/docs/directives-reference/internal-operation-directive',
					},
					{
						title: '@export directive',
						href: '/docs/directives-reference/export-directive',
					},
					{
						title: '@internal directive',
						href: '/docs/directives-reference/internal-directive',
					},
					{
						title: '@transform directive',
						href: '/docs/directives-reference/transform-directive',
					},
				],
			},
			{
				title: 'TypeScript Operations',
				links: [
					{
						title: 'Overview',
						navTitle: 'TypeScript Operations',
						href: '/docs/typescript-operations-reference',
					},
					{
						title: 'Queries (READ)',
						href: '/docs/typescript-operations-reference/queries',
					},
					{
						title: 'Mutations (WRITE)',
						href: '/docs/typescript-operations-reference/mutations',
					},
					{
						title: 'Subscriptions (STREAM)',
						href: '/docs/typescript-operations-reference/subscriptions',
					},
					{
						title: 'Authentication & Authorization',
						href: '/docs/typescript-operations-reference/authentication-authorization',
					},
					{
						title: 'Calling Operations from clients',
						href: '/docs/typescript-operations-reference/calling-operations-from-clients',
					},
					{
						title: 'Calling Operations from Operations',
						href: '/docs/typescript-operations-reference/calling-operations-from-operations',
					},
					{
						title: 'Security',
						href: '/docs/typescript-operations-reference/security',
					},
				],
			},
		],
	},
	{
		title: 'CLI Reference',
		href: '/docs/cli-reference',
		icon: <CommandLineIcon />,
		paths: ['/docs/wunderctl-reference'],
		links: [
			{
				title: 'Overview',
				navTitle: 'CLI Reference',
				href: '/docs/cli-reference',
			},
			{
				title: 'create-wundergraph-app',
				links: [
					{
						title: 'create-wundergraph-app',
						href: '/docs/cli-reference/create-wundergraph-app',
					},
				],
			},
			{
				title: 'wunderctl reference',
				links: [
					{
						title: 'Overview',
						navTitle: 'wunderctl reference',
						href: '/docs/wunderctl-reference',
					},
					{
						title: 'wunderctl up',
						href: '/docs/wunderctl-reference/wunderctl-up',
					},
					{
						title: 'wunderctl generate',
						href: '/docs/wunderctl-reference/wunderctl-generate',
					},
					{
						title: 'wunderctl version',
						href: '/docs/wunderctl-reference/wunderctl-version',
					},
					{
						title: 'wunderctl start',
						href: '/docs/wunderctl-reference/wunderctl-start',
					},
					{
						title: 'wunderctl node start',
						href: '/docs/wunderctl-reference/wunderctl-node-start',
					},
					{
						title: 'wunderctl server start',
						href: '/docs/wunderctl-reference/wunderctl-server-start',
					},
				],
			},
		],
	},
	{ type: 'divider' },
	// {
	// 	title: 'Troubleshooting',
	// 	href: '/docs/troubleshooting',
	// 	icon: <BugAntIcon />,
	// },
	{
		title: 'Upgrade guides',
		href: '/docs/upgrade-guides',
		icon: <ArrowUpCircleIcon />,
		links: [
			{
				title: 'Overview',
				navTitle: 'Upgrade guides',
				href: '/docs/upgrade-guides',
			},
			{
				title: 'Pre 1.0 changes',
				links: [
					{
						title: 'Simplified URL structure',
						href: '/docs/upgrade-guides/simplifying-the-wundergraph-url-structure',
					},
				],
			},
		],
	},
];

export default navigation;<|MERGE_RESOLUTION|>--- conflicted
+++ resolved
@@ -210,10 +210,10 @@
 						href: '/docs/examples/nextjs-todos',
 					},
 					{
-<<<<<<< HEAD
 						title: 'WunderGraph open telemetry',
 						href: '/docs/examples/open-telemetry',
-=======
+					},
+					{
 						title: 'Nuxt + Vue Query',
 						href: '/docs/examples/nuxt',
 					},
@@ -312,7 +312,6 @@
 					{
 						title: 'How is server-side only GraphQL different from client-side GraphQL?',
 						href: '/docs/frequently-asked-questions/how-is-server-side-only-graphql-different-from-client-side-graphql',
->>>>>>> a45c6362
 					},
 				],
 			},
