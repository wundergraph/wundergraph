--- conflicted
+++ resolved
@@ -147,18 +147,12 @@
         if (!user.email || !user.name) {
           return;
         }
-<<<<<<< HEAD
         await operations.mutate({
           operationName: 'UpsertLastLogin',
           input: {
             email: user.email,
             name: user.name,
           },
-=======
-        await internalClient.mutations.UpsertLastLogin({
-          email: user.email,
-          name: user.name,
->>>>>>> 803416d8
         });
       },
     },
