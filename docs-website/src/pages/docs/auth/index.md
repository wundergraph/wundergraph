---
title: Authentication Overview
pageTitle: WunderGraph - Authentication - Overview
description: An overview of authentication supported by WunderGraph.
hideTableOfContents: true
fullWidthContent: true
isIndexFile: true
---

An overview of supported authentication methods supported by WunderGraph.

<<<<<<< HEAD
{% quick-links %}
{% quick-link title="Cookie-based Auth" icon="auth" href="/docs/auth/cookie-based-auth" description="Authenticate using cookies (OIDC)." /%}
{% quick-link title="Token-based Auth" icon="auth" href="/docs/auth/token-based-auth" description="Authenticate using tokens." /%}
=======
## Cookie-based Auth

Cookie-Based Authentication is the best possible authentication flow to be used with a web-based application. The WunderGraph Server acts as a Token Handler in this case. The whole flow is handled server-side, on the WunderGraph server, meaning that an auth code is obtained via the browser but exchanged via the secure back-channel (server-to-server).

Once the Authentication flow is complete, a secure encrypted cookie is set, which keeps the user logged in.

{% quick-links className="lg:grid-cols-3" %}
{% quick-link title="OpenID Connect" icon="auth" href="/docs/auth/cookie-based-auth/openid-connect" description="Authenticate using OIDC." /%}
{% quick-link title="Auth0" icon="auth" href="/docs/auth/cookie-based-auth/auth0" description="Authenticate using Auth0." /%}
{% quick-link title="Google" icon="auth" href="/docs/auth/cookie-based-auth/github" description="Authenticate using Github." /%}
{% quick-link title="Github" icon="auth" href="/docs/auth/cookie-based-auth/google" description="Authenticate using Google." /%}
{% quick-link title="Keycloak" icon="auth" href="/docs/auth/cookie-based-auth/keycloak" description="Authenticate using Keycloak." /%}
{% /quick-links %}

## Token-based Auth

Token-Based Authentication is very flexible and gives you a lot of different ways of authenticating client against your WunderGraph applications. This way, you're able to use WunderGraph with code- or device flows. The responsibility to obtain an access token in this scenario is on the client itself.

{% quick-links className="lg:grid-cols-3" %}
{% quick-link title="OpenID Connect JWKS" icon="auth" href="/docs/auth/token-based-auth/openid-connect" description="Authenticate using JSON Web Key Sets." /%}
{% quick-link title="Auth.js (NextAuth)" icon="auth" href="/docs/auth/token-based-auth/auth-js" description="Authenticate using Auth.js." /%}
{% quick-link title="Clerk.com" icon="auth" href="/docs/auth/token-based-auth/clerk" description="Authenticate using Clerk.com." /%}
{% /quick-links %}
>>>>>>> 414565a3
<|MERGE_RESOLUTION|>--- conflicted
+++ resolved
@@ -9,11 +9,6 @@
 
 An overview of supported authentication methods supported by WunderGraph.
 
-<<<<<<< HEAD
-{% quick-links %}
-{% quick-link title="Cookie-based Auth" icon="auth" href="/docs/auth/cookie-based-auth" description="Authenticate using cookies (OIDC)." /%}
-{% quick-link title="Token-based Auth" icon="auth" href="/docs/auth/token-based-auth" description="Authenticate using tokens." /%}
-=======
 ## Cookie-based Auth
 
 Cookie-Based Authentication is the best possible authentication flow to be used with a web-based application. The WunderGraph Server acts as a Token Handler in this case. The whole flow is handled server-side, on the WunderGraph server, meaning that an auth code is obtained via the browser but exchanged via the secure back-channel (server-to-server).
@@ -36,5 +31,4 @@
 {% quick-link title="OpenID Connect JWKS" icon="auth" href="/docs/auth/token-based-auth/openid-connect" description="Authenticate using JSON Web Key Sets." /%}
 {% quick-link title="Auth.js (NextAuth)" icon="auth" href="/docs/auth/token-based-auth/auth-js" description="Authenticate using Auth.js." /%}
 {% quick-link title="Clerk.com" icon="auth" href="/docs/auth/token-based-auth/clerk" description="Authenticate using Clerk.com." /%}
-{% /quick-links %}
->>>>>>> 414565a3
+{% /quick-links %}