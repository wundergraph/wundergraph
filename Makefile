all: check-setup engine-dev
	pnpm install --ignore-scripts
	pnpm -r run --filter="./packages/wunderctl" build
	pnpm -r run --filter="./packages/wunderctl" postinstall
	pnpm run build

docs:
	cd docs-website && npm install && npm run dev

engine-dev: codegen
	go mod tidy
	go mod download

check-setup:
	$(shell ./scripts/check-setup.sh)

test-go:
	go test ./...

test-ts:
	pnpm test

test: test-go test-ts

format-templates:
	pnpx prettier --write pkg/templates/assets/templates --ignore-unknown

install-proto:
	go install github.com/golang/protobuf/proto
	go install github.com/golang/protobuf/protoc-gen-go

codegen: install-proto
	cd types && ./generate.sh

build: codegen
	cd cmd/wunderctl && go build -o ../../wunderctl -ldflags "-w -s -X 'main.commit=$COMMIT' -X 'main.builtBy=ci' -X 'main.version=$VERSION' -X 'main.date=$DATE'" -trimpath

# This command builds the wunderctl binary and copies it into the nodejs wunderctl wrapper
wunderctl: build
	pnpm -r run --filter="./packages/wunderctl" build
	cp -f wunderctl packages/wunderctl/download/wunderctl
	rm wunderctl

run:
	cd cmd/wunderctl && go run main.go

install:
	cd cmd/wunderctl && go install

update-examples:
	cd examples && rm -rf simple && mkdir simple && cd simple && wunderctl init

<<<<<<< HEAD
.PHONY: codegen build run tag install-proto format-templates dev all check-local docs
=======
.PHONY: codegen build run tag install-proto format-templates dev all check-local wunderctl
>>>>>>> d419f06e
<|MERGE_RESOLUTION|>--- conflicted
+++ resolved
@@ -50,8 +50,5 @@
 update-examples:
 	cd examples && rm -rf simple && mkdir simple && cd simple && wunderctl init
 
-<<<<<<< HEAD
-.PHONY: codegen build run tag install-proto format-templates dev all check-local docs
-=======
-.PHONY: codegen build run tag install-proto format-templates dev all check-local wunderctl
->>>>>>> d419f06e
+
+.PHONY: codegen build run tag install-proto format-templates dev all check-local docs wunderctl