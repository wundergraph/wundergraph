package hooks

import (
	"bufio"
	"bytes"
	"context"
	"encoding/json"
	"fmt"
	"io"
	"io/ioutil"
	"log"
	"net/http"
	"path"
	"strconv"
	"strings"
	"time"

	"github.com/buger/jsonparser"
	"github.com/hashicorp/go-retryablehttp"
	"github.com/mattbaird/jsonpatch"
	"go.uber.org/zap"

	"github.com/wundergraph/wundergraph/pkg/authentication"
	"github.com/wundergraph/wundergraph/pkg/logging"
	"github.com/wundergraph/wundergraph/pkg/pool"
)

type WunderGraphRequest struct {
	Method     string            `json:"method"`
	RequestURI string            `json:"requestURI"`
	Headers    map[string]string `json:"headers"`
	Body       json.RawMessage   `json:"body,omitempty"`
}

type WunderGraphResponse struct {
	StatusCode int               `json:"statusCode"`
	Status     string            `json:"status"`
	Method     string            `json:"method"`
	RequestURI string            `json:"requestURI"`
	Headers    map[string]string `json:"headers"`
	Body       json.RawMessage   `json:"body,omitempty"`
}

func HttpRequestToWunderGraphRequestJSON(r *http.Request, withBody bool) ([]byte, error) {
	var body []byte
	if withBody {
		body, _ = ioutil.ReadAll(r.Body)
		r.Body = ioutil.NopCloser(bytes.NewReader(body))
	}
	return json.Marshal(WunderGraphRequest{
		Method:     r.Method,
		RequestURI: r.URL.String(),
		Headers:    HeaderSliceToCSV(r.Header),
		Body:       body,
	})
}

func HeaderSliceToCSV(headers map[string][]string) map[string]string {
	result := make(map[string]string, len(headers))
	for k, v := range headers {
		result[k] = strings.Join(v, ",")
	}
	return result
}

func HeaderCSVToSlice(headers map[string]string) map[string][]string {
	result := make(map[string][]string, len(headers))
	for k, v := range headers {
		result[k] = []string{v}
	}
	return result
}

type HookResponse interface {
	ResponseError() string
}

type OnWsConnectionInitHookPayload struct {
	DataSourceID string             `json:"dataSourceId"`
	Request      WunderGraphRequest `json:"request"`
}

type OnRequestHookPayload struct {
	Request       WunderGraphRequest `json:"request"`
	OperationName string             `json:"operationName"`
	OperationType string             `json:"operationType"`
}

type OnRequestHookResponse struct {
	Skip    bool                `json:"skip"`
	Cancel  bool                `json:"cancel"`
	Request *WunderGraphRequest `json:"request"`
}

type OnResponseHookPayload struct {
	Response      WunderGraphResponse `json:"response"`
	OperationName string              `json:"operationName"`
	OperationType string              `json:"operationType"`
}

type OnResponseHookResponse struct {
	Skip     bool                 `json:"skip"`
	Cancel   bool                 `json:"cancel"`
	Response *WunderGraphResponse `json:"response"`
}

type MiddlewareHookResponse struct {
	Error                   string            `json:"error,omitempty"`
	Op                      string            `json:"op"`
	Hook                    string            `json:"hook"`
	Response                json.RawMessage   `json:"response"`
	Input                   json.RawMessage   `json:"input"`
	SetClientRequestHeaders map[string]string `json:"setClientRequestHeaders"`
	// ClientResponseStatusCode is the status code that should be returned to the client
	ClientResponseStatusCode int
}

func (r *MiddlewareHookResponse) ResponseError() string { return r.Error }

type UploadHookResponse struct {
	Error   string `json:"error"`
	FileKey string `json:"fileKey"`
}

func (r *UploadHookResponse) ResponseError() string { return r.Error }

type MiddlewareHook string

const (
	MockResolve                MiddlewareHook = "mockResolve"
	PreResolve                 MiddlewareHook = "preResolve"
	PostResolve                MiddlewareHook = "postResolve"
	CustomResolve              MiddlewareHook = "customResolve"
	MutatingPreResolve         MiddlewareHook = "mutatingPreResolve"
	MutatingPostResolve        MiddlewareHook = "mutatingPostResolve"
	PostAuthentication         MiddlewareHook = "postAuthentication"
	PostLogout                 MiddlewareHook = "postLogout"
	MutatingPostAuthentication MiddlewareHook = "mutatingPostAuthentication"
	RevalidateAuthentication   MiddlewareHook = "revalidateAuthentication"

	// HttpTransportOnRequest to the origin
	HttpTransportOnRequest MiddlewareHook = "onOriginRequest"
	// HttpTransportOnResponse from the origin
	HttpTransportOnResponse MiddlewareHook = "onOriginResponse"

	WsTransportOnConnectionInit MiddlewareHook = "onConnectionInit"
)

type UploadHook string

const (
	PreUpload  UploadHook = "preUpload"
	PostUpload UploadHook = "postUpload"
)

type Client struct {
	serverUrl           string
	httpClient          *retryablehttp.Client
	subscriptionsClient *retryablehttp.Client
	log                 *zap.Logger
}

func NewClient(serverUrl string, logger *zap.Logger) *Client {
	return &Client{
		serverUrl:           serverUrl,
		httpClient:          buildClient(60 * time.Second),
		subscriptionsClient: buildClient(0),
		log:                 logger,
	}
}

func buildClient(requestTimeout time.Duration) *retryablehttp.Client {
	httpClient := retryablehttp.NewClient()
	// we will try 40 times with a constant delay of 50ms after max 2s we will give up
	httpClient.RetryMax = 40
	// keep it low and linear to increase the chance
	// that we can continue as soon as the server is back from a cold start
	httpClient.Backoff = retryablehttp.LinearJitterBackoff
	httpClient.RetryWaitMax = 50 * time.Millisecond
	httpClient.RetryWaitMin = 50 * time.Millisecond
	httpClient.HTTPClient.Timeout = requestTimeout
	httpClient.Logger = log.New(ioutil.Discard, "", log.LstdFlags)
	httpClient.CheckRetry = func(ctx context.Context, resp *http.Response, err error) (bool, error) {
		if resp != nil && resp.StatusCode == http.StatusInternalServerError {
			return false, nil
		}
		return retryablehttp.DefaultRetryPolicy(ctx, resp, err)
	}
	return httpClient
}

func (c *Client) DoGlobalRequest(ctx context.Context, hook MiddlewareHook, jsonData []byte, buf *bytes.Buffer) (*MiddlewareHookResponse, error) {
	return c.doMiddlewareRequest(ctx, "global/httpTransport", hook, jsonData, buf)
}

func (c *Client) DoWsTransportRequest(ctx context.Context, hook MiddlewareHook, jsonData []byte, buf *bytes.Buffer) (*MiddlewareHookResponse, error) {
	return c.doMiddlewareRequest(ctx, "global/wsTransport", hook, jsonData, buf)
}

func (c *Client) DoOperationRequest(ctx context.Context, operationName string, hook MiddlewareHook, jsonData []byte, buf *bytes.Buffer) (*MiddlewareHookResponse, error) {
	return c.doMiddlewareRequest(ctx, "operation/"+operationName, hook, jsonData, buf)
}

func (c *Client) DoFunctionRequest(ctx context.Context, operationName string, jsonData []byte, buf *bytes.Buffer) (*MiddlewareHookResponse, error) {
	jsonData = c.setInternalHookData(ctx, jsonData, buf)
	r, err := http.NewRequestWithContext(ctx, "POST", c.serverUrl+"/functions/"+operationName, bytes.NewReader(jsonData))
	if err != nil {
		return nil, err
	}

	r.Header.Set("Content-Type", "application/json")
	r.Header.Set(logging.RequestIDHeader, logging.RequestIDFromContext(ctx))

	req, err := retryablehttp.FromRequest(r)
	if err != nil {
		return nil, err
	}

	resp, err := c.httpClient.Do(req)
	if err != nil {
		return nil, fmt.Errorf("error calling function %s: %w", operationName, err)
	}

	if resp == nil {
		return nil, fmt.Errorf("error calling function %s: no response", operationName)
	}

	switch resp.StatusCode {
	case http.StatusOK, http.StatusInternalServerError, http.StatusUnauthorized:
		break
	default:
		return nil, fmt.Errorf("error calling function %s: %s", operationName, resp.Status)
	}

	dec := json.NewDecoder(resp.Body)

	var hookRes MiddlewareHookResponse
	err = dec.Decode(&hookRes)
	if err != nil {
		return nil, fmt.Errorf("error decoding function response: %w", err)
	}

	if hookRes.Error != "" {
		return nil, fmt.Errorf("error calling function %s: %s", operationName, hookRes.Error)
	}

	switch resp.StatusCode {
	case http.StatusInternalServerError:
		hookRes.ClientResponseStatusCode = http.StatusBadGateway
	case http.StatusUnauthorized:
		hookRes.ClientResponseStatusCode = http.StatusUnauthorized
	default:
		hookRes.ClientResponseStatusCode = http.StatusOK
	}

	return &hookRes, nil
}

func (c *Client) DoFunctionSubscriptionRequest(ctx context.Context, operationName string, jsonData []byte, subscribeOnce, useSSE, useJsonPatch bool, out io.Writer, buf *bytes.Buffer) error {
	jsonData = c.setInternalHookData(ctx, jsonData, buf)
	r, err := http.NewRequestWithContext(ctx, "POST", c.serverUrl+"/functions/"+operationName, bytes.NewReader(jsonData))
	if err != nil {
		return err
	}

	r.Header.Set("Content-Type", "application/json")
	r.Header.Set(logging.RequestIDHeader, logging.RequestIDFromContext(ctx))
	if subscribeOnce {
		r.Header.Set("X-WG-Subscribe-Once", "true")
	}

	req, err := retryablehttp.FromRequest(r)
	if err != nil {
		return err
	}

	resp, err := c.subscriptionsClient.Do(req)
	if err != nil {
		return fmt.Errorf("error calling function %s: %w", operationName, err)
	}

	if resp.StatusCode != http.StatusOK {
		return fmt.Errorf("server function call did not return 200: %s", resp.Status)
	}

	if resp.Body == nil {
		return fmt.Errorf("server function call did not return a body")
	}

	defer resp.Body.Close()

	flusher, ok := out.(http.Flusher)
	if !ok {
		return fmt.Errorf("client connection is not flushable")
	}

	if useSSE {
		defer func() {
			_, _ = out.Write([]byte("data: done\n\n"))
			flusher.Flush()
		}()
	}

	reader := bufio.NewReader(resp.Body)
	lastLine := pool.GetBytesBuffer()
	defer pool.PutBytesBuffer(lastLine)

	var (
		line []byte
	)

	for {
		line, err = reader.ReadBytes('\n')
		if err == nil {
			_, err = reader.ReadByte()
		}
		if err != nil {
			if err == io.EOF {
				return nil
			}
			if ctx.Err() != nil {
				return nil
			}
			return err
		}
		if useSSE {
			_, err = out.Write([]byte("data: "))
			if err != nil {
				if ctx.Err() != nil {
					return nil
				}
				return fmt.Errorf("error writing to client: %w", err)
			}
		}
		if useJsonPatch && lastLine.Len() != 0 {
			patchOperation, err := jsonpatch.CreatePatch(lastLine.Bytes(), line[:len(line)-1]) // remove newline
			if err != nil {
				return fmt.Errorf("error creating json patch: %w", err)
			}
			patch, err := json.Marshal(patchOperation)
			if err != nil {
				return fmt.Errorf("error marshalling json patch: %w", err)
			}
			if len(patch) < len(line) {
				_, err = out.Write(patch)
				if err != nil {
					return err
				}
				_, err = out.Write([]byte("\n")) // add newline again
				if err != nil {
					return err
				}
			} else {
				_, err = out.Write(line)
				if err != nil {
					return err
				}
			}
		} else {
			_, err = out.Write(line)
		}
		if err != nil {
			if ctx.Err() != nil {
				return nil
			}
			return fmt.Errorf("error writing to client: %w", err)
		}
		// we only need to write one newline, the second one is already in the line above
		_, err = out.Write([]byte("\n"))
		if err != nil {
			if ctx.Err() != nil {
				return nil
			}
			return fmt.Errorf("error writing to client: %w", err)
		}
		flusher.Flush()
		lastLine.Reset()
		_, _ = lastLine.Write(line)
	}
}

func (c *Client) DoAuthenticationRequest(ctx context.Context, hook MiddlewareHook, jsonData []byte, buf *bytes.Buffer) (*MiddlewareHookResponse, error) {
	return c.doMiddlewareRequest(ctx, "authentication", hook, jsonData, buf)
}

func (c *Client) DoUploadRequest(ctx context.Context, providerName string, profileName string, hook UploadHook, jsonData []byte, buf *bytes.Buffer) (*UploadHookResponse, error) {
	var hookResponse UploadHookResponse
	if err := c.doRequest(ctx, &hookResponse, path.Join("upload", providerName, profileName), MiddlewareHook(hook), jsonData, buf); err != nil {
		return nil, err
	}
	return &hookResponse, nil
}

func (c *Client) setInternalHookData(ctx context.Context, jsonData []byte, buf *bytes.Buffer) []byte {
	if len(jsonData) == 0 {
		jsonData = []byte(`{}`)
	}
	// Make sure we account for both pool.ClientRequestKey being nil and being non present
	if clientRequest, ok := ctx.Value(pool.ClientRequestKey).(*http.Request); ok && clientRequest != nil {
		_, wgClientRequestType, _, _ := jsonparser.Get(jsonData, "__wg", "clientRequest")
		if clientRequestData, err := HttpRequestToWunderGraphRequestJSON(clientRequest, false); err == nil && wgClientRequestType == jsonparser.NotExist {
			buf.Reset()
			_, _ = buf.Write(jsonData)
			// because we modify the original json data, we need to make sure that the original data is not modified
			// so we copy it first with enough space to append the clientRequestData
			jsonData, _ = jsonparser.Set(buf.Bytes(), clientRequestData, "__wg", "clientRequest")
		}
	}
	return jsonData
}

func (c *Client) doRequest(ctx context.Context, hookResponse HookResponse, action string, hook MiddlewareHook, jsonData []byte, buf *bytes.Buffer) error {
	jsonData = c.setInternalHookData(ctx, jsonData, buf)
	r, err := http.NewRequestWithContext(ctx, "POST", c.serverUrl+"/"+action+"/"+string(hook), bytes.NewReader(jsonData))
	if err != nil {
		return err
	}

	r.Header.Set("Content-Type", "application/json")
	r.Header.Set(logging.RequestIDHeader, logging.RequestIDFromContext(ctx))

	req, err := retryablehttp.FromRequest(r)
	if err != nil {
		return err
	}

	resp, err := c.httpClient.Do(req)
	if err != nil {
		return fmt.Errorf("hook %s failed with error: %w", string(hook), err)
	}
	defer resp.Body.Close()

	data, err := io.ReadAll(resp.Body)
	if err != nil {
		return fmt.Errorf("hook %s failed with reading body with error: %w", string(hook), err)
	}

	if resp.StatusCode != http.StatusOK {
		return fmt.Errorf("hook %s failed with invalid status code: %d (%s)", string(hook), resp.StatusCode, string(data))
	}

	err = json.Unmarshal(data, hookResponse)
	if err != nil {
		return fmt.Errorf("hook %s response could not be decoded: %w", string(hook), err)
	}

	if hookResponse.ResponseError() != "" {
		return fmt.Errorf("hook %s failed with error: %s", string(hook), hookResponse.ResponseError())
	}

	return nil
}

func (c *Client) doMiddlewareRequest(ctx context.Context, action string, hook MiddlewareHook, jsonData []byte, buf *bytes.Buffer) (*MiddlewareHookResponse, error) {
	var hookResponse MiddlewareHookResponse
	if err := c.doRequest(ctx, &hookResponse, action, hook, jsonData, buf); err != nil {
		return nil, err
	}
	return &hookResponse, nil
}

func (c *Client) DoHealthCheckRequest(ctx context.Context) (status bool) {
	req, err := retryablehttp.NewRequestWithContext(ctx, "GET", c.serverUrl+"/health", nil)
	if err != nil {
		return false
	}
	resp, err := c.httpClient.Do(req)
	if err != nil || resp.StatusCode != 200 {
		return
	}

	return true
}

<<<<<<< HEAD
func encodeData(authenticator Authenticator, r *http.Request, w *bytes.Buffer, variables []byte, response []byte) ([]byte, error) {
	const (
		wgKey = "__wg"
		root  = `{"` + wgKey + `":{}}`
	)
	var err error
	buf := w.Bytes()[0:]
	buf = append(buf, []byte(root)...)

	if user := authenticator(r.Context()); user != nil {
		userJson, err := json.Marshal(user)
		if err != nil {
			return nil, err
		}
		if buf, err = jsonparser.Set(buf, userJson, wgKey, "user"); err != nil {
			return nil, err
=======
func EncodeData(r *http.Request, buf []byte, variables []byte, response []byte) []byte {
	// TODO: This doesn't really reuse the bytes.Buffer storage, refactor it after adding more tests
	buf = buf[:0]
	buf = append(buf, []byte(`{"__wg":{}}`)...)
	if user := authentication.UserFromContext(r.Context()); user != nil {
		if userJson, err := json.Marshal(user); err == nil {
			buf, _ = jsonparser.Set(buf, userJson, "__wg", "user")
>>>>>>> 59d78ffc
		}
	}
	if len(variables) > 2 {
		if buf, err = jsonparser.Set(buf, variables, "input"); err != nil {
			return nil, err
		}
	}
	if len(response) != 0 {
		if buf, err = jsonparser.Set(buf, response, "response"); err != nil {
			return nil, err
		}
	}
	if r != nil {
		counterHeader := r.Header.Get("Wg-Cycle-Counter")
		counter, _ := strconv.ParseInt(counterHeader, 10, 64)
		counterValue := []byte(strconv.FormatInt(counter+1, 10))
		if buf, err = jsonparser.Set(buf, counterValue, "cycleCounter"); err != nil {
			return nil, err
		}
	}
	// If buf required more bytes than what w provided, copy buf into w so next time w's backing slice has enough
	// room to fit the whole payload
	if cap(buf) > w.Cap() {
		_, _ = w.Write(buf)
	}
	return buf, nil
}

// EncodeData encodes the given input data for a hook as a JSON payload to be sent to the hooks server
func EncodeData(authenticator Authenticator, r *http.Request, buf *bytes.Buffer, variables []byte, response []byte) ([]byte, error) {
	data, err := encodeData(authenticator, r, buf, variables, response)
	if err != nil {
		return nil, fmt.Errorf("encoding hook data: %w", err)
	}
	return data, nil
}<|MERGE_RESOLUTION|>--- conflicted
+++ resolved
@@ -472,8 +472,7 @@
 	return true
 }
 
-<<<<<<< HEAD
-func encodeData(authenticator Authenticator, r *http.Request, w *bytes.Buffer, variables []byte, response []byte) ([]byte, error) {
+func encodeData(r *http.Request, w *bytes.Buffer, variables []byte, response []byte) ([]byte, error) {
 	const (
 		wgKey = "__wg"
 		root  = `{"` + wgKey + `":{}}`
@@ -482,22 +481,13 @@
 	buf := w.Bytes()[0:]
 	buf = append(buf, []byte(root)...)
 
-	if user := authenticator(r.Context()); user != nil {
+	if user := authentication.UserFromContext(r.Context()); user != nil {
 		userJson, err := json.Marshal(user)
 		if err != nil {
 			return nil, err
 		}
 		if buf, err = jsonparser.Set(buf, userJson, wgKey, "user"); err != nil {
 			return nil, err
-=======
-func EncodeData(r *http.Request, buf []byte, variables []byte, response []byte) []byte {
-	// TODO: This doesn't really reuse the bytes.Buffer storage, refactor it after adding more tests
-	buf = buf[:0]
-	buf = append(buf, []byte(`{"__wg":{}}`)...)
-	if user := authentication.UserFromContext(r.Context()); user != nil {
-		if userJson, err := json.Marshal(user); err == nil {
-			buf, _ = jsonparser.Set(buf, userJson, "__wg", "user")
->>>>>>> 59d78ffc
 		}
 	}
 	if len(variables) > 2 {
@@ -527,8 +517,8 @@
 }
 
 // EncodeData encodes the given input data for a hook as a JSON payload to be sent to the hooks server
-func EncodeData(authenticator Authenticator, r *http.Request, buf *bytes.Buffer, variables []byte, response []byte) ([]byte, error) {
-	data, err := encodeData(authenticator, r, buf, variables, response)
+func EncodeData(r *http.Request, buf *bytes.Buffer, variables []byte, response []byte) ([]byte, error) {
+	data, err := encodeData(r, buf, variables, response)
 	if err != nil {
 		return nil, fmt.Errorf("encoding hook data: %w", err)
 	}
