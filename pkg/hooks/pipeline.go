--- conflicted
+++ resolved
@@ -169,14 +169,10 @@
 	var resp *MiddlewareHookResponse
 	data := ctx.Variables
 	if p.ResolveConfig.Pre {
-<<<<<<< HEAD
-		hookData, err := EncodeData(p.authenticator, r, hookBuf, data, nil)
-		if err != nil {
-			return nil, err
-		}
-=======
-		hookData := EncodeData(r, hookBuf.Bytes(), data, nil)
->>>>>>> 59d78ffc
+		hookData, err := EncodeData(r, hookBuf, data, nil)
+		if err != nil {
+			return nil, err
+		}
 		resp, err = p.client.DoOperationRequest(ctx.Context, p.operation.Name, PreResolve, hookData, payloadBuf)
 		if err != nil {
 			return nil, err
@@ -189,14 +185,10 @@
 	}
 
 	if p.ResolveConfig.MutatingPre {
-<<<<<<< HEAD
-		hookData, err := EncodeData(p.authenticator, r, hookBuf, data, nil)
-		if err != nil {
-			return nil, err
-		}
-=======
-		hookData := EncodeData(r, hookBuf.Bytes(), data, nil)
->>>>>>> 59d78ffc
+		hookData, err := EncodeData(r, hookBuf, data, nil)
+		if err != nil {
+			return nil, err
+		}
 		resp, err = p.client.DoOperationRequest(ctx.Context, p.operation.Name, MutatingPreResolve, hookData, payloadBuf)
 		if err != nil {
 			return nil, err
@@ -212,14 +204,10 @@
 	}
 
 	if p.ResolveConfig.Mock {
-<<<<<<< HEAD
-		hookData, err := EncodeData(p.authenticator, r, hookBuf, data, nil)
-		if err != nil {
-			return nil, err
-		}
-=======
-		hookData := EncodeData(r, hookBuf.Bytes(), data, nil)
->>>>>>> 59d78ffc
+		hookData, err := EncodeData(r, hookBuf, data, nil)
+		if err != nil {
+			return nil, err
+		}
 		resp, err := p.client.DoOperationRequest(ctx.Context, p.operation.Name, MockResolve, hookData, payloadBuf)
 		if err != nil {
 			return nil, err
@@ -237,14 +225,10 @@
 	}
 
 	if p.ResolveConfig.Custom {
-<<<<<<< HEAD
-		hookData, err := EncodeData(p.authenticator, r, hookBuf, data, nil)
-		if err != nil {
-			return nil, err
-		}
-=======
-		hookData := EncodeData(r, hookBuf.Bytes(), data, nil)
->>>>>>> 59d78ffc
+		hookData, err := EncodeData(r, hookBuf, data, nil)
+		if err != nil {
+			return nil, err
+		}
 		resp, err = p.client.DoOperationRequest(ctx.Context, p.operation.Name, CustomResolve, hookData, payloadBuf)
 		if err != nil {
 			return nil, err
@@ -279,14 +263,10 @@
 	defer pool.PutBytesBuffer(payloadBuf)
 
 	if p.PostResolveConfig.Post {
-<<<<<<< HEAD
-		postResolveData, err := EncodeData(p.authenticator, r, hookBuf, ctx.Variables, responseData)
-		if err != nil {
-			return nil, err
-		}
-=======
-		postResolveData := EncodeData(r, hookBuf.Bytes(), ctx.Variables, responseData)
->>>>>>> 59d78ffc
+		postResolveData, err := EncodeData(r, hookBuf, ctx.Variables, responseData)
+		if err != nil {
+			return nil, err
+		}
 		resp, err := p.client.DoOperationRequest(ctx.Context, p.operation.Name, PostResolve, postResolveData, payloadBuf)
 		if err != nil {
 			return nil, err
@@ -299,14 +279,10 @@
 	}
 
 	if p.PostResolveConfig.MutatingPost {
-<<<<<<< HEAD
-		mutatingPostData, err := EncodeData(p.authenticator, r, hookBuf, ctx.Variables, responseData)
-		if err != nil {
-			return nil, err
-		}
-=======
-		mutatingPostData := EncodeData(r, hookBuf.Bytes(), ctx.Variables, responseData)
->>>>>>> 59d78ffc
+		mutatingPostData, err := EncodeData(r, hookBuf, ctx.Variables, responseData)
+		if err != nil {
+			return nil, err
+		}
 		resp, err := p.client.DoOperationRequest(ctx.Context, p.operation.Name, MutatingPostResolve, mutatingPostData, payloadBuf)
 		if err != nil {
 			return nil, err
