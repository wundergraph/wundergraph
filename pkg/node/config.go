--- conflicted
+++ resolved
@@ -24,15 +24,11 @@
 	Api    *apihandler.Api
 }
 
-<<<<<<< HEAD
 func CreateConfig(graphConfig *wgpb.WunderGraphConfiguration) (WunderNodeConfig, error) {
-=======
-func CreateConfig(graphConfig *wgpb.WunderGraphConfiguration) WunderNodeConfig {
 	const (
 		defaultTimeout = 10 * time.Second
 	)
 
->>>>>>> bb3b6bd3
 	logLevelStr := loadvariable.String(graphConfig.Api.NodeOptions.Logger.Level)
 
 	logLevel, err := logging.FindLogLevel(logLevelStr)
