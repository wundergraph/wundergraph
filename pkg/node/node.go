package node

import (
	"context"
	"encoding/json"
	"errors"
	"fmt"
	"io/ioutil"
	"net"
	"net/http"
<<<<<<< HEAD
=======
	"os"
	"path"
>>>>>>> 6f42838d
	"strings"
	"time"

	"github.com/jensneuse/abstractlogger"
	"github.com/pires/go-proxyproto"
	"github.com/valyala/fasthttp"
	"golang.org/x/time/rate"

	"github.com/wundergraph/wundergraph/pkg/apihandler"
	"github.com/wundergraph/wundergraph/pkg/engineconfigloader"
	"github.com/wundergraph/wundergraph/pkg/hooks"
	"github.com/wundergraph/wundergraph/pkg/pool"
<<<<<<< HEAD
=======
	"github.com/wundergraph/wundergraph/pkg/validate"
	"github.com/wundergraph/wundergraph/pkg/wundernodeconfig"
>>>>>>> 6f42838d
	"github.com/wundergraph/wundergraph/types/go/wgpb"

	"github.com/libp2p/go-reuseport"

	"github.com/gorilla/mux"
)

func New(ctx context.Context, info BuildInfo, log abstractlogger.Logger) *Node {
	return &Node{
		info:     info,
		ctx:      ctx,
		errCh:    make(chan error),
		configCh: make(chan WunderNodeConfig),
		pool:     pool.New(),
		log:      log,
		apiClient: &fasthttp.Client{
			ReadTimeout:              time.Second * 10,
			WriteTimeout:             time.Second * 10,
			MaxIdleConnDuration:      time.Minute * 5,
			MaxConnDuration:          time.Minute * 10,
			MaxConnsPerHost:          100,
			DialDualStack:            true,
			NoDefaultUserAgentHeader: true,
		},
	}
}

type Node struct {
	ctx  context.Context
	info BuildInfo

	stopped  bool
	errCh    chan error
	configCh chan WunderNodeConfig

	server *http.Server

	pool *pool.Pool
	log  abstractlogger.Logger

	apiClient *fasthttp.Client

	options options
}

type options struct {
	staticConfig        *WunderNodeConfig
	fileSystemConfig    *string
	enableDebugMode     bool
	forceHttpsRedirects bool
	enableIntrospection bool
	configFileChange    chan struct{}
	globalRateLimit     struct {
		enable      bool
		requests    int
		perDuration time.Duration
	}
	disableGracefulShutdown bool
	insecureCookies         bool
	githubAuthDemo          GitHubAuthDemo
	devMode                 bool
}

type Option func(options *options)

func WithStaticWunderNodeConfig(config WunderNodeConfig) Option {
	return func(options *options) {
		options.staticConfig = &config
	}
}

func WithGitHubAuthDemo(authDemo GitHubAuthDemo) Option {
	return func(options *options) {
		options.githubAuthDemo = authDemo
	}
}

// WithDevMode will set cookie secrets to a static, insecure, string
// This way, you stay logged in during development
// Should never be used in production
func WithDevMode() Option {
	return func(options *options) {
		options.devMode = true
	}
}

func WithInsecureCookies() Option {
	return func(options *options) {
		options.insecureCookies = true
	}
}

func WithIntrospection(enable bool) Option {
	return func(options *options) {
		options.enableIntrospection = enable
	}
}

func WithGlobalRateLimit(requests int, perDuration time.Duration) Option {
	return func(options *options) {
		options.globalRateLimit.enable = true
		options.globalRateLimit.requests = requests
		options.globalRateLimit.perDuration = perDuration
	}
}

func WithFileSystemConfig(configFilePath string) Option {
	return func(options *options) {
		options.fileSystemConfig = &configFilePath
	}
}

func WithConfigFileChange(event chan struct{}) Option {
	return func(options *options) {
		options.configFileChange = event
	}
}

func WithDebugMode(enable bool) Option {
	return func(options *options) {
		options.enableDebugMode = enable
	}
}

func WithForceHttpsRedirects(forceHttpsRedirects bool) Option {
	return func(options *options) {
		options.forceHttpsRedirects = forceHttpsRedirects
	}
}

func (n *Node) StartBlocking(opts ...Option) error {
	var options options
	for i := range opts {
		opts[i](&options)
	}

	n.options = options

	switch {

	case options.staticConfig != nil:
		n.log.Info("Api config: static")
<<<<<<< HEAD
		go n.startServer(*options.staticConfig)
	case options.fileSystemConfig != nil:
=======
		go func() {
			err := n.startServer(*options.staticConfig)
			if err != nil {
				os.Exit(1)
			}
		}()
	} else if options.fileSystemConfig != nil {
>>>>>>> 6f42838d
		n.log.Info("Api config: file polling",
			abstractlogger.String("config_file_name", *options.fileSystemConfig),
		)
		if options.configFileChange != nil {
			go n.reconfigureOnConfigUpdate()
			go n.filePollConfig(*options.fileSystemConfig)
		}
	default:
		return errors.New("could not start a node. no config present")
	}

	select {
	case err := <-n.errCh:
		return err
	}
}

func (n *Node) Shutdown(ctx context.Context) error {
	if n.server != nil {
		return n.server.Shutdown(ctx)
	}
	return nil
}

func (n *Node) Close() error {
	if n.server != nil {
		return n.server.Close()
	}
	return nil
}

func (n *Node) newListeners(configuration *apihandler.Listener) ([]net.Listener, error) {
	cfg := net.ListenConfig{
		Control:   reuseport.Control,
		KeepAlive: 90 * time.Second,
	}

	host, port := configuration.Host, configuration.Port

	var listeners []net.Listener
	var localhostIPs []net.IP

	// If listening to 'localhost', listen to both 127.0.0.1 or ::1 if they are available.
	if host == "localhost" {
		localhostIPs, _ = net.LookupIP(host)
	}

	for _, ip := range localhostIPs {
		nip := ip.String()
		// isIPv6
		if strings.Contains(nip, ":") {
			listener, err := cfg.Listen(context.Background(), "tcp6", fmt.Sprintf("[%s]:%d", nip, port))
			// in some cases e.g when ipv6 is not enabled in docker, listen will error
			// in that case we ignore this error and try to listen to next ip
			if err == nil {
				listeners = append(listeners, &proxyproto.Listener{
					Listener: listener,
				})
			} else {
				n.log.Error("failed to listen to ipv6. Did you forget to enable ipv6?",
					abstractlogger.String("ip", nip),
					abstractlogger.Error(err),
				)
			}
		} else {
			listener, err := cfg.Listen(context.Background(), "tcp4", fmt.Sprintf("%s:%d", nip, port))
			if err != nil {
				return nil, err
			}
			listeners = append(listeners, &proxyproto.Listener{
				Listener: listener,
			})
		}
	}

	// when we didn't listen to additional localhostIPs we will listen only to the host
	if len(localhostIPs) == 0 {
		listener, err := cfg.Listen(context.Background(), "tcp", fmt.Sprintf("%s:%d", host, port))
		if err != nil {
			return nil, err
		}
		listeners = append(listeners, &proxyproto.Listener{
			Listener: listener,
		})
	}

	return listeners, nil
}

func (n *Node) shutdownServerGracefully(server *http.Server) {
	<-time.After(time.Second)
	ctx, cancel := context.WithTimeout(context.Background(), time.Second*time.Duration(60))
	defer cancel()
	n.log.Debug("Gracefully shutting down old server",
		abstractlogger.String("timeout", "60s"),
	)
	_ = server.Shutdown(ctx)
	n.log.Debug("old server gracefully shut down")
}

<<<<<<< HEAD
func (n *Node) startServer(nodeConfig WunderNodeConfig) {
	var err error
=======
func (n *Node) startServer(nodeConfig wgpb.WunderNodeConfig) error {

	var (
		err error
	)
>>>>>>> 6f42838d

	router := mux.NewRouter()

	internalRouter := router.PathPrefix("/internal").Subrouter()

	if n.options.globalRateLimit.enable {
		limiter := rate.NewLimiter(rate.Every(n.options.globalRateLimit.perDuration), n.options.globalRateLimit.requests)
		router.Use(func(handler http.Handler) http.Handler {
			return http.HandlerFunc(func(w http.ResponseWriter, r *http.Request) {
				if !limiter.Allow() {
					http.Error(w, "too many requests", http.StatusTooManyRequests)
					return
				}
				handler.ServeHTTP(w, r)
			})
		})
	}

	var streamClosers []chan struct{}
	var allowedHosts []string

<<<<<<< HEAD
	dialer := &net.Dialer{
		Timeout:   10 * time.Second,
		KeepAlive: 90 * time.Second,
	}
=======
	for _, api := range nodeConfig.Apis {

		n.setApiDevConfigDefaults(api)

		valid, messages := validate.ApiConfig(api)

		if !valid {
			n.log.Fatal("API config invalid",
				abstractlogger.Strings("errors", messages),
			)
			return errors.New("API config invalid")
		}

		if api.HooksServerURL == "" {
			api.HooksServerURL = "http://127.0.0.1:9992"
		}

		dialer := &net.Dialer{
			Timeout:   10 * time.Second,
			KeepAlive: 90 * time.Second,
		}

		defaultTransport := &http.Transport{
			DialContext: func(ctx context.Context, network, addr string) (net.Conn, error) {
				return dialer.DialContext(ctx, network, addr)
			},
			ForceAttemptHTTP2:   true,
			MaxIdleConns:        1024,
			IdleConnTimeout:     90 * time.Second,
			TLSHandshakeTimeout: 10 * time.Second,
		}
>>>>>>> 6f42838d

	defaultTransport := &http.Transport{
		DialContext: func(ctx context.Context, network, addr string) (net.Conn, error) {
			return dialer.DialContext(ctx, network, addr)
		},
		ForceAttemptHTTP2:   true,
		MaxIdleConns:        1024,
		IdleConnTimeout:     90 * time.Second,
		TLSHandshakeTimeout: 10 * time.Second,
	}

	hooksClient := hooks.NewClient(nodeConfig.Api.ServerUrl, n.log)

	transportFactory := apihandler.NewApiTransportFactory(nodeConfig.Api, hooksClient, n.options.enableDebugMode)

	n.log.Debug("http.Client.Transport",
		abstractlogger.Bool("enableDebugMode", n.options.enableDebugMode),
	)

<<<<<<< HEAD
	loader := engineconfigloader.New(engineconfigloader.NewDefaultFactoryResolver(transportFactory, defaultTransport, n.options.enableDebugMode, n.log))
=======
		builderConfig := apihandler.BuilderConfig{
			InsecureCookies:            n.options.insecureCookies,
			ForceHttpsRedirects:        n.options.forceHttpsRedirects,
			EnableDebugMode:            n.options.enableDebugMode,
			EnableIntrospection:        n.options.enableIntrospection,
			GitHubAuthDemoClientID:     n.options.githubAuthDemo.ClientID,
			GitHubAuthDemoClientSecret: n.options.githubAuthDemo.ClientSecret,
			HookServerURL:              api.HooksServerURL,
			DevMode:                    n.options.devMode,
		}
>>>>>>> 6f42838d

	builderConfig := apihandler.BuilderConfig{
		InsecureCookies:            n.options.insecureCookies,
		ForceHttpsRedirects:        n.options.forceHttpsRedirects,
		EnableDebugMode:            n.options.enableDebugMode,
		EnableIntrospection:        n.options.enableIntrospection,
		GitHubAuthDemoClientID:     n.options.githubAuthDemo.ClientID,
		GitHubAuthDemoClientSecret: n.options.githubAuthDemo.ClientSecret,
		HookServerURL:              nodeConfig.Api.ServerUrl,
	}

	builder := apihandler.NewBuilder(n.pool, n.log, loader, hooksClient, builderConfig)
	internalBuilder := apihandler.NewInternalBuilder(n.pool, n.log, loader)

	publicClosers, err := builder.BuildAndMountApiHandler(n.ctx, router, nodeConfig.Api)
	if err != nil {
		n.log.Error("BuildAndMountApiHandler", abstractlogger.Error(err))
	}
	streamClosers = append(streamClosers, publicClosers...)

	internalClosers, err := internalBuilder.BuildAndMountInternalApiHandler(n.ctx, internalRouter, nodeConfig.Api)
	if err != nil {
		n.log.Error("BuildAndMountInternalApiHandler", abstractlogger.Error(err))
		err = nil
	}

	streamClosers = append(streamClosers, internalClosers...)

	allowedHosts = uniqueStrings(allowedHosts)

	defer func() {
		for _, closer := range streamClosers {
			close(closer)
		}
	}()

	router.Handle("/", http.HandlerFunc(func(w http.ResponseWriter, r *http.Request) {
		_, _ = w.Write([]byte("WunderNode Status: OK\n"))
		_, _ = w.Write([]byte(fmt.Sprintf("BuildInfo: %+v\n", n.info)))
	}))

	n.server = &http.Server{
		Handler: router,
		ConnContext: func(ctx context.Context, c net.Conn) context.Context {
			return context.WithValue(ctx, "conn", c)
		},
		// ErrorLog: log.New(ioutil.Discard, "", log.LstdFlags),
	}

	listeners, err := n.newListeners(nodeConfig.Api.Options.Listener)
	if err != nil {
		n.errCh <- err
		return nil
	}

	for _, listener := range listeners {
		l := listener
		go func() {
			n.log.Info("listening on",
				abstractlogger.String("addr", l.Addr().String()),
			)
			err = n.server.Serve(l)
			if err != nil {
				if err == http.ErrServerClosed {
					n.log.Debug("listener closed",
						abstractlogger.String("addr", l.Addr().String()),
					)
					return
				}
				n.errCh <- err
			}
		}()
	}

	return nil
}

// setApiDevConfigDefaults sets default values for the api config in dev mode
func (n *Node) setApiDevConfigDefaults(api *wgpb.Api) {
	if n.options.devMode {

		// we set these values statically so that auth never drops login sessions during development
		if api.AuthenticationConfig != nil && api.AuthenticationConfig.CookieBased != nil {
			if csrfSecret := loadvariable.String(api.AuthenticationConfig.CookieBased.CsrfSecret); csrfSecret == "" {
				api.AuthenticationConfig.CookieBased.CsrfSecret = &wgpb.ConfigurationVariable{
					Kind:                  wgpb.ConfigurationVariableKind_STATIC_CONFIGURATION_VARIABLE,
					StaticVariableContent: "aaaaaaaaaaa",
				}
			}

			if blockKey := loadvariable.String(api.AuthenticationConfig.CookieBased.BlockKey); blockKey == "" {
				api.AuthenticationConfig.CookieBased.BlockKey = &wgpb.ConfigurationVariable{
					Kind:                  wgpb.ConfigurationVariableKind_STATIC_CONFIGURATION_VARIABLE,
					StaticVariableContent: "aaaaaaaaaaaaaaaaaaaaaaaaaaaaaaaa",
				}
			}

			if hashKey := loadvariable.String(api.AuthenticationConfig.CookieBased.HashKey); hashKey == "" {
				api.AuthenticationConfig.CookieBased.HashKey = &wgpb.ConfigurationVariable{
					Kind:                  wgpb.ConfigurationVariableKind_STATIC_CONFIGURATION_VARIABLE,
					StaticVariableContent: "aaaaaaaaaaaaaaaaaaaaaaaaaaaaaaaa",
				}
			}
		}

	}
}

func (n *Node) filterHosts(api apihandler.Api) []string {
	hosts := []string{fmt.Sprintf("%s:%d", api.Options.Listener.Host, api.Options.Listener.Port)}
WithNext:
	for _, host := range api.Hosts {
		for _, existing := range hosts {
			if host == existing {
				continue WithNext
			}
		}
		hosts = append(hosts, host)
	}
	var filtered []string
	for _, host := range hosts {
		switch host {
		case "":
			continue
		default:
			filtered = append(filtered, host)
		}
	}
	return filtered
}

func (n *Node) reconfigureOnConfigUpdate() {
	for {
		select {
		case config := <-n.configCh:
			n.log.Debug("Updated config -> (re-)configuring server")
			_ = n.Close()
			go func() {
				err := n.startServer(config)
				if err != nil {
					os.Exit(1)
				}
			}()
		case <-n.ctx.Done():
			return
		}
	}
}

func (n *Node) filePollConfig(filePath string) {
	go func() {
		for {
			select {
			case <-n.ctx.Done():
				return
			case _, ok := <-n.options.configFileChange:
				if !ok {
					return
				}
				n.reloadFileConfig(filePath)
			}
		}
	}()

	<-n.ctx.Done()
}

func (n *Node) reloadFileConfig(filePath string) {
	data, err := ioutil.ReadFile(filePath)
	if err != nil {
		n.log.Debug("reloadFileConfig ioutil.ReadFile", abstractlogger.String("filePath", filePath), abstractlogger.Error(err))
		return
	}
	if len(data) == 0 {
		return
	}
	var graphConfig wgpb.WunderGraphConfiguration
	err = json.Unmarshal(data, &graphConfig)
	if err != nil {
		n.log.Debug("reloadFileConfig json.Unmarshal", abstractlogger.String("filePath", filePath), abstractlogger.Error(err))
		return
	}

	config := CreateConfig(&graphConfig)

	n.configCh <- config
}

func uniqueStrings(slice []string) []string {
	keys := make(map[string]bool)
	var list []string
	for _, entry := range slice {
		if _, value := keys[entry]; !value {
			keys[entry] = true
			list = append(list, entry)
		}
	}
	return list
}<|MERGE_RESOLUTION|>--- conflicted
+++ resolved
@@ -8,15 +8,13 @@
 	"io/ioutil"
 	"net"
 	"net/http"
-<<<<<<< HEAD
-=======
 	"os"
-	"path"
->>>>>>> 6f42838d
 	"strings"
 	"time"
 
+	"github.com/gorilla/mux"
 	"github.com/jensneuse/abstractlogger"
+	"github.com/libp2p/go-reuseport"
 	"github.com/pires/go-proxyproto"
 	"github.com/valyala/fasthttp"
 	"golang.org/x/time/rate"
@@ -24,17 +22,10 @@
 	"github.com/wundergraph/wundergraph/pkg/apihandler"
 	"github.com/wundergraph/wundergraph/pkg/engineconfigloader"
 	"github.com/wundergraph/wundergraph/pkg/hooks"
+	"github.com/wundergraph/wundergraph/pkg/loadvariable"
 	"github.com/wundergraph/wundergraph/pkg/pool"
-<<<<<<< HEAD
-=======
 	"github.com/wundergraph/wundergraph/pkg/validate"
-	"github.com/wundergraph/wundergraph/pkg/wundernodeconfig"
->>>>>>> 6f42838d
 	"github.com/wundergraph/wundergraph/types/go/wgpb"
-
-	"github.com/libp2p/go-reuseport"
-
-	"github.com/gorilla/mux"
 )
 
 func New(ctx context.Context, info BuildInfo, log abstractlogger.Logger) *Node {
@@ -172,18 +163,13 @@
 
 	case options.staticConfig != nil:
 		n.log.Info("Api config: static")
-<<<<<<< HEAD
-		go n.startServer(*options.staticConfig)
-	case options.fileSystemConfig != nil:
-=======
 		go func() {
 			err := n.startServer(*options.staticConfig)
 			if err != nil {
 				os.Exit(1)
 			}
 		}()
-	} else if options.fileSystemConfig != nil {
->>>>>>> 6f42838d
+	case options.fileSystemConfig != nil:
 		n.log.Info("Api config: file polling",
 			abstractlogger.String("config_file_name", *options.fileSystemConfig),
 		)
@@ -284,16 +270,8 @@
 	n.log.Debug("old server gracefully shut down")
 }
 
-<<<<<<< HEAD
-func (n *Node) startServer(nodeConfig WunderNodeConfig) {
+func (n *Node) startServer(nodeConfig WunderNodeConfig) error {
 	var err error
-=======
-func (n *Node) startServer(nodeConfig wgpb.WunderNodeConfig) error {
-
-	var (
-		err error
-	)
->>>>>>> 6f42838d
 
 	router := mux.NewRouter()
 
@@ -315,44 +293,21 @@
 	var streamClosers []chan struct{}
 	var allowedHosts []string
 
-<<<<<<< HEAD
+	n.setApiDevConfigDefaults(nodeConfig.Api)
+
+	valid, messages := validate.ApiConfig(nodeConfig.Api)
+
+	if !valid {
+		n.log.Fatal("API config invalid",
+			abstractlogger.Strings("errors", messages),
+		)
+		return errors.New("API config invalid")
+	}
+
 	dialer := &net.Dialer{
 		Timeout:   10 * time.Second,
 		KeepAlive: 90 * time.Second,
 	}
-=======
-	for _, api := range nodeConfig.Apis {
-
-		n.setApiDevConfigDefaults(api)
-
-		valid, messages := validate.ApiConfig(api)
-
-		if !valid {
-			n.log.Fatal("API config invalid",
-				abstractlogger.Strings("errors", messages),
-			)
-			return errors.New("API config invalid")
-		}
-
-		if api.HooksServerURL == "" {
-			api.HooksServerURL = "http://127.0.0.1:9992"
-		}
-
-		dialer := &net.Dialer{
-			Timeout:   10 * time.Second,
-			KeepAlive: 90 * time.Second,
-		}
-
-		defaultTransport := &http.Transport{
-			DialContext: func(ctx context.Context, network, addr string) (net.Conn, error) {
-				return dialer.DialContext(ctx, network, addr)
-			},
-			ForceAttemptHTTP2:   true,
-			MaxIdleConns:        1024,
-			IdleConnTimeout:     90 * time.Second,
-			TLSHandshakeTimeout: 10 * time.Second,
-		}
->>>>>>> 6f42838d
 
 	defaultTransport := &http.Transport{
 		DialContext: func(ctx context.Context, network, addr string) (net.Conn, error) {
@@ -372,20 +327,7 @@
 		abstractlogger.Bool("enableDebugMode", n.options.enableDebugMode),
 	)
 
-<<<<<<< HEAD
 	loader := engineconfigloader.New(engineconfigloader.NewDefaultFactoryResolver(transportFactory, defaultTransport, n.options.enableDebugMode, n.log))
-=======
-		builderConfig := apihandler.BuilderConfig{
-			InsecureCookies:            n.options.insecureCookies,
-			ForceHttpsRedirects:        n.options.forceHttpsRedirects,
-			EnableDebugMode:            n.options.enableDebugMode,
-			EnableIntrospection:        n.options.enableIntrospection,
-			GitHubAuthDemoClientID:     n.options.githubAuthDemo.ClientID,
-			GitHubAuthDemoClientSecret: n.options.githubAuthDemo.ClientSecret,
-			HookServerURL:              api.HooksServerURL,
-			DevMode:                    n.options.devMode,
-		}
->>>>>>> 6f42838d
 
 	builderConfig := apihandler.BuilderConfig{
 		InsecureCookies:            n.options.insecureCookies,
@@ -395,6 +337,7 @@
 		GitHubAuthDemoClientID:     n.options.githubAuthDemo.ClientID,
 		GitHubAuthDemoClientSecret: n.options.githubAuthDemo.ClientSecret,
 		HookServerURL:              nodeConfig.Api.ServerUrl,
+		DevMode:                    n.options.devMode,
 	}
 
 	builder := apihandler.NewBuilder(n.pool, n.log, loader, hooksClient, builderConfig)
@@ -464,7 +407,7 @@
 }
 
 // setApiDevConfigDefaults sets default values for the api config in dev mode
-func (n *Node) setApiDevConfigDefaults(api *wgpb.Api) {
+func (n *Node) setApiDevConfigDefaults(api *apihandler.Api) {
 	if n.options.devMode {
 
 		// we set these values statically so that auth never drops login sessions during development
