package apihandler

import (
	"crypto/rand"
	"fmt"
	"math/big"
	"net/url"
	"os"
	"time"

	"go.uber.org/zap/zapcore"

	"github.com/wundergraph/wundergraph/pkg/wgpb"
)

const (
	WgEnvCsrfSecret       = "WG_CSRF_TOKEN_SECRET"
	WgEnvHashKey          = "WG_SECURE_COOKIE_HASH_KEY"
	WgEnvBlockKey         = "WG_SECURE_COOKIE_BLOCK_KEY"
	validSecretCharacters = "abcdefghijklmnopqrstuvwxyzABCDEFGHIJKLMNOPQRSTUVWXYZ1234567890-"
)

type Listener struct {
	Host string
	Port uint16
}

type Logging struct {
	Level zapcore.Level
}

type Options struct {
<<<<<<< HEAD
	ServerUrl           string
	PublicNodeUrl       string
	Listener            *Listener
	Logging             Logging
	DefaultTimeout      time.Duration
	DefaultHTTPProxyURL *url.URL
=======
	ServerUrl        string
	PublicNodeUrl    string
	Listener         *Listener
	InternalListener *Listener
	Logging          Logging
	DefaultTimeout   time.Duration
>>>>>>> 1585c131
}

type CookieBasedSecrets struct {
	CsrfSecret []byte
	BlockKey   []byte
	HashKey    []byte
}

func newCookieBasedSecrets(csrfSecret, blockKey, hashKey []byte) *CookieBasedSecrets {
	return &CookieBasedSecrets{
		// 11 chars
		CsrfSecret: csrfSecret,
		// 32 chars
		BlockKey: blockKey,
		// 32 chars
		HashKey: hashKey,
	}
}

func setCookieBasedSecrets(secretName string, secretValue []byte, cookieBasedSecrets *CookieBasedSecrets) {
	switch secretName {
	case WgEnvCsrfSecret:
		cookieBasedSecrets.CsrfSecret = secretValue
	case WgEnvBlockKey:
		cookieBasedSecrets.BlockKey = secretValue
	case WgEnvHashKey:
		cookieBasedSecrets.HashKey = secretValue
	}
}

func generateRandomBytesOfLength(length int) ([]byte, error) {
	bytes := make([]byte, length)
	validSecretCharactersLength := len(validSecretCharacters)

	for i := range bytes {
		num, err := rand.Int(rand.Reader, big.NewInt(int64(validSecretCharactersLength)))
		if err != nil {
			return nil, err
		}
		bytes[i] = validSecretCharacters[num.Int64()]
	}

	return bytes, nil
}
func NewDevModeCookieBasedSecrets() (cookieBasedSecrets *CookieBasedSecrets, errorMessages []string) {
	return newCookieBasedSecrets(
		[]byte("00000000000"), []byte("00000000000000000000000000000000"), []byte("00000000000000000000000000000000"),
	), nil
}

func NewCookieBasedSecrets() (cookieBasedSecrets *CookieBasedSecrets, warnMessages []string) {
	secretNamesAndLength := map[string]int{
		WgEnvCsrfSecret: 11,
		WgEnvHashKey:    32,
		WgEnvBlockKey:   32,
	}
	cookieBasedSecrets = &CookieBasedSecrets{}
	for k, v := range secretNamesAndLength {
		secret := os.Getenv(k)
		// if the length is incorrect, it is handled in the validation stage
		if secret == "" {
			bytes, err := generateRandomBytesOfLength(v)
			if err != nil {
				unsetWarning := fmt.Sprintf("The secret %s was unset and your system failed to produce a secure, randomly-generated string. Please generate a new one. https://docs.wundergraph.com/docs/self-hosted/security", k)
				return cookieBasedSecrets, append(warnMessages, unsetWarning)
			}
			setCookieBasedSecrets(k, bytes, cookieBasedSecrets)
			unsetWarning := fmt.Sprintf("The secret %s was unset. A temporary randomised value has been created; please generate a new one. https://docs.wundergraph.com/docs/self-hosted/security", k)
			warnMessages = append(warnMessages, unsetWarning)
		} else {
			setCookieBasedSecrets(k, []byte(secret), cookieBasedSecrets)
		}
	}
	return cookieBasedSecrets, warnMessages
}

type Api struct {
	PrimaryHost           string
	Hosts                 []string
	EngineConfiguration   *wgpb.EngineConfiguration
	EnableSingleFlight    bool
	EnableGraphqlEndpoint bool
	Operations            []*wgpb.Operation
	InvalidOperationNames []string
	CorsConfiguration     *wgpb.CorsConfiguration
	DeploymentId          string
	CacheConfig           *wgpb.ApiCacheConfig // TODO: extract from proto
	ApiConfigHash         string
	AuthenticationConfig  *wgpb.ApiAuthenticationConfig
	S3UploadConfiguration []*wgpb.S3UploadConfiguration
	Webhooks              []*wgpb.WebhookConfiguration
	Options               *Options
	CookieBasedSecrets    *CookieBasedSecrets
}

func (api *Api) HasCookieAuthEnabled() bool {
	return api.AuthenticationConfig != nil &&
		api.AuthenticationConfig.CookieBased != nil &&
		len(api.AuthenticationConfig.CookieBased.Providers) > 0
}<|MERGE_RESOLUTION|>--- conflicted
+++ resolved
@@ -30,21 +30,13 @@
 }
 
 type Options struct {
-<<<<<<< HEAD
 	ServerUrl           string
 	PublicNodeUrl       string
 	Listener            *Listener
+	InternalListener    *Listener
 	Logging             Logging
 	DefaultTimeout      time.Duration
 	DefaultHTTPProxyURL *url.URL
-=======
-	ServerUrl        string
-	PublicNodeUrl    string
-	Listener         *Listener
-	InternalListener *Listener
-	Logging          Logging
-	DefaultTimeout   time.Duration
->>>>>>> 1585c131
 }
 
 type CookieBasedSecrets struct {
