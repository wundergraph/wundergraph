--- conflicted
+++ resolved
@@ -44,11 +44,8 @@
 	renameTypeNames     []resolve.RenameTypeName
 	middlewareClient    *hooks.Client
 	enableIntrospection bool
-<<<<<<< HEAD
 	metrics             OperationMetrics
-=======
 	insecureCookies     bool
->>>>>>> 53b513f8
 }
 
 type InternalBuilderConfig struct {
@@ -56,11 +53,8 @@
 	Client              *hooks.Client
 	Loader              *engineconfigloader.EngineConfigLoader
 	EnableIntrospection bool
-<<<<<<< HEAD
 	Metrics             OperationMetrics
-=======
 	InsecureCookies     bool
->>>>>>> 53b513f8
 	Log                 *zap.Logger
 }
 
@@ -71,11 +65,8 @@
 		loader:              config.Loader,
 		middlewareClient:    config.Client,
 		enableIntrospection: config.EnableIntrospection,
-<<<<<<< HEAD
 		metrics:             config.Metrics,
-=======
 		insecureCookies:     config.InsecureCookies,
->>>>>>> 53b513f8
 	}
 }
 
