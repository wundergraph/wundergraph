--- conflicted
+++ resolved
@@ -2216,22 +2216,7 @@
 		setSubscriptionHeaders(w)
 	}
 
-<<<<<<< HEAD
-	flusher.Flush()
-
 	flushWriter := newHTTPFlushWriter(ctx.Context(), w, flusher, wgParams)
-=======
-	flushWriter := &httpFlushWriter{
-		writer:       w,
-		flusher:      flusher,
-		sse:          wgParams.UseSse,
-		useJsonPatch: wgParams.UseJsonPatch,
-		buf:          &bytes.Buffer{},
-		lastMessage:  &bytes.Buffer{},
-		ctx:          ctx.Context(),
-		variables:    variables,
-	}
->>>>>>> 079b081e
 
 	if wgParams.SubscribeOnce {
 		flushWriter.subscribeOnce = true
