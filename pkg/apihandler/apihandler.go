--- conflicted
+++ resolved
@@ -2275,14 +2275,10 @@
 	buf := pool.GetBytesBuffer()
 	defer pool.PutBytesBuffer(buf)
 
-<<<<<<< HEAD
-	input, err := hooks.EncodeData(hooksAuthenticator, r, buf, ctx.Variables, nil)
+	input, err := hooks.EncodeData(r, buf, ctx.Variables, nil)
 	if done := handleOperationErr(requestLogger, err, w, "encoding hook data failed", h.operation); done {
 		return
 	}
-=======
-	input := hooks.EncodeData(r, buf.Bytes(), ctx.Variables, nil)
->>>>>>> 59d78ffc
 
 	switch {
 	case isLive:
