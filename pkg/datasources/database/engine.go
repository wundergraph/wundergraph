--- conflicted
+++ resolved
@@ -277,13 +277,8 @@
 	// https://github.com/prisma/prisma/blob/304c54c732921c88bfb57f5730c7f81405ca83ea/packages/engine-core/src/binary/BinaryEngine.ts#L479
 	e.cmd.Env = append(e.cmd.Env, os.Environ()...)
 
-<<<<<<< HEAD
-	//create temporary file
-	temporaryFile, err := ioutil.TempFile("", "t*.prisma")
-=======
 	// create temporary file in the default temporary directory, * is replaced by a random pattern
 	temporaryFile, err := os.CreateTemp("", "t*.prisma")
->>>>>>> cbc2850d
 	if err != nil {
 		return err
 	}
@@ -293,14 +288,10 @@
 	}
 	err = temporaryFile.Close()
 	if err != nil {
-<<<<<<< HEAD
 		pathError := os.Remove(temporaryFile.Name())
 		if pathError != nil {
 			e.log.Error("Error while deleting temporary schema file : ", zap.Error(pathError))
 		}
-=======
-		os.Remove(temporaryFile.Name())
->>>>>>> cbc2850d
 		return err
 	}
 	e.cmd.Env = append(e.cmd.Env, "PRISMA_DML_PATH="+temporaryFile.Name())
