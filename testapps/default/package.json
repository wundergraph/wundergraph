{
  "private": true,
  "name": "@test/default",
  "version": "0.1.0",
  "repository": {
    "type": "git",
    "url": "git+https://github.com/wundergraph/wundergraph.git"
  },
  "homepage": "https://wundergraph.com",
  "author": {
    "name": "WunderGraph Maintainers",
    "email": "info@wundergraph.com"
  },
  "bugs": {
    "url": "https://github.com/wundergraph/wundergraph/issues"
  },
  "scripts": {
    "dev": "wunderctl up --debug",
    "build": "pnpm generate && pnpm check",
    "start": "wunderctl start --debug",
    "generate": "wunderctl generate --debug",
    "check": "tsc"
  },
  "dependencies": {
    "@types/node": "^14.14.37",
    "@wundergraph/golang-client": "workspace:*",
    "@wundergraph/sdk": "workspace:*",
<<<<<<< HEAD
    "graphql": "^16.3.0",
    "openapi-to-graphql": "^2.2.5",
=======
    "graphql": "^16.6.0",
>>>>>>> 45bc4312
    "pg": "^8.7.3",
    "postgraphile": "^4.12.9",
    "typescript": "^4.8.2",
    "zod": "^3.20.2"
  },
  "sideEffects": false
}<|MERGE_RESOLUTION|>--- conflicted
+++ resolved
@@ -25,12 +25,7 @@
     "@types/node": "^14.14.37",
     "@wundergraph/golang-client": "workspace:*",
     "@wundergraph/sdk": "workspace:*",
-<<<<<<< HEAD
     "graphql": "^16.3.0",
-    "openapi-to-graphql": "^2.2.5",
-=======
-    "graphql": "^16.6.0",
->>>>>>> 45bc4312
     "pg": "^8.7.3",
     "postgraphile": "^4.12.9",
     "typescript": "^4.8.2",
