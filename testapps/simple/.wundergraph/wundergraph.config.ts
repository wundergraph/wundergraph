--- conflicted
+++ resolved
@@ -1,4 +1,3 @@
-<<<<<<< HEAD
 import type { WunderGraphConfig } from '@wundergraph/sdk';
 import { graphql } from '@wundergraph/sdk/integrations';
 import { weather } from './weather-integration';
@@ -36,22 +35,6 @@
 		// 	schema: ...
 		// }),
 	],
-} as WunderGraphConfig;
-=======
-import { configureWunderGraphApplication, introspect } from '@wundergraph/sdk';
-import server from './wundergraph.server';
-import operations from './wundergraph.operations';
-
-const weather = introspect.graphql({
-	apiNamespace: 'weather',
-	url: 'https://weather-api.wundergraph.com/',
-});
-
-// configureWunderGraph emits the configuration
-configureWunderGraphApplication({
-	apis: [weather],
-	server,
-	operations,
 	options: {
 		openTelemetry: {
 			enabled: true,
@@ -60,5 +43,4 @@
 			enabled: true,
 		},
 	},
-});
->>>>>>> 7f98586b
+} satisfies WunderGraphConfig;