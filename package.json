{
  "private": true,
  "version": "0.143.1",
  "name": "wundergraph",
  "license": "Apache-2.0",
  "author": {
    "name": "WunderGraph Maintainers",
    "email": "info@wundergraph.com"
  },
  "repository": {
    "type": "https",
    "url": "https://github.com/wundergraph/wundergraph"
  },
  "homepage": "https://wundergraph.com",
  "scripts": {
    "build": "pnpm -r run --filter='!@test/postgres' --filter='!@test/mtls' --filter='!@test/vite' --filter='!./docs-website' build",
    "build:libs": "pnpm -r run --filter='./packages/*' --filter='!./docs-website' build",
    "build:sdk": "pnpm -r run --filter='./packages/sdk' build",
    "watch:libs": "pnpm -r --parallel run --filter='./packages/*' --filter='!./docs-website' build --watch",
    "watch:sdk": "pnpm -r run --filter='./packages/sdk' watch",
    "test": "pnpm run -r test",
    "format": "prettier --write --loglevel warn '**/*.{js,jsx,ts,tsx,md,mdx,yml,yaml,css,json,graphql,gql}'",
    "format:examples": "prettier --write --loglevel warn 'examples/**/*.{js,jsx,ts,tsx,md,mdx,yml,yaml,css,json,graphql,gql}'",
    "codegen": "pnpm run --filter='./packages/protobuf' build",
    "preview:version:packages": "lerna version --dry-run",
    "preview:version:packages-next": "lerna version prerelease --dry-run",
    "ci:publish:packages": "lerna publish --allow-branch main --yes",
    "ci:publish:packages-next": "lerna publish prerelease --allow-branch next --yes",
    "release-it": "release-it",
    "postinstall": "husky install && pnpm run patch",
    "patch": "patch-package",
    "link-engine": "make build && mv wunderctl ./packages/wunderctl/download",
    "clean": "del-cli '**/node_modules/' '**/**/dist/' 'packages/**/download/' 'testapps/**/generated/'"
  },
  "resolutions": {
    "react": "18.2.0"
  },
  "engines": {
    "node": ">=16.0.0",
    "pnpm": ">=7.14.0 < 8"
  },
  "lint-staged": {
    "*.{js,jsx,ts,tsx,md,mdx,yml,yaml,css,json,graphql,gql}": [
      "prettier --write"
    ]
  },
  "release-it": {
    "dry-run": false,
    "git": {
      "tagMatch": "[!@]*",
      "tagName": "v${version}",
      "commitMessage": "ci(release): Release ${version}",
      "requireCleanWorkingDir": true
    },
    "npm": {
      "publish": false
    },
    "hooks": {
      "after:bump": "pnpm install --filter ./packages/wunderctl --lockfile-only"
    },
    "plugins": {
      "@release-it/bumper": {
        "out": [
          {
            "file": "packages/wunderctl/package.json",
            "path": "version"
          }
        ]
      }
    }
  },
  "devDependencies": {
    "@commitlint/cli": "^17.0.1",
    "@commitlint/config-conventional": "^17.0.0",
    "@lerna-lite/cli": "1.12.0",
    "@milahu/patch-package": "^6.4.14",
    "@release-it/bumper": "^4.0.0",
    "del-cli": "^5.0.0",
    "husky": "^8.0.1",
    "lint-staged": "^12.4.2",
<<<<<<< HEAD
    "prettier": "^2.8.7",
=======
    "prettier": "^2.6.2",
>>>>>>> edac8031
    "release-it": "^15.4.1"
  }
}<|MERGE_RESOLUTION|>--- conflicted
+++ resolved
@@ -78,11 +78,7 @@
     "del-cli": "^5.0.0",
     "husky": "^8.0.1",
     "lint-staged": "^12.4.2",
-<<<<<<< HEAD
     "prettier": "^2.8.7",
-=======
-    "prettier": "^2.6.2",
->>>>>>> edac8031
     "release-it": "^15.4.1"
   }
 }